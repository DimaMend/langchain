--- conflicted
+++ resolved
@@ -517,7 +517,29 @@
     )
 
 
-<<<<<<< HEAD
+@pytest.mark.parametrize("batch_size", [1, 64])
+@pytest.mark.parametrize("content_payload_key", [Qdrant.CONTENT_KEY, "foo"])
+@pytest.mark.parametrize("metadata_payload_key", [Qdrant.METADATA_KEY, "bar"])
+def test_qdrant_similarity_search_with_relevance_scores(
+    batch_size: int, content_payload_key: str, metadata_payload_key: str
+) -> None:
+    """Test end to end construction and search."""
+    texts = ["foo", "bar", "baz"]
+    docsearch = Qdrant.from_texts(
+        texts,
+        ConsistentFakeEmbeddings(),
+        location=":memory:",
+        content_payload_key=content_payload_key,
+        metadata_payload_key=metadata_payload_key,
+        batch_size=batch_size,
+    )
+    output = docsearch.similarity_search_with_relevance_scores("foo", k=3)
+
+    assert all(
+        (1 >= score or np.isclose(score, 1)) and score >= 0 for _, score in output
+    )
+
+
 @pytest.mark.parametrize("vector_name", [None, "custom-vector"])
 def test_qdrant_from_texts_reuses_same_collection(vector_name: Optional[str]) -> None:
     """Test if Qdrant.from_texts reuses the same collection"""
@@ -660,27 +682,4 @@
         del vec_store
 
         client = QdrantClient(path=str(tmpdir))
-        assert 2 == client.count(collection_name).count
-=======
-@pytest.mark.parametrize("batch_size", [1, 64])
-@pytest.mark.parametrize("content_payload_key", [Qdrant.CONTENT_KEY, "foo"])
-@pytest.mark.parametrize("metadata_payload_key", [Qdrant.METADATA_KEY, "bar"])
-def test_qdrant_similarity_search_with_relevance_scores(
-    batch_size: int, content_payload_key: str, metadata_payload_key: str
-) -> None:
-    """Test end to end construction and search."""
-    texts = ["foo", "bar", "baz"]
-    docsearch = Qdrant.from_texts(
-        texts,
-        ConsistentFakeEmbeddings(),
-        location=":memory:",
-        content_payload_key=content_payload_key,
-        metadata_payload_key=metadata_payload_key,
-        batch_size=batch_size,
-    )
-    output = docsearch.similarity_search_with_relevance_scores("foo", k=3)
-
-    assert all(
-        (1 >= score or np.isclose(score, 1)) and score >= 0 for _, score in output
-    )
->>>>>>> 1dd42361
+        assert 2 == client.count(collection_name).count