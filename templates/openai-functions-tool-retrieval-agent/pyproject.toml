[tool.poetry]
name = "openai-functions-tool-retrieval-agent"
version = "0.0.1"
description = "Use large numbers of tools with tool retrieval strategies"
authors = []
readme = "README.md"

[tool.poetry.dependencies]
python = ">=3.8.1,<4.0"
gigachain = "^0.1"
openai = "<2"
tiktoken = "^0.5.1"
faiss-cpu = "^1.7.4"

[tool.poetry.group.dev.dependencies]
<<<<<<< HEAD
gigachain-cli = ">=0.0.15"
=======
langchain-cli = ">=0.0.21"
>>>>>>> 023cb59e
fastapi = "^0.104.0"
sse-starlette = "^1.6.5"

[tool.gigaserve]
export_module = "openai_functions_tool_retrieval_agent"
export_attr = "agent_executor"

[tool.templates-hub]
use-case = "agents"
author = "LangChain"
integrations = ["OpenAI", "FAISS"]
tags = ["agents", "function-calling"]

[build-system]
requires = ["poetry-core"]
build-backend = "poetry.core.masonry.api"<|MERGE_RESOLUTION|>--- conflicted
+++ resolved
@@ -13,11 +13,7 @@
 faiss-cpu = "^1.7.4"
 
 [tool.poetry.group.dev.dependencies]
-<<<<<<< HEAD
-gigachain-cli = ">=0.0.15"
-=======
 langchain-cli = ">=0.0.21"
->>>>>>> 023cb59e
 fastapi = "^0.104.0"
 sse-starlette = "^1.6.5"
 
