[tool.poetry]
name = "extraction-openai-functions"
version = "0.1.0"
description = ""
authors = [
    "Lance Martin <lance@langchain.dev>",
]
readme = "README.md"

[tool.poetry.dependencies]
python = ">=3.8.1,<4.0"
<<<<<<< HEAD
gigachain = ">=0.0.325"
openai = ">=0.27.9"
=======
langchain = ">=0.0.325"
openai = "<2"
>>>>>>> fe7b40cb

[tool.poetry.group.dev.dependencies]
gigachain-cli = ">=0.0.15"

[tool.gigaserve]
export_module = "extraction_openai_functions"
export_attr = "chain"

[build-system]
requires = [
    "poetry-core",
]
build-backend = "poetry.core.masonry.api"<|MERGE_RESOLUTION|>--- conflicted
+++ resolved
@@ -9,13 +9,8 @@
 
 [tool.poetry.dependencies]
 python = ">=3.8.1,<4.0"
-<<<<<<< HEAD
 gigachain = ">=0.0.325"
-openai = ">=0.27.9"
-=======
-langchain = ">=0.0.325"
 openai = "<2"
->>>>>>> fe7b40cb
 
 [tool.poetry.group.dev.dependencies]
 gigachain-cli = ">=0.0.15"
