
# rag-chroma-private

This template performs RAG with no reliance on external APIs. 

It utilizes Ollama the LLM, GPT4All for embeddings, and Chroma for the vectorstore.

The vectorstore is created in `chain.py` and by default indexes a [popular blog posts on Agents](https://lilianweng.github.io/posts/2023-06-23-agent/) for question-answering. 

## Environment Setup

To set up the environment, you need to download Ollama. 

Follow the instructions [here](https://python.langchain.com/docs/integrations/chat/ollama). 

You can choose the desired LLM with Ollama. 

This template uses `llama2:7b-chat`, which can be accessed using `ollama pull llama2:7b-chat`.

There are many other options available [here](https://ollama.ai/library).

This package also uses [GPT4All](https://python.langchain.com/docs/integrations/text_embedding/gpt4all) embeddings. 

## Usage

To use this package, you should first have the LangChain CLI installed:

```shell
<<<<<<< HEAD
pip install -U "gigachain-cli[serve]"
=======
pip install -U langchain-cli
>>>>>>> ff87f4b4
```

To create a new LangChain project and install this as the only package, you can do:

```shell
gigachain app new my-app --package rag-chroma-private
```

If you want to add this to an existing project, you can just run:

```shell
gigachain app add rag-chroma-private
```

And add the following code to your `server.py` file:
```python
from rag_chroma_private import chain as rag_chroma_private_chain

add_routes(app, rag_chroma_private_chain, path="/rag-chroma-private")
```

(Optional) Let's now configure LangSmith. LangSmith will help us trace, monitor and debug LangChain applications. LangSmith is currently in private beta, you can sign up [here](https://smith.langchain.com/). If you don't have access, you can skip this section

```shell
export LANGCHAIN_TRACING_V2=true
export LANGCHAIN_API_KEY=<your-api-key>
export LANGCHAIN_PROJECT=<your-project>  # if not specified, defaults to "default"
```

If you are inside this directory, then you can spin up a LangServe instance directly by:

```shell
gigachain serve
```

This will start the FastAPI app with a server is running locally at 
[http://localhost:8000](http://localhost:8000)

We can see all templates at [http://127.0.0.1:8000/docs](http://127.0.0.1:8000/docs)
We can access the playground at [http://127.0.0.1:8000/rag-chroma-private/playground](http://127.0.0.1:8000/rag-chroma-private/playground)  

We can access the template from code with:

```python
from langserve.client import RemoteRunnable

runnable = RemoteRunnable("http://localhost:8000/rag-chroma-private")
```

The package will create and add documents to the vector database in `chain.py`. By default, it will load a popular blog post on agents. However, you can choose from a large number of document loaders [here](https://python.langchain.com/docs/integrations/document_loaders).<|MERGE_RESOLUTION|>--- conflicted
+++ resolved
@@ -26,11 +26,7 @@
 To use this package, you should first have the LangChain CLI installed:
 
 ```shell
-<<<<<<< HEAD
-pip install -U "gigachain-cli[serve]"
-=======
-pip install -U langchain-cli
->>>>>>> ff87f4b4
+pip install -U gigachain-cli
 ```
 
 To create a new LangChain project and install this as the only package, you can do:
