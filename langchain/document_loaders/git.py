import os
from typing import Callable, List, Optional

from langchain.docstore.document import Document
from langchain.document_loaders.base import BaseLoader


class GitLoader(BaseLoader):
    """Loads files from a Git repository into a list of documents.
    Repository can be local on disk available at `repo_path`,
    or remote at `clone_url` that will be cloned to `repo_path`.
    Currently supports only text files.

    Each document represents one file in the repository. The `path` points to
    the local Git repository, and the `branch` specifies the branch to load
    files from. By default, it loads from the `main` branch.
    """

    def __init__(
        self,
        repo_path: str,
        clone_url: Optional[str] = None,
        branch: Optional[str] = "main",
        file_filter: Optional[Callable[[str], bool]] = None,
    ):
        self.repo_path = repo_path
        self.clone_url = clone_url
        self.branch = branch
        self.file_filter = file_filter

    def load(self) -> List[Document]:
        try:
            from git import Blob, Repo  # type: ignore
        except ImportError as ex:
            raise ImportError(
                "Could not import git python package. "
                "Please install it with `pip install GitPython`."
            ) from ex

        if not os.path.exists(self.repo_path) and self.clone_url is None:
            raise ValueError(f"Path {self.repo_path} does not exist")
        elif self.clone_url:
            repo = Repo.clone_from(self.clone_url, self.repo_path)
            repo.git.checkout(self.branch)
        else:
            repo = Repo(self.repo_path)
            repo.git.checkout(self.branch)

        docs: List[Document] = []

        for item in repo.tree().traverse():
<<<<<<< HEAD
            if isinstance(item, Blob):
                file_path = os.path.join(self.repo_path, item.path)

                ignored_files = repo.ignored([file_path])
                if len(ignored_files):
                    continue

                rel_file_path = os.path.relpath(file_path, self.repo_path)
                try:
                    with open(file_path, "rb") as f:
                        content = f.read()
                        file_type = os.path.splitext(item.name)[1]
=======
            if not isinstance(item, Blob):
                continue
>>>>>>> 30573b2e

            file_path = os.path.join(self.repo_path, item.path)

            # uses filter to skip files
            if self.file_filter and not self.file_filter(file_path):
                continue

            rel_file_path = os.path.relpath(file_path, self.repo_path)
            try:
                with open(file_path, "rb") as f:
                    content = f.read()
                    file_type = os.path.splitext(item.name)[1]

                    # loads only text files
                    try:
                        text_content = content.decode("utf-8")
                    except UnicodeDecodeError:
                        continue

                    metadata = {
                        "file_path": rel_file_path,
                        "file_name": item.name,
                        "file_type": file_type,
                    }
                    doc = Document(page_content=text_content, metadata=metadata)
                    docs.append(doc)
            except Exception as e:
                print(f"Error reading file {file_path}: {e}")

        return docs<|MERGE_RESOLUTION|>--- conflicted
+++ resolved
@@ -49,25 +49,11 @@
         docs: List[Document] = []
 
         for item in repo.tree().traverse():
-<<<<<<< HEAD
-            if isinstance(item, Blob):
-                file_path = os.path.join(self.repo_path, item.path)
-
-                ignored_files = repo.ignored([file_path])
+            file_path = os.path.join(self.repo_path, item.path)
+  
+            ignored_files = repo.ignored([file_path])
                 if len(ignored_files):
                     continue
-
-                rel_file_path = os.path.relpath(file_path, self.repo_path)
-                try:
-                    with open(file_path, "rb") as f:
-                        content = f.read()
-                        file_type = os.path.splitext(item.name)[1]
-=======
-            if not isinstance(item, Blob):
-                continue
->>>>>>> 30573b2e
-
-            file_path = os.path.join(self.repo_path, item.path)
 
             # uses filter to skip files
             if self.file_filter and not self.file_filter(file_path):
