--- conflicted
+++ resolved
@@ -41,14 +41,7 @@
         with self._lock:
             self._callback_manager.on_llm_start(serialized, prompts, **kwargs)
 
-<<<<<<< HEAD
-    def on_llm_end(
-        self,
-        response: LLMResult, **kwargs: Any
-    ) -> None:
-=======
     def on_llm_end(self, response: LLMResult, **kwargs: Any) -> None:
->>>>>>> aef82f5d
         """Run when LLM ends running."""
         with self._lock:
             self._callback_manager.on_llm_end(response, **kwargs)
