"""Retriever that wraps a base retriever and filters the results."""

from typing import Any, List, Optional

from pydantic import BaseModel, Extra

from langchain.callbacks.manager import (
    AsyncCallbackManagerForRetrieverRun,
    CallbackManagerForRetrieverRun,
)
from langchain.retrievers.document_compressors.base import (
    BaseDocumentCompressor,
)
from langchain.schema import BaseRetriever, Document


class ContextualCompressionRetriever(BaseRetriever, BaseModel):
    """Retriever that wraps a base retriever and compresses the results."""

    base_compressor: BaseDocumentCompressor
    """Compressor for compressing retrieved documents."""

    base_retriever: BaseRetriever
    """Base Retriever to use for getting relevant documents."""

    class Config:
        """Configuration for this pydantic object."""

        extra = Extra.forbid
        arbitrary_types_allowed = True

    def _get_relevant_documents(
        self,
        query: str,
        *,
        run_manager: Optional[CallbackManagerForRetrieverRun] = None,
        **kwargs: Any,
    ) -> List[Document]:
        """Get documents relevant for a query.

        Args:
            query: string to find relevant documents for

        Returns:
            Sequence of relevant documents
        """
<<<<<<< HEAD
        run_manager_ = run_manager or CallbackManagerForRetrieverRun.get_noop_manager()
        docs = self.base_retriever.get_relevant_documents(
            query, callbacks=run_manager_.get_child(), **kwargs
        )
        compressed_docs = self.base_compressor.compress_documents(docs, query)
        return list(compressed_docs)
=======
        docs = self.base_retriever.get_relevant_documents(query)
        if docs:
            compressed_docs = self.base_compressor.compress_documents(docs, query)
            return list(compressed_docs)
        else:
            return []
>>>>>>> 13c62cf6

    async def _aget_relevant_documents(
        self,
        query: str,
        *,
        run_manager: Optional[AsyncCallbackManagerForRetrieverRun] = None,
        **kwargs: Any,
    ) -> List[Document]:
        """Get documents relevant for a query.

        Args:
            query: string to find relevant documents for

        Returns:
            List of relevant documents
        """
<<<<<<< HEAD
        run_manager_ = (
            run_manager or AsyncCallbackManagerForRetrieverRun.get_noop_manager()
        )
        docs = await self.base_retriever.aget_relevant_documents(
            query, callbacks=run_manager_.get_child(), **kwargs
        )
        compressed_docs = await self.base_compressor.acompress_documents(docs, query)
        return list(compressed_docs)
=======
        docs = await self.base_retriever.aget_relevant_documents(query)
        if docs:
            compressed_docs = await self.base_compressor.acompress_documents(
                docs, query
            )
            return list(compressed_docs)
        else:
            return []
>>>>>>> 13c62cf6
<|MERGE_RESOLUTION|>--- conflicted
+++ resolved
@@ -44,21 +44,15 @@
         Returns:
             Sequence of relevant documents
         """
-<<<<<<< HEAD
         run_manager_ = run_manager or CallbackManagerForRetrieverRun.get_noop_manager()
         docs = self.base_retriever.get_relevant_documents(
             query, callbacks=run_manager_.get_child(), **kwargs
         )
-        compressed_docs = self.base_compressor.compress_documents(docs, query)
-        return list(compressed_docs)
-=======
-        docs = self.base_retriever.get_relevant_documents(query)
         if docs:
             compressed_docs = self.base_compressor.compress_documents(docs, query)
             return list(compressed_docs)
         else:
             return []
->>>>>>> 13c62cf6
 
     async def _aget_relevant_documents(
         self,
@@ -75,22 +69,16 @@
         Returns:
             List of relevant documents
         """
-<<<<<<< HEAD
         run_manager_ = (
             run_manager or AsyncCallbackManagerForRetrieverRun.get_noop_manager()
         )
         docs = await self.base_retriever.aget_relevant_documents(
             query, callbacks=run_manager_.get_child(), **kwargs
         )
-        compressed_docs = await self.base_compressor.acompress_documents(docs, query)
-        return list(compressed_docs)
-=======
-        docs = await self.base_retriever.aget_relevant_documents(query)
         if docs:
             compressed_docs = await self.base_compressor.acompress_documents(
                 docs, query
             )
             return list(compressed_docs)
         else:
-            return []
->>>>>>> 13c62cf6
+            return []