"""Wrappers around embedding modules."""
import logging
from typing import Any

from langchain.embeddings.aleph_alpha import (
    AlephAlphaAsymmetricSemanticEmbedding,
    AlephAlphaSymmetricSemanticEmbedding,
)
from langchain.embeddings.cohere import CohereEmbeddings
from langchain.embeddings.elasticsearch import ElasticsearchEmbeddings
from langchain.embeddings.fake import FakeEmbeddings
from langchain.embeddings.google_palm import GooglePalmEmbeddings
from langchain.embeddings.huggingface import (
    HuggingFaceEmbeddings,
    HuggingFaceInstructEmbeddings,
)
from langchain.embeddings.huggingface_hub import HuggingFaceHubEmbeddings
from langchain.embeddings.jina import JinaEmbeddings
from langchain.embeddings.llamacpp import LlamaCppEmbeddings
from langchain.embeddings.minimax import MiniMaxEmbeddings
from langchain.embeddings.modelscope_hub import ModelScopeEmbeddings
from langchain.embeddings.mosaicml import MosaicMLInstructorEmbeddings
from langchain.embeddings.openai import OpenAIEmbeddings
from langchain.embeddings.sagemaker_endpoint import SagemakerEndpointEmbeddings
from langchain.embeddings.self_hosted import SelfHostedEmbeddings
from langchain.embeddings.self_hosted_hugging_face import (
    SelfHostedHuggingFaceEmbeddings,
    SelfHostedHuggingFaceInstructEmbeddings,
)
from langchain.embeddings.sentence_transformer import SentenceTransformerEmbeddings
from langchain.embeddings.tensorflow_hub import TensorflowHubEmbeddings
from langchain.embeddings.vertexai import VertexAIEmbeddings

logger = logging.getLogger(__name__)

__all__ = [
    "OpenAIEmbeddings",
    "HuggingFaceEmbeddings",
    "CohereEmbeddings",
    "ElasticsearchEmbeddings",
    "JinaEmbeddings",
    "LlamaCppEmbeddings",
    "HuggingFaceHubEmbeddings",
    "ModelScopeEmbeddings",
    "TensorflowHubEmbeddings",
    "SagemakerEndpointEmbeddings",
    "HuggingFaceInstructEmbeddings",
    "MosaicMLInstructorEmbeddings",
    "SelfHostedEmbeddings",
    "SelfHostedHuggingFaceEmbeddings",
    "SelfHostedHuggingFaceInstructEmbeddings",
    "FakeEmbeddings",
    "AlephAlphaAsymmetricSemanticEmbedding",
    "AlephAlphaSymmetricSemanticEmbedding",
    "SentenceTransformerEmbeddings",
    "GooglePalmEmbeddings",
<<<<<<< HEAD
    "MiniMaxEmbeddings",
=======
    "VertexAIEmbeddings",
>>>>>>> a775aa63
]


# TODO: this is in here to maintain backwards compatibility
class HypotheticalDocumentEmbedder:
    def __init__(self, *args: Any, **kwargs: Any):
        logger.warning(
            "Using a deprecated class. Please use "
            "`from langchain.chains import HypotheticalDocumentEmbedder` instead"
        )
        from langchain.chains.hyde.base import HypotheticalDocumentEmbedder as H

        return H(*args, **kwargs)  # type: ignore

    @classmethod
    def from_llm(cls, *args: Any, **kwargs: Any) -> Any:
        logger.warning(
            "Using a deprecated class. Please use "
            "`from langchain.chains import HypotheticalDocumentEmbedder` instead"
        )
        from langchain.chains.hyde.base import HypotheticalDocumentEmbedder as H

        return H.from_llm(*args, **kwargs)<|MERGE_RESOLUTION|>--- conflicted
+++ resolved
@@ -54,11 +54,8 @@
     "AlephAlphaSymmetricSemanticEmbedding",
     "SentenceTransformerEmbeddings",
     "GooglePalmEmbeddings",
-<<<<<<< HEAD
     "MiniMaxEmbeddings",
-=======
     "VertexAIEmbeddings",
->>>>>>> a775aa63
 ]
 
 
