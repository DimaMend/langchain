"""Interfaces to be implemented by general evaluators."""
from __future__ import annotations

<<<<<<< HEAD
from abc import ABC, abstractmethod
from enum import Enum
from typing import Any, Optional

from langchain.base_language import BaseLanguageModel
from langchain.chains.base import Chain
=======
import logging
from abc import ABC, abstractmethod
from enum import Enum
from typing import Any, Optional, Sequence, Tuple
from warnings import warn

from langchain.base_language import BaseLanguageModel
from langchain.chains.base import Chain
from langchain.schema.agent import AgentAction

logger = logging.getLogger(__name__)
>>>>>>> bac56618


class EvaluatorType(str, Enum):
    """The types of the evaluators."""

    QA = "qa"
    """Question answering evaluator, which grades answers to questions
    directly using an LLM."""
    COT_QA = "cot_qa"
    """Chain of thought question answering evaluator, which grades
    answers to questions using
    chain of thought 'reasoning'."""
    CONTEXT_QA = "context_qa"
    """Question answering evaluator that incorporates 'context' in the response."""
    PAIRWISE_STRING = "pairwise_string"
    """The pairwise string evaluator, which compares the output of two models."""
    AGENT_TRAJECTORY = "trajectory"
    """The agent trajectory evaluator, which grades the agent's intermediate steps."""
    CRITERIA = "criteria"
    """The criteria evaluator, which evaluates a model based on a
    custom set of criteria."""


<<<<<<< HEAD
class EvalChain(Chain):
=======
class LLMEvalChain(Chain):
>>>>>>> bac56618
    """A base class for evaluators that use an LLM."""

    @classmethod
    @abstractmethod
<<<<<<< HEAD
    def from_llm(cls, llm: BaseLanguageModel, **kwargs: Any) -> EvalChain:
        """Create a new evaluator from an LLM."""


class StringEvaluator(ABC):
=======
    def from_llm(cls, llm: BaseLanguageModel, **kwargs: Any) -> LLMEvalChain:
        """Create a new evaluator from an LLM."""


class _EvalArgsMixin:
    """Mixin for checking evaluation arguments."""

    @property
    def requires_reference(self) -> bool:
        """Whether this evaluator requires a reference label."""
        return False

    @property
    def requires_input(self) -> bool:
        """Whether this evaluator requires an input string."""
        return False

    @property
    def _skip_input_warning(self) -> str:
        """Warning to show when input is ignored."""
        return f"Ignoring input in {self.__class__.__name__}, as it is not expected."

    @property
    def _skip_reference_warning(self) -> str:
        """Warning to show when reference is ignored."""
        return (
            f"Ignoring reference in {self.__class__.__name__}, as it is not expected."
        )

    def _check_evaluation_args(
        self,
        reference: Optional[str] = None,
        input: Optional[str] = None,
    ) -> None:
        if self.requires_input and input is None:
            raise ValueError(f"{self.__class__.__name__} requires an input string.")
        elif input is not None and not self.requires_input:
            warn(self._skip_input_warning)
        else:
            pass
        if self.requires_reference and reference is None:
            raise ValueError(f"{self.__class__.__name__} requires a reference string.")
        elif reference is not None and not self.requires_reference:
            warn(self._skip_reference_warning)
        else:
            pass


class StringEvaluator(_EvalArgsMixin, ABC):
>>>>>>> bac56618
    """Protocol for evaluating strings."""

    @property
    def evaluation_name(self) -> str:
        raise NotImplementedError()

    @property
    def requires_reference(self) -> bool:
        return False

    @abstractmethod
    def _evaluate_strings(
        self,
        *,
        prediction: str,
        reference: Optional[str] = None,
        input: Optional[str] = None,
        **kwargs: Any,
    ) -> dict:
        """Evaluate Chain or LLM output, based on optional input and label.

        Args:
            prediction (str): the LLM or chain prediction to evaluate.
            reference (Optional[str], optional): the reference label
                to evaluate against.
            input (Optional[str], optional): the input to consider during evaluation
            **kwargs: additional keyword arguments, including callbacks, tags, etc.
        Returns:
            dict: The evaluation results containing the score or value.
                It is recommended that the dictionary contain the following keys:
                    - score: the score of the evaluation, if applicable.
                    - value: the string value of the evaluation, if applicable.
                    - reasoning: the reasoning for the evaluation, if applicable.
        """

    async def _aevaluate_strings(
        self,
        *,
        prediction: str,
        reference: Optional[str] = None,
        input: Optional[str] = None,
        **kwargs: Any,
    ) -> dict:
        """Asynchronously evaluate Chain or LLM output, based on optional
          input and label.

        Args:
            prediction (str): the LLM or chain prediction to evaluate.
            reference (Optional[str], optional): the reference label
                 to evaluate against.
            input (Optional[str], optional): the input to consider during evaluation
            **kwargs: additional keyword arguments, including callbacks, tags, etc.
        Returns:
            dict: The evaluation results containing the score or value.
                It is recommended that the dictionary contain the following keys:
                    - score: the score of the evaluation, if applicable.
                    - value: the string value of the evaluation, if applicable.
                    - reasoning: the reasoning for the evaluation, if applicable.
        """
        raise NotImplementedError(
            f"{self.__class__.__name__} hasn't implemented an "
            "async aevaluate_strings method."
        )

    def evaluate_strings(
        self,
        *,
        prediction: str,
        reference: Optional[str] = None,
        input: Optional[str] = None,
        **kwargs: Any,
    ) -> dict:
        """Evaluate Chain or LLM output, based on optional input and label.

        Args:
            prediction (str): the LLM or chain prediction to evaluate.
            reference (Optional[str], optional): the reference label
                to evaluate against.
            input (Optional[str], optional): the input to consider during evaluation
            **kwargs: additional keyword arguments, including callbacks, tags, etc.
        Returns:
            dict: The evaluation results containing the score or value.
        """
        self._check_evaluation_args(reference=reference, input=input)
        return self._evaluate_strings(
            prediction=prediction, reference=reference, input=input, **kwargs
        )

    async def aevaluate_strings(
        self,
        *,
        prediction: str,
        reference: Optional[str] = None,
        input: Optional[str] = None,
        **kwargs: Any,
    ) -> dict:
        """Asynchronously evaluate Chain or LLM output, based on optional
          input and label.

        Args:
            prediction (str): the LLM or chain prediction to evaluate.
            reference (Optional[str], optional): the reference label
                 to evaluate against.
            input (Optional[str], optional): the input to consider during evaluation
            **kwargs: additional keyword arguments, including callbacks, tags, etc.
        Returns:
            dict: The evaluation results containing the score or value.
        """
        self._check_evaluation_args(reference=reference, input=input)
        return await self._aevaluate_strings(
            prediction=prediction, reference=reference, input=input, **kwargs
        )


<<<<<<< HEAD
class PairwiseStringEvaluator(ABC):
=======
class PairwiseStringEvaluator(_EvalArgsMixin, ABC):
>>>>>>> bac56618
    """A protocol for comparing the output of two models."""

    @abstractmethod
    def _evaluate_string_pairs(
        self,
        *,
        prediction: str,
        prediction_b: str,
        reference: Optional[str] = None,
        input: Optional[str] = None,
        **kwargs: Any,
    ) -> dict:
        """Evaluate the output string pairs.

        Args:
            prediction (str): The output string from the first model.
            prediction_b (str): The output string from the second model.
            reference (str, optional): The expected output / reference
                string. Defaults to None.
            input (str, optional): The input string. Defaults to None.
            **kwargs (Any): Additional keyword arguments, such
                as callbacks and optional reference strings.

        Returns:
            dict: A dictionary containing the preference, scores, and/or
                other information.
        """

    async def _aevaluate_string_pairs(
        self,
        *,
        prediction: str,
        prediction_b: str,
        reference: Optional[str] = None,
        input: Optional[str] = None,
        **kwargs: Any,
    ) -> dict:
        """Evaluate the output string pairs.

        Args:
            prediction (str): The output string from the first model.
            prediction_b (str): The output string from the second model.
            reference (str, optional): The expected output / reference
                string. Defaults to None.
            input (str, optional): The input string. Defaults to None.
            **kwargs (Any): Additional keyword arguments, such
                as callbacks and optional reference strings.

        Returns:
            dict: A dictionary containing the preference, scores, and/or
                other information.
        """
        raise NotImplementedError(
            f"{self.__class__.__name__} hasn't implemented an async "
            "aevaluate_string_pairs method."
        )

    def evaluate_string_pairs(
        self,
        *,
        prediction: str,
        prediction_b: str,
        reference: Optional[str] = None,
        input: Optional[str] = None,
        **kwargs: Any,
    ) -> dict:
        """Evaluate the output string pairs.

        Args:
            prediction (str): The output string from the first model.
            prediction_b (str): The output string from the second model.
            reference (str, optional): The expected output / reference
                string. Defaults to None.
            input (str, optional): The input string. Defaults to None.
            **kwargs (Any): Additional keyword arguments, such
                as callbacks and optional reference strings.

        Returns:
            dict: A dictionary containing the preference, scores, and/or
                other information.
        """
        self._check_evaluation_args(reference=reference, input=input)
        return self._evaluate_string_pairs(
            prediction=prediction,
            prediction_b=prediction_b,
            reference=reference,
            input=input,
            **kwargs,
        )

    async def aevaluate_string_pairs(
        self,
        *,
        prediction: str,
        prediction_b: str,
        reference: Optional[str] = None,
        input: Optional[str] = None,
        **kwargs: Any,
    ) -> dict:
        """Evaluate the output string pairs.

        Args:
            prediction (str): The output string from the first model.
            prediction_b (str): The output string from the second model.
            reference (str, optional): The expected output / reference
                string. Defaults to None.
            input (str, optional): The input string. Defaults to None.
            **kwargs (Any): Additional keyword arguments, such
                as callbacks and optional reference strings.

        Returns:
            dict: A dictionary containing the preference, scores, and/or
                other information.
        """
        self._check_evaluation_args(reference=reference, input=input)
        return await self._aevaluate_string_pairs(
            prediction=prediction,
            prediction_b=prediction_b,
            reference=reference,
            input=input,
            **kwargs,
        )


class AgentTrajectoryEvaluator(_EvalArgsMixin, ABC):
    """Interface for evaluating agent trajectories."""

    @property
    def requires_input(self) -> bool:
        return True

    @abstractmethod
    def _evaluate_agent_trajectory(
        self,
        *,
        prediction: str,
        agent_trajectory: Sequence[Tuple[AgentAction, str]],
        input: str,
        reference: Optional[str] = None,
        **kwargs: Any,
    ) -> dict:
        """Evaluate a trajectory.

        Args:
            prediction (str): The final predicted response.
            agent_trajectory (List[Tuple[AgentAction, str]]):
                The intermediate steps forming the agent trajectory.
            input (str): The input to the agent.
            reference (Optional[str]): The reference answer.

        Returns:
            dict: The evaluation result.
        """

    async def _aevaluate_agent_trajectory(
        self,
        *,
        prediction: str,
        agent_trajectory: Sequence[Tuple[AgentAction, str]],
        input: str,
        reference: Optional[str] = None,
        **kwargs: Any,
    ) -> dict:
        """Asynchronously evaluate a trajectory.

        Args:
            prediction (str): The final predicted response.
            agent_trajectory (List[Tuple[AgentAction, str]]):
                The intermediate steps forming the agent trajectory.
            input (str): The input to the agent.
            reference (Optional[str]): The reference answer.

        Returns:
            dict: The evaluation result.
        """
        raise NotImplementedError(
            f"{self.__class__.__name__} hasn't implemented an async "
            "aevaluate_agent_trajectory method."
        )

    def evaluate_agent_trajectory(
        self,
        *,
        prediction: str,
        agent_trajectory: Sequence[Tuple[AgentAction, str]],
        input: str,
        reference: Optional[str] = None,
        **kwargs: Any,
    ) -> dict:
        """Evaluate a trajectory.

        Args:
            prediction (str): The final predicted response.
            agent_trajectory (List[Tuple[AgentAction, str]]):
                The intermediate steps forming the agent trajectory.
            input (str): The input to the agent.
            reference (Optional[str]): The reference answer.

        Returns:
            dict: The evaluation result.
        """
        self._check_evaluation_args(reference=reference, input=input)
        return self._evaluate_agent_trajectory(
            prediction=prediction,
            input=input,
            agent_trajectory=agent_trajectory,
            reference=reference,
            **kwargs,
        )

    async def aevaluate_agent_trajectory(
        self,
        *,
        prediction: str,
        agent_trajectory: Sequence[Tuple[AgentAction, str]],
        input: str,
        reference: Optional[str] = None,
        **kwargs: Any,
    ) -> dict:
        """Asynchronously evaluate a trajectory.

        Args:
            prediction (str): The final predicted response.
            agent_trajectory (List[Tuple[AgentAction, str]]):
                The intermediate steps forming the agent trajectory.
            input (str): The input to the agent.
            reference (Optional[str]): The reference answer.

        Returns:
            dict: The evaluation result.
        """
        self._check_evaluation_args(reference=reference, input=input)
        return await self._aevaluate_agent_trajectory(
            prediction=prediction,
            input=input,
            agent_trajectory=agent_trajectory,
            reference=reference,
            **kwargs,
        )<|MERGE_RESOLUTION|>--- conflicted
+++ resolved
@@ -1,14 +1,6 @@
 """Interfaces to be implemented by general evaluators."""
 from __future__ import annotations
 
-<<<<<<< HEAD
-from abc import ABC, abstractmethod
-from enum import Enum
-from typing import Any, Optional
-
-from langchain.base_language import BaseLanguageModel
-from langchain.chains.base import Chain
-=======
 import logging
 from abc import ABC, abstractmethod
 from enum import Enum
@@ -20,7 +12,6 @@
 from langchain.schema.agent import AgentAction
 
 logger = logging.getLogger(__name__)
->>>>>>> bac56618
 
 
 class EvaluatorType(str, Enum):
@@ -44,22 +35,11 @@
     custom set of criteria."""
 
 
-<<<<<<< HEAD
-class EvalChain(Chain):
-=======
 class LLMEvalChain(Chain):
->>>>>>> bac56618
     """A base class for evaluators that use an LLM."""
 
     @classmethod
     @abstractmethod
-<<<<<<< HEAD
-    def from_llm(cls, llm: BaseLanguageModel, **kwargs: Any) -> EvalChain:
-        """Create a new evaluator from an LLM."""
-
-
-class StringEvaluator(ABC):
-=======
     def from_llm(cls, llm: BaseLanguageModel, **kwargs: Any) -> LLMEvalChain:
         """Create a new evaluator from an LLM."""
 
@@ -109,7 +89,6 @@
 
 
 class StringEvaluator(_EvalArgsMixin, ABC):
->>>>>>> bac56618
     """Protocol for evaluating strings."""
 
     @property
@@ -224,11 +203,7 @@
         )
 
 
-<<<<<<< HEAD
-class PairwiseStringEvaluator(ABC):
-=======
 class PairwiseStringEvaluator(_EvalArgsMixin, ABC):
->>>>>>> bac56618
     """A protocol for comparing the output of two models."""
 
     @abstractmethod
