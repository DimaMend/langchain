"""Functionality for loading chains."""
import json
import os
import tempfile
from pathlib import Path
from typing import Any, Union

import requests
import yaml

from langchain.chains.base import Chain
from langchain.chains.llm import LLMChain
from langchain.chains.combine_documents.stuff import StuffDocumentsChain
from langchain.chains.combine_documents.map_reduce import MapReduceDocumentsChain
from langchain.chains.combine_documents.map_rerank import MapRerankDocumentsChain
from langchain.chains.combine_documents.refine import RefineDocumentsChain
from langchain.chains.hyde.base import HypotheticalDocumentEmbedder
from langchain.chains.llm_bash.base import LLMBashChain
from langchain.chains.llm_checker.base import LLMCheckerChain
from langchain.chains.llm_math.base import LLMMathChain
from langchain.chains.natbot.base import NatBotChain
from langchain.chains.qa_with_sources.base import QAWithSourcesChain
from langchain.chains.qa_with_sources.vector_db import VectorDBQAWithSourcesChain
from langchain.chains.pal.base import PALChain
from langchain.chains.sql_database.base import SQLDatabaseChain, SQLDatabaseSequentialChain
from langchain.chains.vector_db_qa.base import VectorDBQA
from langchain.llms.loading import load_llm, load_llm_from_config
from langchain.prompts.loading import load_prompt, load_prompt_from_config

URL_BASE = "https://raw.githubusercontent.com/hwchase17/langchain-hub/master/chains/"


def _load_llm_chain(config: dict, **kwargs: Any) -> LLMChain:
    """Load LLM chain from config dict."""
    if "llm" in config:
        llm_config = config.pop("llm")
        llm = load_llm_from_config(llm_config)
    elif "llm_path" in config:
        llm = load_llm(config.pop("llm_path"))
    else:
        raise ValueError("One of `llm` or `llm_path` must be present.")

    if "prompt" in config:
        prompt_config = config.pop("prompt")
        prompt = load_prompt_from_config(prompt_config)
    elif "prompt_path" in config:
        prompt = load_prompt(config.pop("prompt_path"))
    else:
        raise ValueError("One of `prompt` or `prompt_path` must be present.")

    return LLMChain(llm=llm, prompt=prompt, **config)


def _load_hyde_chain(config: dict, **kwargs: Any) -> HypotheticalDocumentEmbedder:
    """Load hypothetical document embedder chain from config dict."""
    if "llm_chain" in config:
        llm_chain_config = config.pop("llm_chain")
        llm_chain = load_chain_from_config(llm_chain_config)
    elif "llm_chain_path" in config:
        llm_chain = load_chain(config.pop("llm_chain_path"))
    else:
        raise ValueError("One of `llm_chain` or `llm_chain_path` must be present.")
    if "embeddings" in kwargs:
        embeddings = kwargs.pop("embeddings")
    else:
        raise ValueError("`embeddings` must be present.")
    return HypotheticalDocumentEmbedder(
        llm_chain=llm_chain, base_embeddings=embeddings, **config
    )


def _load_stuff_documents_chain(config: dict, **kwargs: Any):
    if "llm_chain" in config:
        llm_chain_config = config.pop("llm_chain")
        llm_chain = load_chain_from_config(llm_chain_config)
    elif "llm_chain_path" in config:
        llm_chain = load_chain(config.pop("llm_chain_path"))
    else:
        raise ValueError("One of `llm_chain` or `llm_chain_config` must be present.")

    if not isinstance(llm_chain, LLMChain):
        raise ValueError(f"Expected LLMChain, got {llm_chain}")

    if "document_prompt" in config:
        prompt_config = config.pop("document_prompt")
        document_prompt = load_prompt_from_config(prompt_config)
    elif "document_prompt_path" in config:
        document_prompt = load_prompt(config.pop("document_prompt_path"))
    else:
        raise ValueError("One of `document_prompt` or `document_prompt_path` must be present.")

    return StuffDocumentsChain(llm_chain=llm_chain, document_prompt=document_prompt, **config)


def _load_map_reduce_documents_chain(config: dict, **kwargs: Any):
    if "llm_chain" in config:
        llm_chain_config = config.pop("llm_chain")
        llm_chain = load_chain_from_config(llm_chain_config)
    elif "llm_chain_path" in config:
        llm_chain = load_chain(config.pop("llm_chain_path"))
    else:
        raise ValueError("One of `llm_chain` or `llm_chain_config` must be present.")

    if not isinstance(llm_chain, LLMChain):
        raise ValueError(f"Expected LLMChain, got {llm_chain}")

    if "combine_document_chain" in config:
        combine_document_chain_config = config.pop("combine_document_chain")
        combine_document_chain = load_chain_from_config(combine_document_chain_config)
    elif "combine_document_chain_path" in config:
        combine_document_chain = load_chain(config.pop("combine_document_chain_path"))
    else:
        raise ValueError("One of `combine_document_chain` or `combine_document_chain_path` must be present.")
    if "collapse_document_chain" in config:
        collapse_document_chain_config = config.pop("collapse_document_chain")
        if collapse_document_chain_config is None:
            collapse_document_chain = None
        else:
            collapse_document_chain = load_chain_from_config(collapse_document_chain_config)
    elif "collapse_document_chain_path" in config:
        collapse_document_chain = load_chain(config.pop("collapse_document_chain_path"))
    return MapReduceDocumentsChain(
        llm_chain=llm_chain, 
        combine_document_chain=combine_document_chain,
        collapse_document_chain=collapse_document_chain,
        **config
    )


def _load_llm_bash_chain(config: dict, **kwargs: Any):
    if "llm" in config:
        llm_config = config.pop("llm")
        llm = load_llm_from_config(llm_config)
    elif "llm_path" in config:
        llm = load_llm(config.pop("llm_path"))
    else:
        raise ValueError("One of `llm` or `llm_path` must be present.")
    if "prompt" in config:
        prompt_config = config.pop("prompt")
        prompt = load_prompt_from_config(prompt_config)
    elif "prompt_path" in config:
        prompt = load_prompt(config.pop("prompt_path"))
    return LLMBashChain(llm=llm, prompt=prompt, **config)


def _load_llm_checker_chain(config: dict, **kwargs: Any):
    if "llm" in config:
        llm_config = config.pop("llm")
        llm = load_llm_from_config(llm_config)
    elif "llm_path" in config:
        llm = load_llm(config.pop("llm_path"))
    else:
        raise ValueError("One of `llm` or `llm_path` must be present.")
    if "create_draft_answer_prompt" in config:
        create_draft_answer_prompt_config = config.pop("create_draft_answer_prompt")
        create_draft_answer_prompt = load_prompt_from_config(create_draft_answer_prompt_config)
    elif "create_draft_answer_prompt_path" in config:
        create_draft_answer_prompt = load_prompt(config.pop("create_draft_answer_prompt_path"))
    if "list_assertions_prompt" in config:
        list_assertions_prompt_config = config.pop("list_assertions_prompt")
        list_assertions_prompt = load_prompt_from_config(list_assertions_prompt_config)
    elif "list_assertions_prompt_path" in config:
        list_assertions_prompt = load_prompt(config.pop("list_assertions_prompt_path"))
    if "check_assertions_prompt" in config:
        check_assertions_prompt_config = config.pop("check_assertions_prompt")
        check_assertions_prompt = load_prompt_from_config(check_assertions_prompt_config)
    elif "check_assertions_prompt_path" in config:
        check_assertions_prompt = load_prompt(config.pop("check_assertions_prompt_path"))
    if "revised_answer_prompt" in config:
        revised_answer_prompt_config = config.pop("revised_answer_prompt")
        revised_answer_prompt = load_prompt_from_config(revised_answer_prompt_config)
    elif "revised_answer_prompt_path" in config:
        revised_answer_prompt = load_prompt(config.pop("revised_answer_prompt_path"))
    return LLMCheckerChain(
        llm=llm,
        create_draft_answer_prompt=create_draft_answer_prompt,
        list_assertions_prompt=list_assertions_prompt,
        check_assertions_prompt=check_assertions_prompt,
        revised_answer_prompt=revised_answer_prompt,
        **config
    )


def _load_llm_math_chain(config: dict, **kwargs: Any):
    if "llm" in config:
        llm_config = config.pop("llm")
        llm = load_llm_from_config(llm_config)
    elif "llm_path" in config:
        llm = load_llm(config.pop("llm_path"))
    else:
        raise ValueError("One of `llm` or `llm_path` must be present.")
    if "prompt" in config:
        prompt_config = config.pop("prompt")
        prompt = load_prompt_from_config(prompt_config)
    elif "prompt_path" in config:
        prompt = load_prompt(config.pop("prompt_path"))
    return LLMMathChain(llm=llm, prompt=prompt, **config)


def _load_map_rerank_documents_chain(config: dict, **kwargs: Any):
    if "llm_chain" in config:
        llm_chain_config = config.pop("llm_chain")
        llm_chain = load_chain_from_config(llm_chain_config)
    elif "llm_chain_path" in config:
        llm_chain = load_chain(config.pop("llm_chain_path"))
    else:
        raise ValueError("One of `llm_chain` or `llm_chain_config` must be present.")
    return MapRerankDocumentsChain(llm_chain=llm_chain, **config)


def _load_pal_chain(config: dict, **kwargs: Any):
    if "llm" in config:
        llm_config = config.pop("llm")
        llm = load_llm_from_config(llm_config)
    elif "llm_path" in config:
        llm = load_llm(config.pop("llm_path"))
    else:
        raise ValueError("One of `llm` or `llm_path` must be present.")
    if "prompt" in config:
        prompt_config = config.pop("prompt")
        prompt = load_prompt_from_config(prompt_config)
    elif "prompt_path" in config:
        prompt = load_prompt(config.pop("prompt_path"))
    else:
        raise ValueError("One of `prompt` or `prompt_path` must be present.")
    return PALChain(llm=llm, prompt=prompt, **config)


def _load_refine_documents_chain(config: dict, **kwargs: Any):
    if "initial_llm_chain" in config:
        initial_llm_chain_config = config.pop("initial_llm_chain")
        initial_llm_chain = load_chain_from_config(initial_llm_chain_config)
    elif "initial_llm_chain_path" in config:
        initial_llm_chain = load_chain(config.pop("initial_llm_chain_path"))
    else:
        raise ValueError("One of `initial_llm_chain` or `initial_llm_chain_config` must be present.")
    if "refine_llm_chain" in config:
        refine_llm_chain_config = config.pop("refine_llm_chain")
        refine_llm_chain = load_chain_from_config(refine_llm_chain_config)
    elif "refine_llm_chain_path" in config:
        refine_llm_chain = load_chain(config.pop("refine_llm_chain_path"))
    else:
        raise ValueError("One of `refine_llm_chain` or `refine_llm_chain_config` must be present.")
    if "document_prompt" in config:
        prompt_config = config.pop("document_prompt")
        document_prompt = load_prompt_from_config(prompt_config)
    elif "document_prompt_path" in config:
        document_prompt = load_prompt(config.pop("document_prompt_path"))
    return RefineDocumentsChain(
        initial_llm_chain=initial_llm_chain, 
        refine_llm_chain=refine_llm_chain,
        document_prompt=document_prompt,
        **config
    )


def _load_qa_with_sources_chain(config: dict, **kwargs: Any):
    if "combine_documents_chain" in config:
        combine_documents_chain_config = config.pop("combine_documents_chain")
        combine_documents_chain = load_chain_from_config(combine_documents_chain_config)
    elif "combine_documents_chain_path" in config:
        combine_documents_chain = load_chain(config.pop("combine_documents_chain_path"))
    else:
        raise ValueError("One of `combine_documents_chain` or `combine_documents_chain_path` must be present.")
    return QAWithSourcesChain(combine_documents_chain=combine_documents_chain, **config)


def _load_sql_database_chain(config: dict, **kwargs: Any):
    if "database" in kwargs:
        database = kwargs.pop("database")
    else:
        raise ValueError("`database` must be present.")
    if "llm" in config:
        llm_config = config.pop("llm")
        llm = load_llm_from_config(llm_config)
    elif "llm_path" in config:
        llm = load_llm(config.pop("llm_path"))
    else:
        raise ValueError("One of `llm` or `llm_path` must be present.")
    if "prompt" in config:
        prompt_config = config.pop("prompt")
        prompt = load_prompt_from_config(prompt_config)
    return SQLDatabaseChain(database=database, llm=llm, prompt=prompt, **config)


def _load_vector_db_qa_with_sources_chain(config: dict, **kwargs: Any):
    if "vectorstore" in kwargs:
        vectorstore = kwargs.pop("vectorstore")
    else:
        raise ValueError("`vectorstore` must be present.")
    if "combine_documents_chain" in config:
        combine_documents_chain_config = config.pop("combine_documents_chain")
        combine_documents_chain = load_chain_from_config(combine_documents_chain_config)
    elif "combine_documents_chain_path" in config:
        combine_documents_chain = load_chain(config.pop("combine_documents_chain_path"))
    else:
        raise ValueError("One of `combine_documents_chain` or `combine_documents_chain_path` must be present.")
    return VectorDBQAWithSourcesChain(
        combine_documents_chain=combine_documents_chain, 
        vectorstore=vectorstore,
        **config
    )


def _load_vector_db_qa(config: dict, **kwargs: Any):
    if "vectorstore" in kwargs:
        vectorstore = kwargs.pop("vectorstore")
    else:
        raise ValueError("`vectorstore` must be present.")
    if "combine_documents_chain" in config:
        combine_documents_chain_config = config.pop("combine_documents_chain")
        combine_documents_chain = load_chain_from_config(combine_documents_chain_config)
    elif "combine_documents_chain_path" in config:
        combine_documents_chain = load_chain(config.pop("combine_documents_chain_path"))
    else:
        raise ValueError("One of `combine_documents_chain` or `combine_documents_chain_path` must be present.")
    return VectorDBQA(
        combine_documents_chain=combine_documents_chain, 
        vectorstore=vectorstore,
        **config
    )


type_to_loader_dict = {
    "hyde_chain": _load_hyde_chain,
    "llm_chain": _load_llm_chain, 
    "llm_bash_chain": _load_llm_bash_chain,
    "llm_checker_chain": _load_llm_checker_chain,
    "llm_math_chain": _load_llm_math_chain,
    "pal_chain": _load_pal_chain,
    "qa_with_sources_chain": _load_qa_with_sources_chain,
    "stuff_documents_chain": _load_stuff_documents_chain,
    "map_reduce_documents_chain": _load_map_reduce_documents_chain,
    "map_rerank_documents_chain": _load_map_rerank_documents_chain,
    "refine_documents_chain": _load_refine_documents_chain,
    "sql_database_chain": _load_sql_database_chain,
    "vector_db_qa_with_sources_chain": _load_vector_db_qa_with_sources_chain,
    "vector_db_qa": _load_vector_db_qa,
}


def load_chain_from_config(config: dict, **kwargs: Any) -> Chain:
    """Load chain from Config Dict."""
    if "_type" not in config:
        raise ValueError("Must specify a chain Type in config")
    config_type = config.pop("_type")

    if config_type not in type_to_loader_dict:
        raise ValueError(f"Loading {config_type} chain not supported")

    chain_loader = type_to_loader_dict[config_type]
    return chain_loader(config, **kwargs)


<<<<<<< HEAD
def load_chain(file: Union[str, Path], **kwargs: Any) -> Chain:
=======
def load_chain(path: Union[str, Path]) -> Chain:
    """Unified method for loading a chain from LangChainHub or local fs."""
    if isinstance(path, str) and path.startswith("lc://chains"):
        path = os.path.relpath(path, "lc://chains/")
        return _load_from_hub(path)
    else:
        return _load_chain_from_file(path)


def _load_chain_from_file(file: Union[str, Path]) -> Chain:
>>>>>>> 7129f235
    """Load chain from file."""
    # Convert file to Path object.
    if isinstance(file, str):
        file_path = Path(file)
    else:
        file_path = file
    # Load from either json or yaml.
    if file_path.suffix == ".json":
        with open(file_path) as f:
            config = json.load(f)
    elif file_path.suffix == ".yaml":
        with open(file_path, "r") as f:
            config = yaml.safe_load(f)
    else:
        raise ValueError("File type must be json or yaml")
    # Load the chain from the config now.
<<<<<<< HEAD
    return load_chain_from_config(config, **kwargs)
=======
    return load_chain_from_config(config)


def _load_from_hub(path: str) -> Chain:
    """Load chain from hub."""
    suffix = path.split(".")[-1]
    if suffix not in {"json", "yaml"}:
        raise ValueError("Unsupported file type.")
    full_url = URL_BASE + path
    r = requests.get(full_url)
    if r.status_code != 200:
        raise ValueError(f"Could not find file at {full_url}")
    with tempfile.TemporaryDirectory() as tmpdirname:
        file = tmpdirname + "/chain." + suffix
        with open(file, "wb") as f:
            f.write(r.content)
        return _load_chain_from_file(file)
>>>>>>> 7129f235
<|MERGE_RESOLUTION|>--- conflicted
+++ resolved
@@ -8,8 +8,10 @@
 import requests
 import yaml
 
+from langchain.chains.api.base import APIChain
 from langchain.chains.base import Chain
 from langchain.chains.llm import LLMChain
+from langchain.chains.llm_requests import LLMRequestsChain
 from langchain.chains.combine_documents.stuff import StuffDocumentsChain
 from langchain.chains.combine_documents.map_reduce import MapReduceDocumentsChain
 from langchain.chains.combine_documents.map_rerank import MapRerankDocumentsChain
@@ -321,12 +323,56 @@
     )
 
 
+def _load_api_chain(config: dict, **kwargs: Any):
+    if "api_request_chain" in config:
+        api_request_chain_config = config.pop("api_request_chain")
+        api_request_chain = load_chain_from_config(api_request_chain_config)
+    elif "api_request_chain_path" in config:
+        api_request_chain = load_chain(config.pop("api_request_chain_path"))
+    else:
+        raise ValueError("One of `api_request_chain` or `api_request_chain_path` must be present.")
+    if "api_answer_chain" in config:
+        api_answer_chain_config = config.pop("api_answer_chain")
+        api_answer_chain = load_chain_from_config(api_answer_chain_config)
+    elif "api_answer_chain_path" in config:
+        api_answer_chain = load_chain(config.pop("api_answer_chain_path"))
+    else:
+        raise ValueError("One of `api_answer_chain` or `api_answer_chain_path` must be present.")
+    if "requests_wrapper" in kwargs:
+        requests_wrapper = kwargs.pop("requests_wrapper")
+    else:
+        raise ValueError("`requests_wrapper` must be present.")
+    return APIChain(
+        api_request_chain=api_request_chain,
+        api_answer_chain=api_answer_chain,
+        requests_wrapper=requests_wrapper,
+        **config
+    )
+
+
+def _load_llm_requests_chain(config: dict, **kwargs: Any):
+    if "llm_chain" in config:
+        llm_chain_config = config.pop("llm_chain")
+        llm_chain = load_chain_from_config(llm_chain_config)
+    elif "llm_chain_path" in config:
+        llm_chain = load_chain(config.pop("llm_chain_path"))
+    else:
+        raise ValueError("One of `llm_chain` or `llm_chain_path` must be present.")
+    if "requests_wrapper" in kwargs:
+        requests_wrapper = kwargs.pop("requests_wrapper")
+        return LLMRequestsChain(llm_chain=llm_chain, requests_wrapper=requests_wrapper, **config)
+    else:
+        return LLMRequestsChain(llm_chain=llm_chain, **config)
+
+
 type_to_loader_dict = {
+    "api_chain": _load_api_chain,
     "hyde_chain": _load_hyde_chain,
     "llm_chain": _load_llm_chain, 
     "llm_bash_chain": _load_llm_bash_chain,
     "llm_checker_chain": _load_llm_checker_chain,
     "llm_math_chain": _load_llm_math_chain,
+    "llm_requests_chain": _load_llm_requests_chain,
     "pal_chain": _load_pal_chain,
     "qa_with_sources_chain": _load_qa_with_sources_chain,
     "stuff_documents_chain": _load_stuff_documents_chain,
@@ -352,20 +398,16 @@
     return chain_loader(config, **kwargs)
 
 
-<<<<<<< HEAD
-def load_chain(file: Union[str, Path], **kwargs: Any) -> Chain:
-=======
-def load_chain(path: Union[str, Path]) -> Chain:
+def load_chain(path: Union[str, Path], **kwargs: Any) -> Chain:
     """Unified method for loading a chain from LangChainHub or local fs."""
     if isinstance(path, str) and path.startswith("lc://chains"):
         path = os.path.relpath(path, "lc://chains/")
-        return _load_from_hub(path)
-    else:
-        return _load_chain_from_file(path)
-
-
-def _load_chain_from_file(file: Union[str, Path]) -> Chain:
->>>>>>> 7129f235
+        return _load_from_hub(path, **kwargs)
+    else:
+        return _load_chain_from_file(path, **kwargs)
+
+
+def _load_chain_from_file(file: Union[str, Path], **kwargs: Any) -> Chain:
     """Load chain from file."""
     # Convert file to Path object.
     if isinstance(file, str):
@@ -382,13 +424,10 @@
     else:
         raise ValueError("File type must be json or yaml")
     # Load the chain from the config now.
-<<<<<<< HEAD
     return load_chain_from_config(config, **kwargs)
-=======
-    return load_chain_from_config(config)
-
-
-def _load_from_hub(path: str) -> Chain:
+
+
+def _load_from_hub(path: str, **kwargs: Any) -> Chain:
     """Load chain from hub."""
     suffix = path.split(".")[-1]
     if suffix not in {"json", "yaml"}:
@@ -401,5 +440,4 @@
         file = tmpdirname + "/chain." + suffix
         with open(file, "wb") as f:
             f.write(r.content)
-        return _load_chain_from_file(file)
->>>>>>> 7129f235
+        return _load_chain_from_file(file, **kwargs)