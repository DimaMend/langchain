--- conflicted
+++ resolved
@@ -240,7 +240,6 @@
         """Clear memory contents."""
 
 
-<<<<<<< HEAD
 class BaseChatMessageHistory(ABC):
     """Base interface for chat message history
     See `ChatMessageHistory` for default implementation.
@@ -290,7 +289,8 @@
     @abstractmethod
     def clear(self) -> None:
         """Remove all messages from the store"""
-=======
+
+
 class Document(BaseModel):
     """Interface for interacting with a document."""
 
@@ -337,7 +337,6 @@
         Returns:
             List of relevant documents
         """
->>>>>>> 75149d6d
 
 
 # For backwards compatibility
