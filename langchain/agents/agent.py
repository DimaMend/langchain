"""Chain that takes in an input and produces an action and action input."""
from __future__ import annotations

import logging
from abc import abstractmethod
from typing import Any, Dict, List, Optional, Tuple, Union

from pydantic import BaseModel, root_validator

from langchain.agents.tools import Tool
from langchain.callbacks.base import BaseCallbackManager
from langchain.chains.base import Chain
from langchain.chains.llm import LLMChain
from langchain.input import get_color_mapping
from langchain.llms.base import BaseLLM
from langchain.prompts.base import BasePromptTemplate
from langchain.prompts.few_shot import FewShotPromptTemplate
from langchain.prompts.prompt import PromptTemplate
from langchain.schema import AgentAction, AgentFinish

logger = logging.getLogger()


class Agent(BaseModel):
    """Class responsible for calling the language model and deciding the action.

    This is driven by an LLMChain. The prompt in the LLMChain MUST include
    a variable called "agent_scratchpad" where the agent can put its
    intermediary work.
    """

    llm_chain: LLMChain
    return_values: List[str] = ["output"]

    @abstractmethod
    def _extract_tool_and_input(self, text: str) -> Optional[Tuple[str, str]]:
        """Extract tool and tool input from llm output."""

    def _fix_text(self, text: str) -> str:
        """Fix the text."""
        raise ValueError("fix_text not implemented for this agent.")

    @property
    def _stop(self) -> List[str]:
        return [f"\n{self.observation_prefix}"]

    def plan(
        self, intermediate_steps: List[Tuple[AgentAction, str]], **kwargs: Any
    ) -> Union[AgentAction, AgentFinish]:
        """Given input, decided what to do.

        Args:
            intermediate_steps: Steps the LLM has taken to date,
                along with observations
            **kwargs: User inputs.

        Returns:
            Action specifying what tool to use.
        """
        thoughts = ""
        for action, observation in intermediate_steps:
            thoughts += action.log
            thoughts += f"\n{self.observation_prefix}{observation}\n{self.llm_prefix}"
        new_inputs = {"agent_scratchpad": thoughts, "stop": self._stop}
        full_inputs = {**kwargs, **new_inputs}
        full_output = self.llm_chain.predict(**full_inputs)
        parsed_output = self._extract_tool_and_input(full_output)
        while parsed_output is None:
            full_output = self._fix_text(full_output)
            full_inputs["agent_scratchpad"] += full_output
            output = self.llm_chain.predict(**full_inputs)
            full_output += output
            parsed_output = self._extract_tool_and_input(full_output)
        tool, tool_input = parsed_output
        if tool == self.finish_tool_name:
            return AgentFinish(full_output, {"output": tool_input})
        return AgentAction(tool, tool_input, full_output)

    def prepare_for_new_call(self) -> None:
        """Prepare the agent for new call, if needed."""
        pass

    @property
    def finish_tool_name(self) -> str:
        """Name of the tool to use to finish the chain."""
        return "Final Answer"

    @property
    def input_keys(self) -> List[str]:
        """Return the input keys.

        :meta private:
        """
        return list(set(self.llm_chain.input_keys) - {"agent_scratchpad"})

    @root_validator()
    def validate_prompt(cls, values: Dict) -> Dict:
        """Validate that prompt matches format."""
        prompt = values["llm_chain"].prompt
        if "agent_scratchpad" not in prompt.input_variables:
            logger.warning(
                "`agent_scratchpad` should be a variable in prompt.input_variables."
                " Did not find it, so adding it at the end."
            )
            prompt.input_variables.append("agent_scratchpad")
            if isinstance(prompt, PromptTemplate):
                prompt.template += "\n{agent_scratchpad}"
            elif isinstance(prompt, FewShotPromptTemplate):
                prompt.suffix += "\n{agent_scratchpad}"
            else:
                raise ValueError(f"Got unexpected prompt type {type(prompt)}")
        return values

    @property
    @abstractmethod
    def observation_prefix(self) -> str:
        """Prefix to append the observation with."""

    @property
    @abstractmethod
    def llm_prefix(self) -> str:
        """Prefix to append the LLM call with."""

    @classmethod
    @abstractmethod
    def create_prompt(cls, tools: List[Tool]) -> BasePromptTemplate:
        """Create a prompt for this class."""

    @classmethod
    def _validate_tools(cls, tools: List[Tool]) -> None:
        """Validate that appropriate tools are passed in."""
        pass

    @classmethod
    def from_llm_and_tools(
        cls,
        llm: BaseLLM,
        tools: List[Tool],
        callback_manager: Optional[BaseCallbackManager] = None,
    ) -> Agent:
        """Construct an agent from an LLM and tools."""
        cls._validate_tools(tools)
        llm_chain = LLMChain(
            llm=llm,
            prompt=cls.create_prompt(tools),
            callback_manager=callback_manager,
        )
        return cls(llm_chain=llm_chain)

    def return_stopped_response(
        self,
        early_stopping_method: str,
        intermediate_steps: List[Tuple[AgentAction, str]],
        **kwargs: Any,
    ) -> AgentFinish:
        """Return response when agent has been stopped due to max iterations."""
        if early_stopping_method == "force":
            # `force` just returns a constant string
            return AgentFinish({"output": "Agent stopped due to max iterations."}, "")
        elif early_stopping_method == "generate":
            # Generate does one final forward pass
            thoughts = ""
            for action, observation in intermediate_steps:
                thoughts += action.log
                thoughts += (
                    f"\n{self.observation_prefix}{observation}\n{self.llm_prefix}"
                )
            # Adding to the previous steps, we now tell the LLM to make a final pred
            thoughts += (
                "\n\nI now need to return a final answer based on the previous steps:"
            )
            new_inputs = {"agent_scratchpad": thoughts, "stop": self._stop}
            full_inputs = {**kwargs, **new_inputs}
            full_output = self.llm_chain.predict(**full_inputs)
            # We try to extract a final answer
            parsed_output = self._extract_tool_and_input(full_output)
            if parsed_output is None:
                # If we cannot extract, we just return the full output
                return AgentFinish({"output": full_output}, full_output)
            tool, tool_input = parsed_output
            if tool == self.finish_tool_name:
                # If we can extract, we send the correct stuff
                return AgentFinish({"output": tool_input}, full_output)
            else:
                # If we can extract, but the tool is not the final tool,
                # we just return the full output
                return AgentFinish({"output": full_output}, full_output)
        else:
            raise ValueError(
                "early_stopping_method should be one of `force` or `generate`, "
                f"got {early_stopping_method}"
            )


class AgentExecutor(Chain, BaseModel):
    """Consists of an agent using tools."""

    agent: Agent
    tools: List[Tool]
    return_intermediate_steps: bool = False
    max_iterations: Optional[int] = None
    early_stopping_method: str = "force"

    @classmethod
    def from_agent_and_tools(
        cls,
        agent: Agent,
        tools: List[Tool],
        callback_manager: Optional[BaseCallbackManager] = None,
        **kwargs: Any,
    ) -> AgentExecutor:
        """Create from agent and tools."""
        return cls(
            agent=agent, tools=tools, callback_manager=callback_manager, **kwargs
        )

    @property
    def input_keys(self) -> List[str]:
        """Return the input keys.

        :meta private:
        """
        return self.agent.input_keys

    @property
    def output_keys(self) -> List[str]:
        """Return the singular output key.

        :meta private:
        """
        if self.return_intermediate_steps:
            return self.agent.return_values + ["intermediate_steps"]
        else:
            return self.agent.return_values

    def _should_continue(self, iterations: int) -> bool:
        if self.max_iterations is None:
            return True
        else:
            return iterations < self.max_iterations

    def _call(self, inputs: Dict[str, str]) -> Dict[str, Any]:
        """Run text through and get agent response."""
        # Do any preparation necessary when receiving a new input.
        self.agent.prepare_for_new_call()
        # Construct a mapping of tool name to tool for easy lookup
        name_to_tool_map = {tool.name: tool.func for tool in self.tools}
        # We construct a mapping from each tool to a color, used for logging.
        color_mapping = get_color_mapping(
            [tool.name for tool in self.tools], excluded_colors=["green"]
        )
        intermediate_steps: List[Tuple[AgentAction, str]] = []
        # Let's start tracking the iterations the agent has gone through
        iterations = 0
        # We now enter the agent loop (until it returns something).
        while self._should_continue(iterations):
            # Call the LLM to see what to do.
            output = self.agent.plan(intermediate_steps, **inputs)
            # If the tool chosen is the finishing tool, then we end and return.
            if isinstance(output, AgentFinish):
                if self.verbose:
<<<<<<< HEAD
                    self.callback_manager.on_text(output.log, color="green")
=======
                    self.callback_manager.on_agent_finish(output, color="green")
>>>>>>> 1f248c47
                final_output = output.return_values
                if self.return_intermediate_steps:
                    final_output["intermediate_steps"] = intermediate_steps
                return final_output

            # And then we lookup the tool
            if output.tool in name_to_tool_map:
                chain = name_to_tool_map[output.tool]
                if self.verbose:
                    self.callback_manager.on_tool_start(
                        {"name": str(chain)[:60] + "..."}, output, color="green"
                    )
<<<<<<< HEAD
                # We then call the tool on the tool input to get an observation
                observation = chain(output.tool_input)
                color = color_mapping[output.tool]
=======
                try:
                    # We then call the tool on the tool input to get an observation
                    observation = chain(output.tool_input)
                    color = color_mapping[output.tool]
                except Exception as e:
                    if self.verbose:
                        self.callback_manager.on_tool_error(e)
                    raise e
>>>>>>> 1f248c47
            else:
                if self.verbose:
                    self.callback_manager.on_tool_start(
                        {"name": "N/A"}, output, color="green"
                    )
                observation = f"{output.tool} is not a valid tool, try another one."
                color = None
            if self.verbose:
                self.callback_manager.on_tool_end(
                    observation,
                    color=color,
                    observation_prefix=self.agent.observation_prefix,
                    llm_prefix=self.agent.llm_prefix,
                )
            intermediate_steps.append((output, observation))
            iterations += 1
        output = self.agent.return_stopped_response(
            self.early_stopping_method, intermediate_steps, **inputs
        )
        if self.verbose:
            self.callback_manager.on_agent_finish(output, color="green")
        final_output = output.return_values
        if self.return_intermediate_steps:
            final_output["intermediate_steps"] = intermediate_steps
        return final_output<|MERGE_RESOLUTION|>--- conflicted
+++ resolved
@@ -73,7 +73,7 @@
             parsed_output = self._extract_tool_and_input(full_output)
         tool, tool_input = parsed_output
         if tool == self.finish_tool_name:
-            return AgentFinish(full_output, {"output": tool_input})
+            return AgentFinish({"output": tool_input}, full_output)
         return AgentAction(tool, tool_input, full_output)
 
     def prepare_for_new_call(self) -> None:
@@ -259,11 +259,7 @@
             # If the tool chosen is the finishing tool, then we end and return.
             if isinstance(output, AgentFinish):
                 if self.verbose:
-<<<<<<< HEAD
-                    self.callback_manager.on_text(output.log, color="green")
-=======
                     self.callback_manager.on_agent_finish(output, color="green")
->>>>>>> 1f248c47
                 final_output = output.return_values
                 if self.return_intermediate_steps:
                     final_output["intermediate_steps"] = intermediate_steps
@@ -276,11 +272,6 @@
                     self.callback_manager.on_tool_start(
                         {"name": str(chain)[:60] + "..."}, output, color="green"
                     )
-<<<<<<< HEAD
-                # We then call the tool on the tool input to get an observation
-                observation = chain(output.tool_input)
-                color = color_mapping[output.tool]
-=======
                 try:
                     # We then call the tool on the tool input to get an observation
                     observation = chain(output.tool_input)
@@ -289,7 +280,6 @@
                     if self.verbose:
                         self.callback_manager.on_tool_error(e)
                     raise e
->>>>>>> 1f248c47
             else:
                 if self.verbose:
                     self.callback_manager.on_tool_start(
