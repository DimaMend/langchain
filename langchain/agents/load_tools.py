# flake8: noqa
"""Load tools."""
from typing import Any, List, Optional

from langchain.agents.tools import Tool
from langchain.chains.api import news_docs, open_meteo_docs, tmdb_docs
from langchain.chains.api.base import APIChain
from langchain.chains.llm_math.base import LLMMathChain
from langchain.chains.pal.base import PALChain
from langchain.llms.base import BaseLLM
from langchain.python import PythonREPL
from langchain.requests import RequestsWrapper
from langchain.serpapi import SerpAPIWrapper
from langchain.utilities.bash import BashProcess
from langchain.utilities.google_search import GoogleSearchAPIWrapper
from langchain.utilities.wolfram_alpha import WolframAlphaAPIWrapper


def _get_python_repl() -> Tool:
    return Tool(
        "Python REPL",
        PythonREPL().run,
        "A Python shell. Use this to execute python commands. Input should be a valid python command. If you expect output it should be printed out.",
    )

def _get_requests() -> Tool:
    return Tool(
        "Requests",
        RequestsWrapper().run,
        "A portal to the internet. Use this when you need to get specific content from a site. Input should be a specific url, and the output will be all the text on that page.",
    )


def _get_terminal() -> Tool:
    return Tool(
        "Terminal",
        BashProcess().run,
        "Executes commands in a terminal. Input should be valid commands, and the output will be any output from running that command.",
    )


_BASE_TOOLS = {
    "python_repl": _get_python_repl,
    "requests": _get_requests,
    "terminal": _get_terminal,
}


def _get_pal_math(llm: BaseLLM) -> Tool:
    return Tool(
        "PAL-MATH",
        PALChain.from_math_prompt(llm).run,
        "A language model that is really good at solving complex word math problems. Input should be a fully worded hard word math problem.",
    )


def _get_pal_colored_objects(llm: BaseLLM) -> Tool:
    return Tool(
        "PAL-COLOR-OBJ",
        PALChain.from_colored_object_prompt(llm).run,
        "A language model that is really good at reasoning about position and the color attributes of objects. Input should be a fully worded hard reasoning problem. Make sure to include all information about the objects AND the final question you want to answer.",
    )


def _get_llm_math(llm: BaseLLM) -> Tool:
    return Tool(
        "Calculator",
        LLMMathChain(llm=llm).run,
        "Useful for when you need to answer questions about math.",
    )


def _get_open_meteo_api(llm: BaseLLM) -> Tool:
    chain = APIChain.from_llm_and_api_docs(llm, open_meteo_docs.OPEN_METEO_DOCS)
    return Tool(
        "Open Meteo API",
        chain.run,
        "Useful for when you want to get weather information from the OpenMeteo API. The input should be a question in natural language that this API can answer.",
    )


_LLM_TOOLS = {
    "pal-math": _get_pal_math,
    "pal-colored-objects": _get_pal_colored_objects,
    "llm-math": _get_llm_math,
    "open-meteo-api": _get_open_meteo_api,
}


def _get_news_api(llm: BaseLLM, **kwargs: Any) -> Tool:
    news_api_key = kwargs["news_api_key"]
    chain = APIChain.from_llm_and_api_docs(
        llm, news_docs.NEWS_DOCS, headers={"X-Api-Key": news_api_key}
    )
    return Tool(
        "News API",
        chain.run,
        "Use this when you want to get information about the top headlines of current news stories. The input should be a question in natural language that this API can answer.",
    )


def _get_tmdb_api(llm: BaseLLM, **kwargs: Any) -> Tool:
    tmdb_bearer_token = kwargs["tmdb_bearer_token"]
    chain = APIChain.from_llm_and_api_docs(
        llm,
        tmdb_docs.TMDB_DOCS,
        headers={"Authorization": f"Bearer {tmdb_bearer_token}"},
    )
    return Tool(
        "TMDB API",
        chain.run,
        "Useful for when you want to get information from The Movie Database. The input should be a question in natural language that this API can answer.",
    )


def _get_wolfram_alpha(**kwargs: Any) -> Tool:
    return Tool(
        "Wolfram Alpha",
        WolframAlphaAPIWrapper(**kwargs).run,
        "A wrapper around Wolfram Alpha. Useful for when you need to answer questions about Math, Science, Technology, Culture, Society and Everyday Life. Input should be a search query.",
    )


def _get_google_search(**kwargs: Any) -> Tool:
    return Tool(
        "Google Search",
        GoogleSearchAPIWrapper(**kwargs).run,
        "A wrapper around Google Search. Useful for when you need to answer questions about current events. Input should be a search query.",
    )

def _get_serpapi(**kwargs: Any) -> Tool:
    return Tool(
        "Search",
        SerpAPIWrapper(**kwargs).run,
        "A search engine. Useful for when you need to answer questions about current events. Input should be a search query.",
    )



_EXTRA_LLM_TOOLS = {
    "news-api": (_get_news_api, ["news_api_key"]),
    "tmdb-api": (_get_tmdb_api, ["tmdb_bearer_token"]),
}
_EXTRA_OPTIONAL_TOOLS = {
    "wolfram-alpha": (_get_wolfram_alpha, ["wolfram_alpha_appid"]),
    "google-search": (_get_google_search, ["google_api_key", "google_cse_id"]),
    "serpapi": (_get_serpapi, ["serpapi_api_key"]),
}


def load_tools(
    tool_names: List[str], llm: Optional[BaseLLM] = None, **kwargs: Any
) -> List[Tool]:
    """Load tools based on their name.

    Args:
        tool_names: name of tools to load.
        llm: Optional language model, may be needed to initialize certain tools.

    Returns:
        List of tools.
    """
    tools = []
    for name in tool_names:
        if name in _BASE_TOOLS:
            tools.append(_BASE_TOOLS[name]())
        elif name in _LLM_TOOLS:
            if llm is None:
                raise ValueError(f"Tool {name} requires an LLM to be provided")
            tools.append(_LLM_TOOLS[name](llm))
        elif name in _EXTRA_LLM_TOOLS:
            if llm is None:
                raise ValueError(f"Tool {name} requires an LLM to be provided")
<<<<<<< HEAD
            _get_tool_func, extra_keys = _EXTRA_LLM_TOOLS[name]
=======
            _get_tool_func, extra_keys = _EXTRA_OPTIONAL_TOOLS[name]
>>>>>>> 27cef087
            missing_keys = set(extra_keys).difference(kwargs)
            if missing_keys:
                raise ValueError(
                    f"Tool {name} requires some parameters that were not "
                    f"provided: {missing_keys}"
                )
            sub_kwargs = {k: kwargs[k] for k in extra_keys}
            tools.append(_get_tool_func(llm=llm, **sub_kwargs))
        elif name in _EXTRA_OPTIONAL_TOOLS:
            _get_tool_func, extra_keys = _EXTRA_OPTIONAL_TOOLS[name]
            sub_kwargs = {k: kwargs[k] for k in extra_keys if k in kwargs}
            tools.append(_get_tool_func(**sub_kwargs))

        else:
            raise ValueError(f"Got unknown tool {name}")
    return tools


def get_all_tool_names() -> List[str]:
    """Get a list of all possible tool names."""
<<<<<<< HEAD
    return list(_BASE_TOOLS) + list(_EXTRA_TOOLS) + list(_EXTRA_LLM_TOOLS) + list(_LLM_TOOLS)
=======
    return list(_BASE_TOOLS) + list(_EXTRA_OPTIONAL_TOOLS) + list(_LLM_TOOLS)
>>>>>>> 27cef087
<|MERGE_RESOLUTION|>--- conflicted
+++ resolved
@@ -171,11 +171,7 @@
         elif name in _EXTRA_LLM_TOOLS:
             if llm is None:
                 raise ValueError(f"Tool {name} requires an LLM to be provided")
-<<<<<<< HEAD
             _get_tool_func, extra_keys = _EXTRA_LLM_TOOLS[name]
-=======
-            _get_tool_func, extra_keys = _EXTRA_OPTIONAL_TOOLS[name]
->>>>>>> 27cef087
             missing_keys = set(extra_keys).difference(kwargs)
             if missing_keys:
                 raise ValueError(
@@ -196,8 +192,4 @@
 
 def get_all_tool_names() -> List[str]:
     """Get a list of all possible tool names."""
-<<<<<<< HEAD
-    return list(_BASE_TOOLS) + list(_EXTRA_TOOLS) + list(_EXTRA_LLM_TOOLS) + list(_LLM_TOOLS)
-=======
-    return list(_BASE_TOOLS) + list(_EXTRA_OPTIONAL_TOOLS) + list(_LLM_TOOLS)
->>>>>>> 27cef087
+    return list(_BASE_TOOLS) + list(_EXTRA_OPTIONAL_TOOLS) + list(_EXTRA_LLM_TOOLS) + list(_LLM_TOOLS)