"""Tool for the Metaphor search API."""

from typing import Dict, List, Optional, Union

from langchain.callbacks.manager import (
    AsyncCallbackManagerForToolRun,
    CallbackManagerForToolRun,
)
from langchain.tools.base import BaseTool
from langchain.utilities.metaphor_search import MetaphorSearchAPIWrapper

class MetaphorSearchResults(BaseTool):
    """Tool that queries the Metaphor Search API and gets back json."""

    name = "metaphor_search_results_json"
    description = (
        "A wrapper around Metaphor Search. "
        "Input should be a Metaphor-optimized query. "
        "Output is a JSON array of the query results"
    )
    api_wrapper: MetaphorSearchAPIWrapper

    def _run(
        self,
        query: str,
        num_results: int,
        include_domains: Optional[List[str]] = None,
        exclude_domains: Optional[List[str]] = None,
        start_crawl_date: Optional[str] = None,
        end_crawl_date: Optional[str] = None,
        start_published_date: Optional[str] = None,
        end_published_date: Optional[str] = None,
<<<<<<< HEAD
        use_autoprompt: Optional[bool] = None,
=======
>>>>>>> e2a99bd1
        run_manager: Optional[CallbackManagerForToolRun] = None,
    ) -> Union[List[Dict], str]:
        """Use the tool."""
        try:
<<<<<<< HEAD
            return self.api_wrapper.results(query, num_results, include_domains, exclude_domains, start_crawl_date, end_crawl_date, start_published_date, end_published_date, use_autoprompt)
=======
            return self.api_wrapper.results(
                query,
                num_results,
                include_domains,
                exclude_domains,
                start_crawl_date,
                end_crawl_date,
                start_published_date,
                end_published_date,
            )
>>>>>>> e2a99bd1
        except Exception as e:
            return repr(e)

    async def _arun(
        self,
        query: str,
        num_results: int,
        include_domains: Optional[List[str]] = None,
        exclude_domains: Optional[List[str]] = None,
        start_crawl_date: Optional[str] = None,
        end_crawl_date: Optional[str] = None,
        start_published_date: Optional[str] = None,
        end_published_date: Optional[str] = None,
<<<<<<< HEAD
        use_autoprompt: Optional[bool] = None,
=======
>>>>>>> e2a99bd1
        run_manager: Optional[AsyncCallbackManagerForToolRun] = None,
    ) -> Union[List[Dict], str]:
        """Use the tool asynchronously."""
        try:
<<<<<<< HEAD
            return await self.api_wrapper.results_async(query, num_results, include_domains, exclude_domains, start_crawl_date, end_crawl_date, start_published_date, end_published_date, use_autoprompt)
=======
            return await self.api_wrapper.results_async(
                query,
                num_results,
                include_domains,
                exclude_domains,
                start_crawl_date,
                end_crawl_date,
                start_published_date,
                end_published_date,
            )
>>>>>>> e2a99bd1
        except Exception as e:
            return repr(e)<|MERGE_RESOLUTION|>--- conflicted
+++ resolved
@@ -30,28 +30,12 @@
         end_crawl_date: Optional[str] = None,
         start_published_date: Optional[str] = None,
         end_published_date: Optional[str] = None,
-<<<<<<< HEAD
         use_autoprompt: Optional[bool] = None,
-=======
->>>>>>> e2a99bd1
         run_manager: Optional[CallbackManagerForToolRun] = None,
     ) -> Union[List[Dict], str]:
         """Use the tool."""
         try:
-<<<<<<< HEAD
             return self.api_wrapper.results(query, num_results, include_domains, exclude_domains, start_crawl_date, end_crawl_date, start_published_date, end_published_date, use_autoprompt)
-=======
-            return self.api_wrapper.results(
-                query,
-                num_results,
-                include_domains,
-                exclude_domains,
-                start_crawl_date,
-                end_crawl_date,
-                start_published_date,
-                end_published_date,
-            )
->>>>>>> e2a99bd1
         except Exception as e:
             return repr(e)
 
@@ -65,27 +49,11 @@
         end_crawl_date: Optional[str] = None,
         start_published_date: Optional[str] = None,
         end_published_date: Optional[str] = None,
-<<<<<<< HEAD
         use_autoprompt: Optional[bool] = None,
-=======
->>>>>>> e2a99bd1
         run_manager: Optional[AsyncCallbackManagerForToolRun] = None,
     ) -> Union[List[Dict], str]:
         """Use the tool asynchronously."""
         try:
-<<<<<<< HEAD
             return await self.api_wrapper.results_async(query, num_results, include_domains, exclude_domains, start_crawl_date, end_crawl_date, start_published_date, end_published_date, use_autoprompt)
-=======
-            return await self.api_wrapper.results_async(
-                query,
-                num_results,
-                include_domains,
-                exclude_domains,
-                start_crawl_date,
-                end_crawl_date,
-                start_published_date,
-                end_published_date,
-            )
->>>>>>> e2a99bd1
         except Exception as e:
             return repr(e)