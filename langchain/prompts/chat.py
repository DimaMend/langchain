"""Chat prompt template."""
from __future__ import annotations

from abc import ABC, abstractmethod
from pathlib import Path
from typing import Any, Callable, List, Sequence, Tuple, Type, TypeVar, Union

from pydantic import Field, root_validator

from langchain.load.serializable import Serializable
<<<<<<< HEAD
from langchain.memory.buffer import get_buffer_string
from langchain.prompts.base import StringPromptTemplate
=======
from langchain.prompts.base import BasePromptTemplate, StringPromptTemplate
>>>>>>> a93cdba9
from langchain.prompts.prompt import PromptTemplate
from langchain.schema import (
    PromptValue,
)
from langchain.schema.messages import (
    AIMessage,
    BaseMessage,
    BasePromptTemplate,
    ChatMessage,
    HumanMessage,
    SystemMessage,
    get_buffer_string,
)


class BaseMessagePromptTemplate(Serializable, ABC):
    @property
    def lc_serializable(self) -> bool:
        return True

    @abstractmethod
    def format_messages(self, **kwargs: Any) -> List[BaseMessage]:
        """To messages."""

    @property
    @abstractmethod
    def input_variables(self) -> List[str]:
        """Input variables for this prompt template."""


class MessagesPlaceholder(BaseMessagePromptTemplate):
    """Prompt template that assumes variable is already list of messages."""

    variable_name: str

    def format_messages(self, **kwargs: Any) -> List[BaseMessage]:
        """To a BaseMessage."""
        value = kwargs[self.variable_name]
        if not isinstance(value, list):
            raise ValueError(
                f"variable {self.variable_name} should be a list of base messages, "
                f"got {value}"
            )
        for v in value:
            if not isinstance(v, BaseMessage):
                raise ValueError(
                    f"variable {self.variable_name} should be a list of base messages,"
                    f" got {value}"
                )
        return value

    @property
    def input_variables(self) -> List[str]:
        """Input variables for this prompt template."""
        return [self.variable_name]


MessagePromptTemplateT = TypeVar(
    "MessagePromptTemplateT", bound="BaseStringMessagePromptTemplate"
)


class BaseStringMessagePromptTemplate(BaseMessagePromptTemplate, ABC):
    prompt: StringPromptTemplate
    additional_kwargs: dict = Field(default_factory=dict)

    @classmethod
    def from_template(
        cls: Type[MessagePromptTemplateT],
        template: str,
        template_format: str = "f-string",
        **kwargs: Any,
    ) -> MessagePromptTemplateT:
        prompt = PromptTemplate.from_template(template, template_format=template_format)
        return cls(prompt=prompt, **kwargs)

    @classmethod
    def from_template_file(
        cls: Type[MessagePromptTemplateT],
        template_file: Union[str, Path],
        input_variables: List[str],
        **kwargs: Any,
    ) -> MessagePromptTemplateT:
        prompt = PromptTemplate.from_file(template_file, input_variables)
        return cls(prompt=prompt, **kwargs)

    @abstractmethod
    def format(self, **kwargs: Any) -> BaseMessage:
        """To a BaseMessage."""

    def format_messages(self, **kwargs: Any) -> List[BaseMessage]:
        return [self.format(**kwargs)]

    @property
    def input_variables(self) -> List[str]:
        return self.prompt.input_variables


class ChatMessagePromptTemplate(BaseStringMessagePromptTemplate):
    role: str

    def format(self, **kwargs: Any) -> BaseMessage:
        text = self.prompt.format(**kwargs)
        return ChatMessage(
            content=text, role=self.role, additional_kwargs=self.additional_kwargs
        )


class HumanMessagePromptTemplate(BaseStringMessagePromptTemplate):
    def format(self, **kwargs: Any) -> BaseMessage:
        text = self.prompt.format(**kwargs)
        return HumanMessage(content=text, additional_kwargs=self.additional_kwargs)


class AIMessagePromptTemplate(BaseStringMessagePromptTemplate):
    def format(self, **kwargs: Any) -> BaseMessage:
        text = self.prompt.format(**kwargs)
        return AIMessage(content=text, additional_kwargs=self.additional_kwargs)


class SystemMessagePromptTemplate(BaseStringMessagePromptTemplate):
    def format(self, **kwargs: Any) -> BaseMessage:
        text = self.prompt.format(**kwargs)
        return SystemMessage(content=text, additional_kwargs=self.additional_kwargs)


class ChatPromptValue(PromptValue):
    messages: List[BaseMessage]

    def to_string(self) -> str:
        """Return prompt as string."""
        return get_buffer_string(self.messages)

    def to_messages(self) -> List[BaseMessage]:
        """Return prompt as messages."""
        return self.messages


class BaseChatPromptTemplate(BasePromptTemplate, ABC):
    def format(self, **kwargs: Any) -> str:
        return self.format_prompt(**kwargs).to_string()

    def format_prompt(self, **kwargs: Any) -> PromptValue:
        messages = self.format_messages(**kwargs)
        return ChatPromptValue(messages=messages)

    @abstractmethod
    def format_messages(self, **kwargs: Any) -> List[BaseMessage]:
        """Format kwargs into a list of messages."""


class ChatPromptTemplate(BaseChatPromptTemplate, ABC):
    input_variables: List[str]
    messages: List[Union[BaseMessagePromptTemplate, BaseMessage]]

    @root_validator(pre=True)
    def validate_input_variables(cls, values: dict) -> dict:
        messages = values["messages"]
        input_vars = set()
        for message in messages:
            if isinstance(message, BaseMessagePromptTemplate):
                input_vars.update(message.input_variables)
        if "partial_variables" in values:
            input_vars = input_vars - set(values["partial_variables"])
        if "input_variables" in values:
            if input_vars != set(values["input_variables"]):
                raise ValueError(
                    "Got mismatched input_variables. "
                    f"Expected: {input_vars}. "
                    f"Got: {values['input_variables']}"
                )
        else:
            values["input_variables"] = list(input_vars)
        return values

    @classmethod
    def from_template(cls, template: str, **kwargs: Any) -> ChatPromptTemplate:
        prompt_template = PromptTemplate.from_template(template, **kwargs)
        message = HumanMessagePromptTemplate(prompt=prompt_template)
        return cls.from_messages([message])

    @classmethod
    def from_role_strings(
        cls, string_messages: List[Tuple[str, str]]
    ) -> ChatPromptTemplate:
        messages = [
            ChatMessagePromptTemplate(
                prompt=PromptTemplate.from_template(template), role=role
            )
            for role, template in string_messages
        ]
        return cls.from_messages(messages)

    @classmethod
    def from_strings(
        cls, string_messages: List[Tuple[Type[BaseMessagePromptTemplate], str]]
    ) -> ChatPromptTemplate:
        messages = [
            role(prompt=PromptTemplate.from_template(template))
            for role, template in string_messages
        ]
        return cls.from_messages(messages)

    @classmethod
    def from_messages(
        cls, messages: Sequence[Union[BaseMessagePromptTemplate, BaseMessage]]
    ) -> ChatPromptTemplate:
        input_vars = set()
        for message in messages:
            if isinstance(message, BaseMessagePromptTemplate):
                input_vars.update(message.input_variables)
        return cls(input_variables=list(input_vars), messages=messages)

    def format(self, **kwargs: Any) -> str:
        return self.format_prompt(**kwargs).to_string()

    def format_messages(self, **kwargs: Any) -> List[BaseMessage]:
        kwargs = self._merge_partial_and_user_variables(**kwargs)
        result = []
        for message_template in self.messages:
            if isinstance(message_template, BaseMessage):
                result.extend([message_template])
            elif isinstance(message_template, BaseMessagePromptTemplate):
                rel_params = {
                    k: v
                    for k, v in kwargs.items()
                    if k in message_template.input_variables
                }
                message = message_template.format_messages(**rel_params)
                result.extend(message)
            else:
                raise ValueError(f"Unexpected input: {message_template}")
        return result

    def partial(self, **kwargs: Union[str, Callable[[], str]]) -> BasePromptTemplate:
        raise NotImplementedError

    @property
    def _prompt_type(self) -> str:
        return "chat"

    def save(self, file_path: Union[Path, str]) -> None:
        raise NotImplementedError<|MERGE_RESOLUTION|>--- conflicted
+++ resolved
@@ -8,12 +8,7 @@
 from pydantic import Field, root_validator
 
 from langchain.load.serializable import Serializable
-<<<<<<< HEAD
-from langchain.memory.buffer import get_buffer_string
 from langchain.prompts.base import StringPromptTemplate
-=======
-from langchain.prompts.base import BasePromptTemplate, StringPromptTemplate
->>>>>>> a93cdba9
 from langchain.prompts.prompt import PromptTemplate
 from langchain.schema import (
     PromptValue,
@@ -21,12 +16,12 @@
 from langchain.schema.messages import (
     AIMessage,
     BaseMessage,
-    BasePromptTemplate,
     ChatMessage,
     HumanMessage,
     SystemMessage,
     get_buffer_string,
 )
+from langchain.schema.prompt import BasePromptTemplate
 
 
 class BaseMessagePromptTemplate(Serializable, ABC):
