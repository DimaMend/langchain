--- conflicted
+++ resolved
@@ -20,18 +20,7 @@
 from langchain.docstore.document import Document
 from langchain.embeddings.base import Embeddings
 from langchain.vectorstores.base import VectorStore, VectorStoreRetriever
-<<<<<<< HEAD
 from langchain.vectorstores.utils import DistanceStrategy
-=======
-
-
-class DistanceStrategy(str, enum.Enum):
-    """Enumerator of the Distance strategies for SingleStoreDB."""
-
-    EUCLIDEAN_DISTANCE = "EUCLIDEAN_DISTANCE"
-    DOT_PRODUCT = "DOT_PRODUCT"
-
->>>>>>> e5611565
 
 DEFAULT_DISTANCE_STRATEGY = DistanceStrategy.DOT_PRODUCT
 
