--- conflicted
+++ resolved
@@ -27,9 +27,6 @@
     "AtlasDB",
     "DeepLake",
     "Annoy",
-<<<<<<< HEAD
-    "MyScale"
-=======
+    "MyScale",
     "SupabaseVectorStore",
->>>>>>> d2520a5f
 ]