"""Wrapper around ChromaDB embeddings platform."""
from __future__ import annotations

import logging
import uuid
from typing import (
    TYPE_CHECKING,
    Any,
    Callable,
    Dict,
    Iterable,
    List,
    Optional,
    Tuple,
    Type,
)

import numpy as np

from langchain.docstore.document import Document
from langchain.embeddings.base import Embeddings
from langchain.utils import xor_args
from langchain.vectorstores.base import VectorStore
from langchain.vectorstores.utils import maximal_marginal_relevance

if TYPE_CHECKING:
    import chromadb
    import chromadb.config
    from chromadb.api.types import ID, OneOrMany, Where, WhereDocument

logger = logging.getLogger()
DEFAULT_K = 4  # Number of Documents to return.


def _results_to_docs(results: Any) -> List[Document]:
    return [doc for doc, _ in _results_to_docs_and_scores(results)]


def _results_to_docs_and_scores(results: Any) -> List[Tuple[Document, float]]:
    return [
        # TODO: Chroma can do batch querying,
        # we shouldn't hard code to the 1st result
        (Document(page_content=result[0], metadata=result[1] or {}), result[2])
        for result in zip(
            results["documents"][0],
            results["metadatas"][0],
            results["distances"][0],
        )
    ]


class Chroma(VectorStore):
    """Wrapper around ChromaDB embeddings platform.

    To use, you should have the ``chromadb`` python package installed.

    Example:
        .. code-block:: python

                from langchain.vectorstores import Chroma
                from langchain.embeddings.openai import OpenAIEmbeddings

                embeddings = OpenAIEmbeddings()
                vectorstore = Chroma("langchain_store", embeddings)
    """

    _LANGCHAIN_DEFAULT_COLLECTION_NAME = "langchain"

    def __init__(
        self,
        collection_name: str = _LANGCHAIN_DEFAULT_COLLECTION_NAME,
        embedding_function: Optional[Embeddings] = None,
        persist_directory: Optional[str] = None,
        client_settings: Optional[chromadb.config.Settings] = None,
        collection_metadata: Optional[Dict] = None,
        client: Optional[chromadb.Client] = None,
        relevance_score_fn: Optional[Callable[[float], float]] = None,
    ) -> None:
        """Initialize with Chroma client."""
        try:
            import chromadb
            import chromadb.config
        except ImportError:
            raise ValueError(
                "Could not import chromadb python package. "
                "Please install it with `pip install chromadb`."
            )

        if client is not None:
            self._client_settings = client_settings
            self._client = client
            self._persist_directory = persist_directory
        else:
            if client_settings:
                _client_settings = client_settings
            elif persist_directory:
<<<<<<< HEAD
                _client_settings = chromadb.config.Settings(
                    is_persistent=True,
                    persist_directory=persist_directory,
                )
=======
                # Maintain backwards compatibility with chromadb < 0.4.0
                major, minor, _ = chromadb.__version__.split(".")
                if int(major) == 0 and int(minor) < 4:
                    _client_settings = chromadb.config.Settings(
                        chroma_db_impl="duckdb+parquet",
                    )
                else:
                    _client_settings = chromadb.config.Settings(is_persistent=True)
                _client_settings.persist_directory = persist_directory
>>>>>>> 10246375
            else:
                _client_settings = chromadb.config.Settings()
            self._client_settings = _client_settings
            self._client = chromadb.Client(_client_settings)
            self._persist_directory = (
                _client_settings.persist_directory or persist_directory
            )

        self._embedding_function = embedding_function
        self._collection = self._client.get_or_create_collection(
            name=collection_name,
            embedding_function=self._embedding_function.embed_documents
            if self._embedding_function is not None
            else None,
            metadata=collection_metadata,
        )
        self.override_relevance_score_fn = relevance_score_fn

    @xor_args(("query_texts", "query_embeddings"))
    def __query_collection(
        self,
        query_texts: Optional[List[str]] = None,
        query_embeddings: Optional[List[List[float]]] = None,
        n_results: int = 4,
        where: Optional[Dict[str, str]] = None,
        **kwargs: Any,
    ) -> List[Document]:
        """Query the chroma collection."""
        try:
            import chromadb  # noqa: F401
        except ImportError:
            raise ValueError(
                "Could not import chromadb python package. "
                "Please install it with `pip install chromadb`."
            )
        return self._collection.query(
            query_texts=query_texts,
            query_embeddings=query_embeddings,
            n_results=n_results,
            where=where,
            **kwargs,
        )

    def add_texts(
        self,
        texts: Iterable[str],
        metadatas: Optional[List[dict]] = None,
        ids: Optional[List[str]] = None,
        **kwargs: Any,
    ) -> List[str]:
        """Run more texts through the embeddings and add to the vectorstore.

        Args:
            texts (Iterable[str]): Texts to add to the vectorstore.
            metadatas (Optional[List[dict]], optional): Optional list of metadatas.
            ids (Optional[List[str]], optional): Optional list of IDs.

        Returns:
            List[str]: List of IDs of the added texts.
        """
        # TODO: Handle the case where the user doesn't provide ids on the Collection
        if ids is None:
            ids = [str(uuid.uuid1()) for _ in texts]
        embeddings = None
        if self._embedding_function is not None:
            embeddings = self._embedding_function.embed_documents(list(texts))

        if metadatas:
            texts = list(texts)
            empty = []
            non_empty = []
            for i, m in enumerate(metadatas):
                if m:
                    non_empty.append(i)
                else:
                    empty.append(i)
            if non_empty:
                metadatas = [metadatas[i] for i in non_empty]
                texts_with_metadatas = [texts[i] for i in non_empty]
                embeddings_with_metadatas = (
                    [embeddings[i] for i in non_empty] if embeddings else None
                )
                ids_with_metadata = [ids[i] for i in non_empty]
                self._collection.upsert(
                    metadatas=metadatas,
                    embeddings=embeddings_with_metadatas,
                    documents=texts_with_metadatas,
                    ids=ids_with_metadata,
                )

            texts = [texts[j] for j in empty]
            embeddings = [embeddings[j] for j in empty] if embeddings else None
            ids = [ids[j] for j in empty]

        if texts:
            self._collection.upsert(embeddings=embeddings, documents=texts, ids=ids)
        return ids

    def similarity_search(
        self,
        query: str,
        k: int = DEFAULT_K,
        filter: Optional[Dict[str, str]] = None,
        **kwargs: Any,
    ) -> List[Document]:
        """Run similarity search with Chroma.

        Args:
            query (str): Query text to search for.
            k (int): Number of results to return. Defaults to 4.
            filter (Optional[Dict[str, str]]): Filter by metadata. Defaults to None.

        Returns:
            List[Document]: List of documents most similar to the query text.
        """
        docs_and_scores = self.similarity_search_with_score(query, k, filter=filter)
        return [doc for doc, _ in docs_and_scores]

    def similarity_search_by_vector(
        self,
        embedding: List[float],
        k: int = DEFAULT_K,
        filter: Optional[Dict[str, str]] = None,
        **kwargs: Any,
    ) -> List[Document]:
        """Return docs most similar to embedding vector.
        Args:
            embedding (List[float]): Embedding to look up documents similar to.
            k (int): Number of Documents to return. Defaults to 4.
            filter (Optional[Dict[str, str]]): Filter by metadata. Defaults to None.
        Returns:
            List of Documents most similar to the query vector.
        """
        results = self.__query_collection(
            query_embeddings=embedding, n_results=k, where=filter
        )
        return _results_to_docs(results)

    def similarity_search_by_vector_with_relevance_scores(
        self,
        embedding: List[float],
        k: int = DEFAULT_K,
        filter: Optional[Dict[str, str]] = None,
        **kwargs: Any,
    ) -> List[Tuple[Document, float]]:
        """
        Return docs most similar to embedding vector and similarity score.

        Args:
            embedding (List[float]): Embedding to look up documents similar to.
            k (int): Number of Documents to return. Defaults to 4.
            filter (Optional[Dict[str, str]]): Filter by metadata. Defaults to None.

        Returns:
            List[Tuple[Document, float]]: List of documents most similar to
            the query text and cosine distance in float for each.
            Lower score represents more similarity.
        """
        results = self.__query_collection(
            query_embeddings=embedding, n_results=k, where=filter
        )
        return _results_to_docs_and_scores(results)

    def similarity_search_with_score(
        self,
        query: str,
        k: int = DEFAULT_K,
        filter: Optional[Dict[str, str]] = None,
        **kwargs: Any,
    ) -> List[Tuple[Document, float]]:
        """Run similarity search with Chroma with distance.

        Args:
            query (str): Query text to search for.
            k (int): Number of results to return. Defaults to 4.
            filter (Optional[Dict[str, str]]): Filter by metadata. Defaults to None.

        Returns:
            List[Tuple[Document, float]]: List of documents most similar to
            the query text and cosine distance in float for each.
            Lower score represents more similarity.
        """
        if self._embedding_function is None:
            results = self.__query_collection(
                query_texts=[query], n_results=k, where=filter
            )
        else:
            query_embedding = self._embedding_function.embed_query(query)
            results = self.__query_collection(
                query_embeddings=[query_embedding], n_results=k, where=filter
            )

        return _results_to_docs_and_scores(results)

    def _select_relevance_score_fn(self) -> Callable[[float], float]:
        """
        The 'correct' relevance function
        may differ depending on a few things, including:
        - the distance / similarity metric used by the VectorStore
        - the scale of your embeddings (OpenAI's are unit normed. Many others are not!)
        - embedding dimensionality
        - etc.
        """
        if self.override_relevance_score_fn:
            return self.override_relevance_score_fn

        distance = "l2"
        distance_key = "hnsw:space"
        metadata = self._collection.metadata

        if metadata and distance_key in metadata:
            distance = metadata[distance_key]

        if distance == "cosine":
            return self._cosine_relevance_score_fn
        elif distance == "l2":
            return self._euclidean_relevance_score_fn
        elif distance == "ip":
            return self._max_inner_product_relevance_score_fn
        else:
            raise ValueError(
                "No supported normalization function"
                f" for distance metric of type: {distance}."
                "Consider providing relevance_score_fn to Chroma constructor."
            )

    def max_marginal_relevance_search_by_vector(
        self,
        embedding: List[float],
        k: int = DEFAULT_K,
        fetch_k: int = 20,
        lambda_mult: float = 0.5,
        filter: Optional[Dict[str, str]] = None,
        **kwargs: Any,
    ) -> List[Document]:
        """Return docs selected using the maximal marginal relevance.
        Maximal marginal relevance optimizes for similarity to query AND diversity
        among selected documents.

        Args:
            embedding: Embedding to look up documents similar to.
            k: Number of Documents to return. Defaults to 4.
            fetch_k: Number of Documents to fetch to pass to MMR algorithm.
            lambda_mult: Number between 0 and 1 that determines the degree
                        of diversity among the results with 0 corresponding
                        to maximum diversity and 1 to minimum diversity.
                        Defaults to 0.5.
            filter (Optional[Dict[str, str]]): Filter by metadata. Defaults to None.

        Returns:
            List of Documents selected by maximal marginal relevance.
        """

        results = self.__query_collection(
            query_embeddings=embedding,
            n_results=fetch_k,
            where=filter,
            include=["metadatas", "documents", "distances", "embeddings"],
        )
        mmr_selected = maximal_marginal_relevance(
            np.array(embedding, dtype=np.float32),
            results["embeddings"][0],
            k=k,
            lambda_mult=lambda_mult,
        )

        candidates = _results_to_docs(results)

        selected_results = [r for i, r in enumerate(candidates) if i in mmr_selected]
        return selected_results

    def max_marginal_relevance_search(
        self,
        query: str,
        k: int = DEFAULT_K,
        fetch_k: int = 20,
        lambda_mult: float = 0.5,
        filter: Optional[Dict[str, str]] = None,
        **kwargs: Any,
    ) -> List[Document]:
        """Return docs selected using the maximal marginal relevance.
        Maximal marginal relevance optimizes for similarity to query AND diversity
        among selected documents.

        Args:
            query: Text to look up documents similar to.
            k: Number of Documents to return. Defaults to 4.
            fetch_k: Number of Documents to fetch to pass to MMR algorithm.
            lambda_mult: Number between 0 and 1 that determines the degree
                        of diversity among the results with 0 corresponding
                        to maximum diversity and 1 to minimum diversity.
                        Defaults to 0.5.
            filter (Optional[Dict[str, str]]): Filter by metadata. Defaults to None.

        Returns:
            List of Documents selected by maximal marginal relevance.
        """
        if self._embedding_function is None:
            raise ValueError(
                "For MMR search, you must specify an embedding function on" "creation."
            )

        embedding = self._embedding_function.embed_query(query)
        docs = self.max_marginal_relevance_search_by_vector(
            embedding, k, fetch_k, lambda_mult=lambda_mult, filter=filter
        )
        return docs

    def delete_collection(self) -> None:
        """Delete the collection."""
        self._client.delete_collection(self._collection.name)

    def get(
        self,
        ids: Optional[OneOrMany[ID]] = None,
        where: Optional[Where] = None,
        limit: Optional[int] = None,
        offset: Optional[int] = None,
        where_document: Optional[WhereDocument] = None,
        include: Optional[List[str]] = None,
    ) -> Dict[str, Any]:
        """Gets the collection.

        Args:
            ids: The ids of the embeddings to get. Optional.
            where: A Where type dict used to filter results by.
                   E.g. `{"color" : "red", "price": 4.20}`. Optional.
            limit: The number of documents to return. Optional.
            offset: The offset to start returning results from.
                    Useful for paging results with limit. Optional.
            where_document: A WhereDocument type dict used to filter by the documents.
                            E.g. `{$contains: {"text": "hello"}}`. Optional.
            include: A list of what to include in the results.
                     Can contain `"embeddings"`, `"metadatas"`, `"documents"`.
                     Ids are always included.
                     Defaults to `["metadatas", "documents"]`. Optional.
        """
        kwargs = {
            "ids": ids,
            "where": where,
            "limit": limit,
            "offset": offset,
            "where_document": where_document,
        }

        if include is not None:
            kwargs["include"] = include

        return self._collection.get(**kwargs)

    def persist(self) -> None:
        """Persist the collection.

        This can be used to explicitly persist the data to disk.
        It will also be called automatically when the object is destroyed.
        """
        if self._persist_directory is None:
            raise ValueError(
                "You must specify a persist_directory on"
                "creation to persist the collection."
            )
        import chromadb

        # Maintain backwards compatibility with chromadb < 0.4.0
        major, minor, _ = chromadb.__version__.split(".")
        if int(major) == 0 and int(minor) < 4:
            self._client.persist()

    def update_document(self, document_id: str, document: Document) -> None:
        """Update a document in the collection.

        Args:
            document_id (str): ID of the document to update.
            document (Document): Document to update.
        """
        text = document.page_content
        metadata = document.metadata
        if self._embedding_function is None:
            raise ValueError(
                "For update, you must specify an embedding function on creation."
            )
        embeddings = self._embedding_function.embed_documents([text])

        self._collection.update(
            ids=[document_id],
            embeddings=embeddings,
            documents=[text],
            metadatas=[metadata],
        )

    @classmethod
    def from_texts(
        cls: Type[Chroma],
        texts: List[str],
        embedding: Optional[Embeddings] = None,
        metadatas: Optional[List[dict]] = None,
        ids: Optional[List[str]] = None,
        collection_name: str = _LANGCHAIN_DEFAULT_COLLECTION_NAME,
        persist_directory: Optional[str] = None,
        client_settings: Optional[chromadb.config.Settings] = None,
        client: Optional[chromadb.Client] = None,
        collection_metadata: Optional[Dict] = None,
        **kwargs: Any,
    ) -> Chroma:
        """Create a Chroma vectorstore from a raw documents.

        If a persist_directory is specified, the collection will be persisted there.
        Otherwise, the data will be ephemeral in-memory.

        Args:
            texts (List[str]): List of texts to add to the collection.
            collection_name (str): Name of the collection to create.
            persist_directory (Optional[str]): Directory to persist the collection.
            embedding (Optional[Embeddings]): Embedding function. Defaults to None.
            metadatas (Optional[List[dict]]): List of metadatas. Defaults to None.
            ids (Optional[List[str]]): List of document IDs. Defaults to None.
            client_settings (Optional[chromadb.config.Settings]): Chroma client settings
            collection_metadata (Optional[Dict]): Collection configurations.
                                                  Defaults to None.

        Returns:
            Chroma: Chroma vectorstore.
        """
        chroma_collection = cls(
            collection_name=collection_name,
            embedding_function=embedding,
            persist_directory=persist_directory,
            client_settings=client_settings,
            client=client,
            collection_metadata=collection_metadata,
            **kwargs,
        )
        chroma_collection.add_texts(texts=texts, metadatas=metadatas, ids=ids)
        return chroma_collection

    @classmethod
    def from_documents(
        cls: Type[Chroma],
        documents: List[Document],
        embedding: Optional[Embeddings] = None,
        ids: Optional[List[str]] = None,
        collection_name: str = _LANGCHAIN_DEFAULT_COLLECTION_NAME,
        persist_directory: Optional[str] = None,
        client_settings: Optional[chromadb.config.Settings] = None,
        client: Optional[chromadb.Client] = None,  # Add this line
        collection_metadata: Optional[Dict] = None,
        **kwargs: Any,
    ) -> Chroma:
        """Create a Chroma vectorstore from a list of documents.

        If a persist_directory is specified, the collection will be persisted there.
        Otherwise, the data will be ephemeral in-memory.

        Args:
            collection_name (str): Name of the collection to create.
            persist_directory (Optional[str]): Directory to persist the collection.
            ids (Optional[List[str]]): List of document IDs. Defaults to None.
            documents (List[Document]): List of documents to add to the vectorstore.
            embedding (Optional[Embeddings]): Embedding function. Defaults to None.
            client_settings (Optional[chromadb.config.Settings]): Chroma client settings
            collection_metadata (Optional[Dict]): Collection configurations.
                                                  Defaults to None.

        Returns:
            Chroma: Chroma vectorstore.
        """
        texts = [doc.page_content for doc in documents]
        metadatas = [doc.metadata for doc in documents]
        return cls.from_texts(
            texts=texts,
            embedding=embedding,
            metadatas=metadatas,
            ids=ids,
            collection_name=collection_name,
            persist_directory=persist_directory,
            client_settings=client_settings,
            client=client,
            collection_metadata=collection_metadata,
            **kwargs,
        )

    def delete(self, ids: Optional[List[str]] = None, **kwargs: Any) -> None:
        """Delete by vector IDs.

        Args:
            ids: List of ids to delete.
        """
        self._collection.delete(ids=ids)<|MERGE_RESOLUTION|>--- conflicted
+++ resolved
@@ -94,12 +94,6 @@
             if client_settings:
                 _client_settings = client_settings
             elif persist_directory:
-<<<<<<< HEAD
-                _client_settings = chromadb.config.Settings(
-                    is_persistent=True,
-                    persist_directory=persist_directory,
-                )
-=======
                 # Maintain backwards compatibility with chromadb < 0.4.0
                 major, minor, _ = chromadb.__version__.split(".")
                 if int(major) == 0 and int(minor) < 4:
@@ -109,7 +103,6 @@
                 else:
                     _client_settings = chromadb.config.Settings(is_persistent=True)
                 _client_settings.persist_directory = persist_directory
->>>>>>> 10246375
             else:
                 _client_settings = chromadb.config.Settings()
             self._client_settings = _client_settings
