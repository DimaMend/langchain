--- conflicted
+++ resolved
@@ -74,11 +74,7 @@
             )
             try:
                 output = self._generate(prompts, stop=stop)
-<<<<<<< HEAD
             except (KeyboardInterrupt, Exception) as e:
-=======
-            except Exception as e:
->>>>>>> aef82f5d
                 self.callback_manager.on_llm_error(e, verbose=self.verbose)
                 raise e
             self.callback_manager.on_llm_end(output, verbose=self.verbose)
@@ -101,11 +97,7 @@
         )
         try:
             new_results = self._generate(missing_prompts, stop=stop)
-<<<<<<< HEAD
         except (KeyboardInterrupt, Exception) as e:
-=======
-        except Exception as e:
->>>>>>> aef82f5d
             self.callback_manager.on_llm_error(e, verbose=self.verbose)
             raise e
         self.callback_manager.on_llm_end(new_results, verbose=self.verbose)
