--- conflicted
+++ resolved
@@ -3,21 +3,6 @@
   "outputDirectory": "build",
   "trailingSlash": true,
   "rewrites": [
-<<<<<<< HEAD
-    {
-      "source": "/v0.1/:path(.*/?)*",
-      "destination": "https://langchain-v01.vercel.app/v0.1/:path*"
-    }
-  ],
-  "redirects": [
-    {
-      "source": "/",
-      "destination": "/v0.2/docs/introduction/"
-    },
-    {
-      "source": "/docs(/?)",
-      "destination": "/v0.2/docs/introduction/"
-=======
     {
       "source": "/v0.1",
       "destination": "https://langchain-v01.vercel.app/v0.1"
@@ -67,7 +52,6 @@
     {
       "source": "/docs/integrations/:path(.*/?)*",
       "destination": "/v0.2/docs/integrations/:path*"
->>>>>>> 29aa9d67
     },
     {
       "source": "/docs/:path(.*/?)*",
