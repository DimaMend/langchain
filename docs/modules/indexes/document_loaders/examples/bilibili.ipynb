{
 "cells": [
  {
   "cell_type": "markdown",
   "id": "66a7777e",
   "metadata": {},
   "source": [
    "# BiliBili\n",
    "\n",
    ">[Bilibili](https://www.bilibili.tv/) is one of the most beloved long-form video sites in China.\n",
    "\n",
    "This loader utilizes the [bilibili-api](https://github.com/MoyuScript/bilibili-api) to fetch the text transcript from `Bilibili`.\n",
    "\n",
    "With this BiliBiliLoader, users can easily obtain the transcript of their desired video content on the platform."
   ]
  },
  {
   "cell_type": "code",
   "execution_count": null,
   "id": "43128d8d",
   "metadata": {
    "tags": []
   },
   "outputs": [],
   "source": [
<<<<<<< HEAD
    "from langchain.document_loaders import BiliBiliLoader"
=======
    "#!pip install bilibili-api"
>>>>>>> 485ecc35
   ]
  },
  {
   "cell_type": "code",
   "execution_count": null,
   "id": "9ec8a3b3",
   "metadata": {
    "tags": []
   },
   "outputs": [],
   "source": [
    "from langchain.document_loaders.bilibili import BiliBiliLoader"
   ]
  },
  {
   "cell_type": "code",
   "execution_count": 13,
   "id": "35d6809a",
   "metadata": {
    "pycharm": {
     "name": "#%%\n"
    }
   },
   "outputs": [],
   "source": [
    "loader = BiliBiliLoader(\n",
    "    [\"https://www.bilibili.com/video/BV1xt411o7Xu/\"]\n",
    ")"
   ]
  },
  {
   "cell_type": "code",
   "execution_count": null,
   "id": "3470dadf",
   "metadata": {
    "collapsed": false,
    "jupyter": {
     "outputs_hidden": false
    },
    "pycharm": {
     "name": "#%%\n"
    }
   },
   "outputs": [],
   "source": [
    "loader.load()"
   ]
  }
 ],
 "metadata": {
  "kernelspec": {
   "display_name": "Python 3 (ipykernel)",
   "language": "python",
   "name": "python3"
  },
  "language_info": {
   "codemirror_mode": {
    "name": "ipython",
    "version": 3
   },
   "file_extension": ".py",
   "mimetype": "text/x-python",
   "name": "python",
   "nbconvert_exporter": "python",
   "pygments_lexer": "ipython3",
   "version": "3.10.6"
  }
 },
 "nbformat": 4,
 "nbformat_minor": 5
}<|MERGE_RESOLUTION|>--- conflicted
+++ resolved
@@ -23,11 +23,7 @@
    },
    "outputs": [],
    "source": [
-<<<<<<< HEAD
-    "from langchain.document_loaders import BiliBiliLoader"
-=======
     "#!pip install bilibili-api"
->>>>>>> 485ecc35
    ]
   },
   {
@@ -39,7 +35,7 @@
    },
    "outputs": [],
    "source": [
-    "from langchain.document_loaders.bilibili import BiliBiliLoader"
+    "from langchain.document_loaders import BiliBiliLoader"
    ]
   },
   {
