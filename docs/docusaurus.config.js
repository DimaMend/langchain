--- conflicted
+++ resolved
@@ -178,14 +178,11 @@
               },
               {
                 type: "doc",
-<<<<<<< HEAD
-=======
                 docId: "packages",
                 label: "Versioning",
               },
               {
                 type: "doc",
->>>>>>> 9992beaf
                 docId: "contributing/index",
                 label: "Contributing",
               },
