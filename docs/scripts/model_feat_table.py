--- conflicted
+++ resolved
@@ -29,44 +29,26 @@
     },
     "ChatFireworks": {
         "tool_calling": True,
-<<<<<<< HEAD
-        "structured_output": True,
-=======
->>>>>>> 29aa9d67
         "json_mode": True,
         "package": "langchain-fireworks",
         "link": "/docs/integrations/chat/fireworks/",
     },
     "AzureChatOpenAI": {
         "tool_calling": True,
-<<<<<<< HEAD
-        "structured_output": True,
-        "json_mode": True,
-=======
-        "json_mode": True,
-        "multimodal": True,
->>>>>>> 29aa9d67
+        "json_mode": True,
+        "multimodal": True,
         "package": "langchain-openai",
         "link": "/docs/integrations/chat/azure_chat_openai/",
     },
     "ChatOpenAI": {
         "tool_calling": True,
-<<<<<<< HEAD
-        "structured_output": True,
-        "json_mode": True,
-=======
-        "json_mode": True,
-        "multimodal": True,
->>>>>>> 29aa9d67
+        "json_mode": True,
+        "multimodal": True,
         "package": "langchain-openai",
         "link": "/docs/integrations/chat/openai/",
     },
     "ChatTogether": {
         "tool_calling": True,
-<<<<<<< HEAD
-        "structured_output": True,
-=======
->>>>>>> 29aa9d67
         "json_mode": True,
         "package": "langchain-together",
         "link": "/docs/integrations/chat/together/",
@@ -76,12 +58,6 @@
         "multimodal": True,
         "package": "langchain-google-vertexai",
         "link": "/docs/integrations/chat/google_vertex_ai_palm/",
-<<<<<<< HEAD
-    },
-    "ChatGroq": {
-        "tool_calling": True,
-        "structured_output": True,
-=======
     },
     "ChatGoogleGenerativeAI": {
         "tool_calling": True,
@@ -91,7 +67,6 @@
     },
     "ChatGroq": {
         "tool_calling": True,
->>>>>>> 29aa9d67
         "json_mode": True,
         "package": "langchain-groq",
         "link": "/docs/integrations/chat/groq/",
@@ -107,29 +82,19 @@
         "link": "/docs/integrations/chat/bedrock/",
     },
     "ChatHuggingFace": {
-<<<<<<< HEAD
-=======
-        "tool_calling": True,
->>>>>>> 29aa9d67
+        "tool_calling": True,
         "local": True,
         "package": "langchain-huggingface",
         "link": "/docs/integrations/chat/huggingface/",
     },
     "ChatOllama": {
         "local": True,
-<<<<<<< HEAD
-=======
-        "json_mode": True,
->>>>>>> 29aa9d67
+        "json_mode": True,
         "package": "langchain-community",
         "link": "/docs/integrations/chat/ollama/",
     },
     "vLLM Chat (via ChatOpenAI)": {
         "local": True,
-<<<<<<< HEAD
-        "package": "langchain-community",
-        "link": "/docs/integrations/chat/vllm/",
-=======
         "package": "langchain-openai",
         "link": "/docs/integrations/chat/vllm/",
     },
@@ -143,7 +108,6 @@
         "local": True,
         "package": "langchain-community",
         "link": "/docs/integrations/chat/llamacpp",
->>>>>>> 29aa9d67
     },
 }
 
@@ -156,10 +120,7 @@
 sidebar_position: 1
 sidebar_class_name: hidden
 keywords: [compatibility]
-<<<<<<< HEAD
-=======
 custom_edit_url:
->>>>>>> 29aa9d67
 ---
 
 # LLMs
@@ -180,13 +141,9 @@
 ---
 sidebar_position: 0
 sidebar_class_name: hidden
-<<<<<<< HEAD
-keywords: [compatibility, bind_tools, tool calling, function calling, structured output, with_structured_output, json mode, local model]
-=======
 keywords: [compatibility]
 custom_edit_url:
 hide_table_of_contents: true
->>>>>>> 29aa9d67
 ---
 
 # Chat models
@@ -262,26 +219,16 @@
         "structured_output",
         "json_mode",
         "local",
-<<<<<<< HEAD
-=======
         "multimodal",
->>>>>>> 29aa9d67
         "package",
     ]
     title = [
         "Model",
-<<<<<<< HEAD
-        "[Tool calling](/docs/how_to/tool_calling/)",
-        "[Structured output](/docs/how_to/structured_output/)",
-        "JSON mode",
-        "Local",
-=======
         "[Tool calling](/docs/how_to/tool_calling)",
         "[Structured output](/docs/how_to/structured_output/)",
         "JSON mode",
         "Local",
         "[Multimodal](/docs/how_to/multimodal_inputs/)",
->>>>>>> 29aa9d67
         "Package",
     ]
     rows = [title, [":-"] + [":-:"] * (len(title) - 1)]
