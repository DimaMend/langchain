{
<<<<<<< HEAD
   "cells": [
    {
     "cell_type": "markdown",
     "id": "86fc5bb2-017f-434e-8cd6-53ab214a5604",
     "metadata": {},
     "source": [
      "# How to add chat history\n",
      "\n",
      "In many Q&A applications we want to allow the user to have a back-and-forth conversation, meaning the application needs some sort of \"memory\" of past questions and answers, and some logic for incorporating those into its current thinking.\n",
      "\n",
      "In this guide we focus on **adding logic for incorporating historical messages.**\n",
      "\n",
      "This is largely a condensed version of the [Conversational RAG tutorial](/docs/tutorials/qa_chat_history).\n",
      "\n",
      "We will cover two approaches:\n",
      "1. [Chains](/docs/how_to/qa_chat_history_how_to#chains), in which we always execute a retrieval step;\n",
      "2. [Agents](/docs/how_to/qa_chat_history_how_to#agents), in which we give an LLM discretion over whether and how to execute a retrieval step (or multiple steps).\n",
      "\n",
      "For the external knowledge source, we will use the same [LLM Powered Autonomous Agents](https://lilianweng.github.io/posts/2023-06-23-agent/) blog post by Lilian Weng from the [RAG tutorial](/docs/tutorials/rag)."
     ]
    },
    {
     "cell_type": "markdown",
     "id": "487d8d79-5ee9-4aa4-9fdf-cd5f4303e099",
     "metadata": {},
     "source": [
      "## Setup\n",
      "\n",
      "### Dependencies\n",
      "\n",
      "We'll use OpenAI embeddings and a Chroma vector store in this walkthrough, but everything shown here works with any [Embeddings](/docs/concepts#embedding-models), and [VectorStore](/docs/concepts#vectorstores) or [Retriever](/docs/concepts#retrievers). \n",
      "\n",
      "We'll use the following packages:"
     ]
    },
    {
     "cell_type": "code",
     "execution_count": 1,
     "id": "ede7fdc0-ef31-483d-bd67-32e4b5c5d527",
     "metadata": {},
     "outputs": [],
     "source": [
      "%%capture --no-stderr\n",
      "%pip install --upgrade --quiet  langchain langchain-community langchain-chroma beautifulsoup4"
     ]
    },
    {
     "cell_type": "markdown",
     "id": "51ef48de-70b6-4f43-8e0b-ab9b84c9c02a",
     "metadata": {},
     "source": [
      "We need to set environment variable `OPENAI_API_KEY`, which can be done directly or loaded from a `.env` file like so:"
     ]
    },
    {
     "cell_type": "code",
     "execution_count": 2,
     "id": "143787ca-d8e6-4dc9-8281-4374f4d71720",
     "metadata": {},
     "outputs": [],
     "source": [
      "import getpass\n",
      "import os\n",
      "\n",
      "if not os.environ.get(\"OPENAI_API_KEY\"):\n",
      "    os.environ[\"OPENAI_API_KEY\"] = getpass.getpass()\n",
      "\n",
      "# import dotenv\n",
      "\n",
      "# dotenv.load_dotenv()"
     ]
    },
    {
     "cell_type": "markdown",
     "id": "1665e740-ce01-4f09-b9ed-516db0bd326f",
     "metadata": {},
     "source": [
      "### LangSmith\n",
      "\n",
      "Many of the applications you build with LangChain will contain multiple steps with multiple invocations of LLM calls. As these applications get more and more complex, it becomes crucial to be able to inspect what exactly is going on inside your chain or agent. The best way to do this is with [LangSmith](https://smith.langchain.com).\n",
      "\n",
      "Note that LangSmith is not needed, but it is helpful. If you do want to use LangSmith, after you sign up at the link above, make sure to set your environment variables to start logging traces:"
     ]
    },
    {
     "cell_type": "code",
     "execution_count": 3,
     "id": "07411adb-3722-4f65-ab7f-8f6f57663d11",
     "metadata": {},
     "outputs": [],
     "source": [
      "os.environ[\"LANGCHAIN_TRACING_V2\"] = \"true\"\n",
      "if not os.environ.get(\"LANGCHAIN_API_KEY\"):\n",
      "    os.environ[\"LANGCHAIN_API_KEY\"] = getpass.getpass()"
     ]
    },
    {
     "cell_type": "markdown",
     "id": "fa6ba684-26cf-4860-904e-a4d51380c134",
     "metadata": {},
     "source": [
      "## Chains {#chains}\n",
      "\n",
      "In a conversational RAG application, queries issued to the retriever should be informed by the context of the conversation. LangChain provides a [create_history_aware_retriever](https://python.langchain.com/v0.2/api_reference/langchain/chains/langchain.chains.history_aware_retriever.create_history_aware_retriever.html) constructor to simplify this. It constructs a chain that accepts keys `input` and `chat_history` as input, and has the same output schema as a retriever. `create_history_aware_retriever` requires as inputs:  \n",
      "\n",
      "1. LLM;\n",
      "2. Retriever;\n",
      "3. Prompt.\n",
      "\n",
      "First we obtain these objects:\n",
      "\n",
      "### LLM\n",
      "\n",
      "We can use any supported chat model:"
     ]
    },
    {
     "cell_type": "markdown",
     "id": "646840fb-5212-48ea-8bc7-ec7be5ec727e",
     "metadata": {},
     "source": [
      "```{=mdx}\n",
      "import ChatModelTabs from \"@theme/ChatModelTabs\";\n",
      "\n",
      "<ChatModelTabs customVarName=\"llm\" />\n",
      "```"
     ]
    },
    {
     "cell_type": "code",
     "execution_count": 4,
     "id": "cb58f273-2111-4a9b-8932-9b64c95030c8",
     "metadata": {},
     "outputs": [],
     "source": [
      "# | output: false\n",
      "# | echo: false\n",
      "\n",
      "from langchain_openai import ChatOpenAI\n",
      "\n",
      "llm = ChatOpenAI(model=\"gpt-3.5-turbo\", temperature=0)"
     ]
    },
    {
     "cell_type": "markdown",
     "id": "6bb76a36-15b1-4589-8a3d-18c6f5fdb7e0",
     "metadata": {},
     "source": [
      "### Retriever"
     ]
    },
    {
     "cell_type": "markdown",
     "id": "15f8ad59-19de-42e3-85a8-3ba95ee0bd43",
     "metadata": {},
     "source": [
      "For the retriever, we will use [WebBaseLoader](https://python.langchain.com/v0.2/api_reference/community/document_loaders/langchain_community.document_loaders.web_base.WebBaseLoader.html) to load the content of a web page. Here we instantiate a `Chroma` vectorstore and then use its [.as_retriever](https://python.langchain.com/v0.2/api_reference/core/vectorstores/langchain_core.vectorstores.VectorStore.html#langchain_core.vectorstores.VectorStore.as_retriever) method to build a retriever that can be incorporated into [LCEL](/docs/concepts/#langchain-expression-language) chains."
     ]
    },
    {
     "cell_type": "code",
     "execution_count": 5,
     "id": "820244ae-74b4-4593-b392-822979dd91b8",
     "metadata": {},
     "outputs": [],
     "source": [
      "import bs4\n",
      "from langchain.chains import create_retrieval_chain\n",
      "from langchain.chains.combine_documents import create_stuff_documents_chain\n",
      "from langchain_chroma import Chroma\n",
      "from langchain_community.document_loaders import WebBaseLoader\n",
      "from langchain_core.output_parsers import StrOutputParser\n",
      "from langchain_core.prompts import ChatPromptTemplate\n",
      "from langchain_core.runnables import RunnablePassthrough\n",
      "from langchain_openai import OpenAIEmbeddings\n",
      "from langchain_text_splitters import RecursiveCharacterTextSplitter\n",
      "\n",
      "loader = WebBaseLoader(\n",
      "    web_paths=(\"https://lilianweng.github.io/posts/2023-06-23-agent/\",),\n",
      "    bs_kwargs=dict(\n",
      "        parse_only=bs4.SoupStrainer(\n",
      "            class_=(\"post-content\", \"post-title\", \"post-header\")\n",
      "        )\n",
      "    ),\n",
      ")\n",
      "docs = loader.load()\n",
      "\n",
      "text_splitter = RecursiveCharacterTextSplitter(chunk_size=1000, chunk_overlap=200)\n",
      "splits = text_splitter.split_documents(docs)\n",
      "vectorstore = Chroma.from_documents(documents=splits, embedding=OpenAIEmbeddings())\n",
      "retriever = vectorstore.as_retriever()"
     ]
    },
    {
     "cell_type": "markdown",
     "id": "776ae958-cbdc-4471-8669-c6087436f0b5",
     "metadata": {},
     "source": [
      "### Prompt\n",
      "\n",
      "We'll use a prompt that includes a `MessagesPlaceholder` variable under the name \"chat_history\". This allows us to pass in a list of Messages to the prompt using the \"chat_history\" input key, and these messages will be inserted after the system message and before the human message containing the latest question."
     ]
    },
    {
     "cell_type": "code",
     "execution_count": 6,
     "id": "2b685428-8b82-4af1-be4f-7232c5d55b73",
     "metadata": {},
     "outputs": [],
     "source": [
      "from langchain.chains import create_history_aware_retriever\n",
      "from langchain_core.prompts import MessagesPlaceholder\n",
      "\n",
      "contextualize_q_system_prompt = (\n",
      "    \"Given a chat history and the latest user question \"\n",
      "    \"which might reference context in the chat history, \"\n",
      "    \"formulate a standalone question which can be understood \"\n",
      "    \"without the chat history. Do NOT answer the question, \"\n",
      "    \"just reformulate it if needed and otherwise return it as is.\"\n",
      ")\n",
      "\n",
      "contextualize_q_prompt = ChatPromptTemplate.from_messages(\n",
      "    [\n",
      "        (\"system\", contextualize_q_system_prompt),\n",
      "        MessagesPlaceholder(\"chat_history\"),\n",
      "        (\"human\", \"{input}\"),\n",
      "    ]\n",
      ")"
     ]
    },
    {
     "cell_type": "markdown",
     "id": "9d2a692e-a019-4515-9625-5b0530c3c9af",
     "metadata": {},
     "source": [
      "### Assembling the chain\n",
      "\n",
      "We can then instantiate the history-aware retriever:"
     ]
    },
    {
     "cell_type": "code",
     "execution_count": 7,
     "id": "4c4b1695-6217-4ee8-abaf-7cc26366d988",
     "metadata": {},
     "outputs": [],
     "source": [
      "history_aware_retriever = create_history_aware_retriever(\n",
      "    llm, retriever, contextualize_q_prompt\n",
      ")"
     ]
    },
    {
     "cell_type": "markdown",
     "id": "42a47168-4a1f-4e39-bd2d-d5b03609a243",
     "metadata": {},
     "source": [
      "This chain prepends a rephrasing of the input query to our retriever, so that the retrieval incorporates the context of the conversation.\n",
      "\n",
      "Now we can build our full QA chain.\n",
      "\n",
      "As in the [RAG tutorial](/docs/tutorials/rag), we will use [create_stuff_documents_chain](https://python.langchain.com/v0.2/api_reference/langchain/chains/langchain.chains.combine_documents.stuff.create_stuff_documents_chain.html) to generate a `question_answer_chain`, with input keys `context`, `chat_history`, and `input`-- it accepts the retrieved context alongside the conversation history and query to generate an answer.\n",
      "\n",
      "We build our final `rag_chain` with [create_retrieval_chain](https://python.langchain.com/v0.2/api_reference/langchain/chains/langchain.chains.retrieval.create_retrieval_chain.html). This chain applies the `history_aware_retriever` and `question_answer_chain` in sequence, retaining intermediate outputs such as the retrieved context for convenience. It has input keys `input` and `chat_history`, and includes `input`, `chat_history`, `context`, and `answer` in its output."
     ]
    },
    {
     "cell_type": "code",
     "execution_count": 8,
     "id": "afef4385-f571-4874-8f52-3d475642f579",
     "metadata": {},
     "outputs": [],
     "source": [
      "system_prompt = (\n",
      "    \"You are an assistant for question-answering tasks. \"\n",
      "    \"Use the following pieces of retrieved context to answer \"\n",
      "    \"the question. If you don't know the answer, say that you \"\n",
      "    \"don't know. Use three sentences maximum and keep the \"\n",
      "    \"answer concise.\"\n",
      "    \"\\n\\n\"\n",
      "    \"{context}\"\n",
      ")\n",
      "qa_prompt = ChatPromptTemplate.from_messages(\n",
      "    [\n",
      "        (\"system\", system_prompt),\n",
      "        MessagesPlaceholder(\"chat_history\"),\n",
      "        (\"human\", \"{input}\"),\n",
      "    ]\n",
      ")\n",
      "question_answer_chain = create_stuff_documents_chain(llm, qa_prompt)\n",
      "\n",
      "rag_chain = create_retrieval_chain(history_aware_retriever, question_answer_chain)"
     ]
    },
    {
     "cell_type": "markdown",
     "id": "53a662c2-f38b-45f9-95c4-66de15637614",
     "metadata": {},
     "source": [
      "### Adding chat history\n",
      "\n",
      "To manage the chat history, we will need:\n",
      "\n",
      "1. An object for storing the chat history;\n",
      "2. An object that wraps our chain and manages updates to the chat history.\n",
      "\n",
      "For these we will use [BaseChatMessageHistory](https://python.langchain.com/v0.2/api_reference/core/chat_history/langchain_core.chat_history.BaseChatMessageHistory.html) and [RunnableWithMessageHistory](https://python.langchain.com/v0.2/api_reference/core/runnables/langchain_core.runnables.history.RunnableWithMessageHistory.html). The latter is a wrapper for an LCEL chain and a `BaseChatMessageHistory` that handles injecting chat history into inputs and updating it after each invocation.\n",
      "\n",
      "For a detailed walkthrough of how to use these classes together to create a stateful conversational chain, head to the [How to add message history (memory)](/docs/how_to/message_history/) LCEL how-to guide.\n",
      "\n",
      "Below, we implement a simple example of the second option, in which chat histories are stored in a simple dict. LangChain manages memory integrations with [Redis](/docs/integrations/memory/redis_chat_message_history/) and other technologies to provide for more robust persistence.\n",
      "\n",
      "Instances of `RunnableWithMessageHistory` manage the chat history for you. They accept a config with a key (`\"session_id\"` by default) that specifies what conversation history to fetch and prepend to the input, and append the output to the same conversation history. Below is an example:"
     ]
    },
    {
     "cell_type": "code",
     "execution_count": 9,
     "id": "9c3fb176-8d6a-4dc7-8408-6a22c5f7cc72",
     "metadata": {},
     "outputs": [],
     "source": [
      "from langchain_community.chat_message_histories import ChatMessageHistory\n",
      "from langchain_core.chat_history import BaseChatMessageHistory\n",
      "from langchain_core.runnables.history import RunnableWithMessageHistory\n",
      "\n",
      "store = {}\n",
      "\n",
      "\n",
      "def get_session_history(session_id: str) -> BaseChatMessageHistory:\n",
      "    if session_id not in store:\n",
      "        store[session_id] = ChatMessageHistory()\n",
      "    return store[session_id]\n",
      "\n",
      "\n",
      "conversational_rag_chain = RunnableWithMessageHistory(\n",
      "    rag_chain,\n",
      "    get_session_history,\n",
      "    input_messages_key=\"input\",\n",
      "    history_messages_key=\"chat_history\",\n",
      "    output_messages_key=\"answer\",\n",
      ")"
     ]
    },
    {
     "cell_type": "code",
     "execution_count": 10,
     "id": "1046c92f-21b3-4214-907d-92878d8cba23",
     "metadata": {},
     "outputs": [
      {
       "data": {
        "text/plain": [
         "'Task decomposition involves breaking down a complex task into smaller and simpler steps to make it more manageable and easier to accomplish. This process can be done using techniques like Chain of Thought (CoT) or Tree of Thoughts to guide the model in breaking down tasks effectively. Task decomposition can be facilitated by providing simple prompts to a language model, task-specific instructions, or human inputs.'"
        ]
       },
       "execution_count": 10,
       "metadata": {},
       "output_type": "execute_result"
      }
     ],
     "source": [
      "conversational_rag_chain.invoke(\n",
      "    {\"input\": \"What is Task Decomposition?\"},\n",
      "    config={\n",
      "        \"configurable\": {\"session_id\": \"abc123\"}\n",
      "    },  # constructs a key \"abc123\" in `store`.\n",
      ")[\"answer\"]"
     ]
    },
    {
     "cell_type": "code",
     "execution_count": 11,
     "id": "0e89c75f-7ad7-4331-a2fe-57579eb8f840",
     "metadata": {},
     "outputs": [
      {
       "data": {
        "text/plain": [
         "'Task decomposition can be achieved through various methods, including using techniques like Chain of Thought (CoT) or Tree of Thoughts to guide the model in breaking down tasks effectively. Common ways of task decomposition include providing simple prompts to a language model, task-specific instructions, or human inputs to break down complex tasks into smaller and more manageable steps. Additionally, task decomposition can involve utilizing resources like internet access for information gathering, long-term memory management, and GPT-3.5 powered agents for delegation of simple tasks.'"
        ]
       },
       "execution_count": 11,
       "metadata": {},
       "output_type": "execute_result"
      }
     ],
     "source": [
      "conversational_rag_chain.invoke(\n",
      "    {\"input\": \"What are common ways of doing it?\"},\n",
      "    config={\"configurable\": {\"session_id\": \"abc123\"}},\n",
      ")[\"answer\"]"
     ]
    },
    {
     "cell_type": "markdown",
     "id": "3ab59258-84bc-4904-880e-2ebfebbca563",
     "metadata": {},
     "source": [
      "The conversation history can be inspected in the `store` dict:"
     ]
    },
    {
     "cell_type": "code",
     "execution_count": 12,
     "id": "7686b874-3a85-499f-82b5-28a85c4c768c",
     "metadata": {},
     "outputs": [
      {
       "name": "stdout",
       "output_type": "stream",
       "text": [
        "User: What is Task Decomposition?\n",
        "\n",
        "AI: Task decomposition involves breaking down a complex task into smaller and simpler steps to make it more manageable and easier to accomplish. This process can be done using techniques like Chain of Thought (CoT) or Tree of Thoughts to guide the model in breaking down tasks effectively. Task decomposition can be facilitated by providing simple prompts to a language model, task-specific instructions, or human inputs.\n",
        "\n",
        "User: What are common ways of doing it?\n",
        "\n",
        "AI: Task decomposition can be achieved through various methods, including using techniques like Chain of Thought (CoT) or Tree of Thoughts to guide the model in breaking down tasks effectively. Common ways of task decomposition include providing simple prompts to a language model, task-specific instructions, or human inputs to break down complex tasks into smaller and more manageable steps. Additionally, task decomposition can involve utilizing resources like internet access for information gathering, long-term memory management, and GPT-3.5 powered agents for delegation of simple tasks.\n",
        "\n"
       ]
      }
     ],
     "source": [
      "from langchain_core.messages import AIMessage\n",
      "\n",
      "for message in store[\"abc123\"].messages:\n",
      "    if isinstance(message, AIMessage):\n",
      "        prefix = \"AI\"\n",
      "    else:\n",
      "        prefix = \"User\"\n",
      "\n",
      "    print(f\"{prefix}: {message.content}\\n\")"
     ]
    },
    {
     "cell_type": "markdown",
     "id": "0ab1ded4-76d9-453f-9b9b-db9a4560c737",
     "metadata": {},
     "source": [
      "### Tying it together"
     ]
    },
    {
     "cell_type": "markdown",
     "id": "8a08a5ea-df5b-4547-93c6-2a3940dd5c3e",
     "metadata": {},
     "source": [
      "![](../../static/img/conversational_retrieval_chain.png)\n",
      "\n",
      "For convenience, we tie together all of the necessary steps in a single code cell:"
     ]
    },
    {
     "cell_type": "code",
     "execution_count": 13,
     "id": "71c32048-1a41-465f-a9e2-c4affc332fd9",
     "metadata": {},
     "outputs": [],
     "source": [
      "import bs4\n",
      "from langchain.chains import create_history_aware_retriever, create_retrieval_chain\n",
      "from langchain.chains.combine_documents import create_stuff_documents_chain\n",
      "from langchain_chroma import Chroma\n",
      "from langchain_community.chat_message_histories import ChatMessageHistory\n",
      "from langchain_community.document_loaders import WebBaseLoader\n",
      "from langchain_core.chat_history import BaseChatMessageHistory\n",
      "from langchain_core.prompts import ChatPromptTemplate, MessagesPlaceholder\n",
      "from langchain_core.runnables.history import RunnableWithMessageHistory\n",
      "from langchain_openai import ChatOpenAI, OpenAIEmbeddings\n",
      "from langchain_text_splitters import RecursiveCharacterTextSplitter\n",
      "\n",
      "llm = ChatOpenAI(model=\"gpt-3.5-turbo\", temperature=0)\n",
      "\n",
      "\n",
      "### Construct retriever ###\n",
      "loader = WebBaseLoader(\n",
      "    web_paths=(\"https://lilianweng.github.io/posts/2023-06-23-agent/\",),\n",
      "    bs_kwargs=dict(\n",
      "        parse_only=bs4.SoupStrainer(\n",
      "            class_=(\"post-content\", \"post-title\", \"post-header\")\n",
      "        )\n",
      "    ),\n",
      ")\n",
      "docs = loader.load()\n",
      "\n",
      "text_splitter = RecursiveCharacterTextSplitter(chunk_size=1000, chunk_overlap=200)\n",
      "splits = text_splitter.split_documents(docs)\n",
      "vectorstore = Chroma.from_documents(documents=splits, embedding=OpenAIEmbeddings())\n",
      "retriever = vectorstore.as_retriever()\n",
      "\n",
      "\n",
      "### Contextualize question ###\n",
      "contextualize_q_system_prompt = (\n",
      "    \"Given a chat history and the latest user question \"\n",
      "    \"which might reference context in the chat history, \"\n",
      "    \"formulate a standalone question which can be understood \"\n",
      "    \"without the chat history. Do NOT answer the question, \"\n",
      "    \"just reformulate it if needed and otherwise return it as is.\"\n",
      ")\n",
      "contextualize_q_prompt = ChatPromptTemplate.from_messages(\n",
      "    [\n",
      "        (\"system\", contextualize_q_system_prompt),\n",
      "        MessagesPlaceholder(\"chat_history\"),\n",
      "        (\"human\", \"{input}\"),\n",
      "    ]\n",
      ")\n",
      "history_aware_retriever = create_history_aware_retriever(\n",
      "    llm, retriever, contextualize_q_prompt\n",
      ")\n",
      "\n",
      "\n",
      "### Answer question ###\n",
      "system_prompt = (\n",
      "    \"You are an assistant for question-answering tasks. \"\n",
      "    \"Use the following pieces of retrieved context to answer \"\n",
      "    \"the question. If you don't know the answer, say that you \"\n",
      "    \"don't know. Use three sentences maximum and keep the \"\n",
      "    \"answer concise.\"\n",
      "    \"\\n\\n\"\n",
      "    \"{context}\"\n",
      ")\n",
      "qa_prompt = ChatPromptTemplate.from_messages(\n",
      "    [\n",
      "        (\"system\", system_prompt),\n",
      "        MessagesPlaceholder(\"chat_history\"),\n",
      "        (\"human\", \"{input}\"),\n",
      "    ]\n",
      ")\n",
      "question_answer_chain = create_stuff_documents_chain(llm, qa_prompt)\n",
      "\n",
      "rag_chain = create_retrieval_chain(history_aware_retriever, question_answer_chain)\n",
      "\n",
      "\n",
      "### Statefully manage chat history ###\n",
      "store = {}\n",
      "\n",
      "\n",
      "def get_session_history(session_id: str) -> BaseChatMessageHistory:\n",
      "    if session_id not in store:\n",
      "        store[session_id] = ChatMessageHistory()\n",
      "    return store[session_id]\n",
      "\n",
      "\n",
      "conversational_rag_chain = RunnableWithMessageHistory(\n",
      "    rag_chain,\n",
      "    get_session_history,\n",
      "    input_messages_key=\"input\",\n",
      "    history_messages_key=\"chat_history\",\n",
      "    output_messages_key=\"answer\",\n",
      ")"
     ]
    },
    {
     "cell_type": "code",
     "execution_count": 14,
     "id": "6d0a7a73-d151-47d9-9e99-b4f3291c0322",
     "metadata": {},
     "outputs": [
      {
       "data": {
        "text/plain": [
         "'Task decomposition involves breaking down a complex task into smaller and simpler steps to make it more manageable. Techniques like Chain of Thought (CoT) and Tree of Thoughts help in decomposing hard tasks into multiple manageable tasks by instructing models to think step by step and explore multiple reasoning possibilities at each step. Task decomposition can be achieved through various methods such as using prompting techniques, task-specific instructions, or human inputs.'"
        ]
       },
       "execution_count": 14,
       "metadata": {},
       "output_type": "execute_result"
      }
     ],
     "source": [
      "conversational_rag_chain.invoke(\n",
      "    {\"input\": \"What is Task Decomposition?\"},\n",
      "    config={\n",
      "        \"configurable\": {\"session_id\": \"abc123\"}\n",
      "    },  # constructs a key \"abc123\" in `store`.\n",
      ")[\"answer\"]"
     ]
    },
    {
     "cell_type": "code",
     "execution_count": 15,
     "id": "17021822-896a-4513-a17d-1d20b1c5381c",
     "metadata": {},
     "outputs": [
      {
       "data": {
        "text/plain": [
         "'Task decomposition can be done in common ways such as using prompting techniques like Chain of Thought (CoT) or Tree of Thoughts, which instruct models to think step by step and explore multiple reasoning possibilities at each step. Another way is to provide task-specific instructions, such as asking to \"Write a story outline\" for writing a novel, to guide the decomposition process. Additionally, task decomposition can also involve human inputs to break down complex tasks into smaller and simpler steps.'"
        ]
       },
       "execution_count": 15,
       "metadata": {},
       "output_type": "execute_result"
      }
     ],
     "source": [
      "conversational_rag_chain.invoke(\n",
      "    {\"input\": \"What are common ways of doing it?\"},\n",
      "    config={\"configurable\": {\"session_id\": \"abc123\"}},\n",
      ")[\"answer\"]"
     ]
    },
    {
     "cell_type": "markdown",
     "id": "861da8ed-d890-4fdc-a3bf-30433db61e0d",
     "metadata": {},
     "source": [
      "## Agents {#agents}\n",
      "\n",
      "Agents leverage the reasoning capabilities of LLMs to make decisions during execution. Using agents allow you to offload some discretion over the retrieval process. Although their behavior is less predictable than chains, they offer some advantages in this context:\n",
      "- Agents generate the input to the retriever directly, without necessarily needing us to explicitly build in contextualization, as we did above;\n",
      "- Agents can execute multiple retrieval steps in service of a query, or refrain from executing a retrieval step altogether (e.g., in response to a generic greeting from a user).\n",
      "\n",
      "### Retrieval tool\n",
      "\n",
      "Agents can access \"tools\" and manage their execution. In this case, we will convert our retriever into a LangChain tool to be wielded by the agent:"
     ]
    },
    {
     "cell_type": "code",
     "execution_count": 16,
     "id": "809cc747-2135-40a2-8e73-e4556343ee64",
     "metadata": {},
     "outputs": [],
     "source": [
      "from langchain.tools.retriever import create_retriever_tool\n",
      "\n",
      "tool = create_retriever_tool(\n",
      "    retriever,\n",
      "    \"blog_post_retriever\",\n",
      "    \"Searches and returns excerpts from the Autonomous Agents blog post.\",\n",
      ")\n",
      "tools = [tool]"
     ]
    },
    {
     "cell_type": "markdown",
     "id": "f77e0217-28be-4b8b-b4c4-9cc4ed5ec201",
     "metadata": {},
     "source": [
      "### Agent constructor\n",
      "\n",
      "Now that we have defined the tools and the LLM, we can create the agent. We will be using [LangGraph](/docs/concepts/#langgraph) to construct the agent. \n",
      "Currently we are using a high level interface to construct the agent, but the nice thing about LangGraph is that this high-level interface is backed by a low-level, highly controllable API in case you want to modify the agent logic."
     ]
    },
    {
     "cell_type": "code",
     "execution_count": 17,
     "id": "1726d151-4653-4c72-a187-a14840add526",
     "metadata": {},
     "outputs": [],
     "source": [
      "from langgraph.prebuilt import create_react_agent\n",
      "\n",
      "agent_executor = create_react_agent(llm, tools)"
     ]
    },
    {
     "cell_type": "markdown",
     "id": "6d5152ca-1c3b-4f58-bb28-f31c0be7ba66",
     "metadata": {},
     "source": [
      "We can now try it out. Note that so far it is not stateful (we still need to add in memory)"
     ]
    },
    {
     "cell_type": "code",
     "execution_count": 18,
     "id": "52ae46d9-43f7-481b-96d5-df750be3ad65",
     "metadata": {},
     "outputs": [
      {
       "name": "stderr",
       "output_type": "stream",
       "text": [
        "Error in LangChainTracer.on_tool_end callback: TracerException(\"Found chain run at ID 5cd28d13-88dd-4eac-a465-3770ac27eff6, but expected {'tool'} run.\")\n"
       ]
      },
      {
       "name": "stdout",
       "output_type": "stream",
       "text": [
        "{'agent': {'messages': [AIMessage(content='', additional_kwargs={'tool_calls': [{'id': 'call_TbhPPPN05GKi36HLeaN4QM90', 'function': {'arguments': '{\"query\":\"Task Decomposition\"}', 'name': 'blog_post_retriever'}, 'type': 'function'}]}, response_metadata={'token_usage': {'completion_tokens': 19, 'prompt_tokens': 68, 'total_tokens': 87}, 'model_name': 'gpt-3.5-turbo', 'system_fingerprint': None, 'finish_reason': 'tool_calls', 'logprobs': None}, id='run-2e60d910-879a-4a2a-b1e9-6a6c5c7d7ebc-0', tool_calls=[{'name': 'blog_post_retriever', 'args': {'query': 'Task Decomposition'}, 'id': 'call_TbhPPPN05GKi36HLeaN4QM90'}])]}}\n",
        "----\n",
        "{'tools': {'messages': [ToolMessage(content='Fig. 1. Overview of a LLM-powered autonomous agent system.\\nComponent One: Planning#\\nA complicated task usually involves many steps. An agent needs to know what they are and plan ahead.\\nTask Decomposition#\\nChain of thought (CoT; Wei et al. 2022) has become a standard prompting technique for enhancing model performance on complex tasks. The model is instructed to “think step by step” to utilize more test-time computation to decompose hard tasks into smaller and simpler steps. CoT transforms big tasks into multiple manageable tasks and shed lights into an interpretation of the model’s thinking process.\\n\\nFig. 1. Overview of a LLM-powered autonomous agent system.\\nComponent One: Planning#\\nA complicated task usually involves many steps. An agent needs to know what they are and plan ahead.\\nTask Decomposition#\\nChain of thought (CoT; Wei et al. 2022) has become a standard prompting technique for enhancing model performance on complex tasks. The model is instructed to “think step by step” to utilize more test-time computation to decompose hard tasks into smaller and simpler steps. CoT transforms big tasks into multiple manageable tasks and shed lights into an interpretation of the model’s thinking process.\\n\\nTree of Thoughts (Yao et al. 2023) extends CoT by exploring multiple reasoning possibilities at each step. It first decomposes the problem into multiple thought steps and generates multiple thoughts per step, creating a tree structure. The search process can be BFS (breadth-first search) or DFS (depth-first search) with each state evaluated by a classifier (via a prompt) or majority vote.\\nTask decomposition can be done (1) by LLM with simple prompting like \"Steps for XYZ.\\\\n1.\", \"What are the subgoals for achieving XYZ?\", (2) by using task-specific instructions; e.g. \"Write a story outline.\" for writing a novel, or (3) with human inputs.\\n\\nTree of Thoughts (Yao et al. 2023) extends CoT by exploring multiple reasoning possibilities at each step. It first decomposes the problem into multiple thought steps and generates multiple thoughts per step, creating a tree structure. The search process can be BFS (breadth-first search) or DFS (depth-first search) with each state evaluated by a classifier (via a prompt) or majority vote.\\nTask decomposition can be done (1) by LLM with simple prompting like \"Steps for XYZ.\\\\n1.\", \"What are the subgoals for achieving XYZ?\", (2) by using task-specific instructions; e.g. \"Write a story outline.\" for writing a novel, or (3) with human inputs.', name='blog_post_retriever', tool_call_id='call_TbhPPPN05GKi36HLeaN4QM90')]}}\n",
        "----\n",
        "{'agent': {'messages': [AIMessage(content='Task decomposition is a technique used to break down complex tasks into smaller and simpler steps. This approach helps in transforming big tasks into multiple manageable tasks, making it easier for autonomous agents to handle and interpret the thinking process. One common method for task decomposition is the Chain of Thought (CoT) technique, where models are instructed to \"think step by step\" to decompose hard tasks. Another extension of CoT is the Tree of Thoughts, which explores multiple reasoning possibilities at each step by creating a tree structure of multiple thoughts per step. Task decomposition can be facilitated through various methods such as using simple prompts, task-specific instructions, or human inputs.', response_metadata={'token_usage': {'completion_tokens': 130, 'prompt_tokens': 636, 'total_tokens': 766}, 'model_name': 'gpt-3.5-turbo', 'system_fingerprint': None, 'finish_reason': 'stop', 'logprobs': None}, id='run-3ef17638-65df-4030-a7fe-795e6da91c69-0')]}}\n",
        "----\n"
       ]
      }
     ],
     "source": [
      "from langchain_core.messages import HumanMessage\n",
      "\n",
      "query = \"What is Task Decomposition?\"\n",
      "\n",
      "for s in agent_executor.stream(\n",
      "    {\"messages\": [HumanMessage(content=query)]},\n",
      "):\n",
      "    print(s)\n",
      "    print(\"----\")"
     ]
    },
    {
     "cell_type": "markdown",
     "id": "1df703b1-aad6-48fb-b6fa-703e32ea88b9",
     "metadata": {},
     "source": [
      "LangGraph comes with built in persistence, so we don't need to use ChatMessageHistory! Rather, we can pass in a checkpointer to our LangGraph agent directly.\n",
      "\n",
      "Distinct conversations are managed by specifying a key for a conversation thread in the config dict, as shown below."
     ]
    },
    {
     "cell_type": "code",
     "execution_count": 19,
     "id": "837a401e-9757-4d0e-a0da-24fa097d887e",
     "metadata": {},
     "outputs": [],
     "source": [
      "from langgraph.checkpoint.memory import MemorySaver\n",
      "\n",
      "memory = MemorySaver()\n",
      "\n",
      "agent_executor = create_react_agent(llm, tools, checkpointer=memory)"
     ]
    },
    {
     "cell_type": "markdown",
     "id": "02026f78-338e-4d18-9f05-131e1dd59197",
     "metadata": {},
     "source": [
      "This is all we need to construct a conversational RAG agent.\n",
      "\n",
      "Let's observe its behavior. Note that if we input a query that does not require a retrieval step, the agent does not execute one:"
     ]
    },
    {
     "cell_type": "code",
     "execution_count": 20,
     "id": "d6d70833-b958-4cd7-9e27-29c1c08bb1b8",
     "metadata": {},
     "outputs": [
      {
       "name": "stdout",
       "output_type": "stream",
       "text": [
        "{'agent': {'messages': [AIMessage(content='Hello Bob! How can I assist you today?', response_metadata={'token_usage': {'completion_tokens': 11, 'prompt_tokens': 67, 'total_tokens': 78}, 'model_name': 'gpt-3.5-turbo', 'system_fingerprint': None, 'finish_reason': 'stop', 'logprobs': None}, id='run-1cd17562-18aa-4839-b41b-403b17a0fc20-0')]}}\n",
        "----\n"
       ]
      }
     ],
     "source": [
      "config = {\"configurable\": {\"thread_id\": \"abc123\"}}\n",
      "\n",
      "for s in agent_executor.stream(\n",
      "    {\"messages\": [HumanMessage(content=\"Hi! I'm bob\")]}, config=config\n",
      "):\n",
      "    print(s)\n",
      "    print(\"----\")"
     ]
    },
    {
     "cell_type": "markdown",
     "id": "a7928865-3dd6-4d36-abc6-2a30de770d09",
     "metadata": {},
     "source": [
      "Further, if we input a query that does require a retrieval step, the agent generates the input to the tool:"
     ]
    },
    {
     "cell_type": "code",
     "execution_count": 21,
     "id": "e2c570ae-dd91-402c-8693-ae746de63b16",
     "metadata": {},
     "outputs": [
      {
       "name": "stderr",
       "output_type": "stream",
       "text": [
        "Error in LangChainTracer.on_tool_end callback: TracerException(\"Found chain run at ID c54381c0-c5d9-495a-91a0-aca4ae755663, but expected {'tool'} run.\")\n"
       ]
      },
      {
       "name": "stdout",
       "output_type": "stream",
       "text": [
        "{'agent': {'messages': [AIMessage(content='', additional_kwargs={'tool_calls': [{'id': 'call_rg7zKTE5e0ICxVSslJ1u9LMg', 'function': {'arguments': '{\"query\":\"Task Decomposition\"}', 'name': 'blog_post_retriever'}, 'type': 'function'}]}, response_metadata={'token_usage': {'completion_tokens': 19, 'prompt_tokens': 91, 'total_tokens': 110}, 'model_name': 'gpt-3.5-turbo', 'system_fingerprint': None, 'finish_reason': 'tool_calls', 'logprobs': None}, id='run-122bf097-7ff1-49aa-b430-e362b51354ad-0', tool_calls=[{'name': 'blog_post_retriever', 'args': {'query': 'Task Decomposition'}, 'id': 'call_rg7zKTE5e0ICxVSslJ1u9LMg'}])]}}\n",
        "----\n",
        "{'tools': {'messages': [ToolMessage(content='Fig. 1. Overview of a LLM-powered autonomous agent system.\\nComponent One: Planning#\\nA complicated task usually involves many steps. An agent needs to know what they are and plan ahead.\\nTask Decomposition#\\nChain of thought (CoT; Wei et al. 2022) has become a standard prompting technique for enhancing model performance on complex tasks. The model is instructed to “think step by step” to utilize more test-time computation to decompose hard tasks into smaller and simpler steps. CoT transforms big tasks into multiple manageable tasks and shed lights into an interpretation of the model’s thinking process.\\n\\nFig. 1. Overview of a LLM-powered autonomous agent system.\\nComponent One: Planning#\\nA complicated task usually involves many steps. An agent needs to know what they are and plan ahead.\\nTask Decomposition#\\nChain of thought (CoT; Wei et al. 2022) has become a standard prompting technique for enhancing model performance on complex tasks. The model is instructed to “think step by step” to utilize more test-time computation to decompose hard tasks into smaller and simpler steps. CoT transforms big tasks into multiple manageable tasks and shed lights into an interpretation of the model’s thinking process.\\n\\nTree of Thoughts (Yao et al. 2023) extends CoT by exploring multiple reasoning possibilities at each step. It first decomposes the problem into multiple thought steps and generates multiple thoughts per step, creating a tree structure. The search process can be BFS (breadth-first search) or DFS (depth-first search) with each state evaluated by a classifier (via a prompt) or majority vote.\\nTask decomposition can be done (1) by LLM with simple prompting like \"Steps for XYZ.\\\\n1.\", \"What are the subgoals for achieving XYZ?\", (2) by using task-specific instructions; e.g. \"Write a story outline.\" for writing a novel, or (3) with human inputs.\\n\\nTree of Thoughts (Yao et al. 2023) extends CoT by exploring multiple reasoning possibilities at each step. It first decomposes the problem into multiple thought steps and generates multiple thoughts per step, creating a tree structure. The search process can be BFS (breadth-first search) or DFS (depth-first search) with each state evaluated by a classifier (via a prompt) or majority vote.\\nTask decomposition can be done (1) by LLM with simple prompting like \"Steps for XYZ.\\\\n1.\", \"What are the subgoals for achieving XYZ?\", (2) by using task-specific instructions; e.g. \"Write a story outline.\" for writing a novel, or (3) with human inputs.', name='blog_post_retriever', tool_call_id='call_rg7zKTE5e0ICxVSslJ1u9LMg')]}}\n",
        "----\n",
        "{'agent': {'messages': [AIMessage(content='Task decomposition is a technique used to break down complex tasks into smaller and simpler steps. This approach helps in managing and solving intricate problems by dividing them into more manageable components. By decomposing tasks, agents or models can better understand the steps involved and plan their actions accordingly. Techniques like Chain of Thought (CoT) and Tree of Thoughts are examples of methods that enhance model performance on complex tasks by breaking them down into smaller steps.', response_metadata={'token_usage': {'completion_tokens': 87, 'prompt_tokens': 659, 'total_tokens': 746}, 'model_name': 'gpt-3.5-turbo', 'system_fingerprint': None, 'finish_reason': 'stop', 'logprobs': None}, id='run-b9166386-83e5-4b82-9a4b-590e5fa76671-0')]}}\n",
        "----\n"
       ]
      }
     ],
     "source": [
      "query = \"What is Task Decomposition?\"\n",
      "\n",
      "for s in agent_executor.stream(\n",
      "    {\"messages\": [HumanMessage(content=query)]}, config=config\n",
      "):\n",
      "    print(s)\n",
      "    print(\"----\")"
     ]
    },
    {
     "cell_type": "markdown",
     "id": "26eaae33-3c4e-49fc-9fc6-db8967e25579",
     "metadata": {},
     "source": [
      "Above, instead of inserting our query verbatim into the tool, the agent stripped unnecessary words like \"what\" and \"is\".\n",
      "\n",
      "This same principle allows the agent to use the context of the conversation when necessary:"
     ]
    },
    {
     "cell_type": "code",
     "execution_count": 22,
     "id": "570d8c68-136e-4ba5-969a-03ba195f6118",
     "metadata": {},
     "outputs": [
      {
       "name": "stdout",
       "output_type": "stream",
       "text": [
        "{'agent': {'messages': [AIMessage(content='', additional_kwargs={'tool_calls': [{'id': 'call_6kbxTU5CDWLmF9mrvR7bWSkI', 'function': {'arguments': '{\"query\":\"Common ways of task decomposition\"}', 'name': 'blog_post_retriever'}, 'type': 'function'}]}, response_metadata={'token_usage': {'completion_tokens': 21, 'prompt_tokens': 769, 'total_tokens': 790}, 'model_name': 'gpt-3.5-turbo', 'system_fingerprint': None, 'finish_reason': 'tool_calls', 'logprobs': None}, id='run-2d2c8327-35cd-484a-b8fd-52436657c2d8-0', tool_calls=[{'name': 'blog_post_retriever', 'args': {'query': 'Common ways of task decomposition'}, 'id': 'call_6kbxTU5CDWLmF9mrvR7bWSkI'}])]}}\n",
        "----\n"
       ]
      },
      {
       "name": "stderr",
       "output_type": "stream",
       "text": [
        "Error in LangChainTracer.on_tool_end callback: TracerException(\"Found chain run at ID 29553415-e0f4-41a9-8921-ba489e377f68, but expected {'tool'} run.\")\n"
       ]
      },
      {
       "name": "stdout",
       "output_type": "stream",
       "text": [
        "{'tools': {'messages': [ToolMessage(content='Fig. 1. Overview of a LLM-powered autonomous agent system.\\nComponent One: Planning#\\nA complicated task usually involves many steps. An agent needs to know what they are and plan ahead.\\nTask Decomposition#\\nChain of thought (CoT; Wei et al. 2022) has become a standard prompting technique for enhancing model performance on complex tasks. The model is instructed to “think step by step” to utilize more test-time computation to decompose hard tasks into smaller and simpler steps. CoT transforms big tasks into multiple manageable tasks and shed lights into an interpretation of the model’s thinking process.\\n\\nFig. 1. Overview of a LLM-powered autonomous agent system.\\nComponent One: Planning#\\nA complicated task usually involves many steps. An agent needs to know what they are and plan ahead.\\nTask Decomposition#\\nChain of thought (CoT; Wei et al. 2022) has become a standard prompting technique for enhancing model performance on complex tasks. The model is instructed to “think step by step” to utilize more test-time computation to decompose hard tasks into smaller and simpler steps. CoT transforms big tasks into multiple manageable tasks and shed lights into an interpretation of the model’s thinking process.\\n\\nTree of Thoughts (Yao et al. 2023) extends CoT by exploring multiple reasoning possibilities at each step. It first decomposes the problem into multiple thought steps and generates multiple thoughts per step, creating a tree structure. The search process can be BFS (breadth-first search) or DFS (depth-first search) with each state evaluated by a classifier (via a prompt) or majority vote.\\nTask decomposition can be done (1) by LLM with simple prompting like \"Steps for XYZ.\\\\n1.\", \"What are the subgoals for achieving XYZ?\", (2) by using task-specific instructions; e.g. \"Write a story outline.\" for writing a novel, or (3) with human inputs.\\n\\nTree of Thoughts (Yao et al. 2023) extends CoT by exploring multiple reasoning possibilities at each step. It first decomposes the problem into multiple thought steps and generates multiple thoughts per step, creating a tree structure. The search process can be BFS (breadth-first search) or DFS (depth-first search) with each state evaluated by a classifier (via a prompt) or majority vote.\\nTask decomposition can be done (1) by LLM with simple prompting like \"Steps for XYZ.\\\\n1.\", \"What are the subgoals for achieving XYZ?\", (2) by using task-specific instructions; e.g. \"Write a story outline.\" for writing a novel, or (3) with human inputs.', name='blog_post_retriever', tool_call_id='call_6kbxTU5CDWLmF9mrvR7bWSkI')]}}\n",
        "----\n",
        "{'agent': {'messages': [AIMessage(content='Common ways of task decomposition include:\\n1. Using LLM with simple prompting like \"Steps for XYZ\" or \"What are the subgoals for achieving XYZ?\"\\n2. Using task-specific instructions, for example, \"Write a story outline\" for writing a novel.\\n3. Involving human inputs in the task decomposition process.', response_metadata={'token_usage': {'completion_tokens': 67, 'prompt_tokens': 1339, 'total_tokens': 1406}, 'model_name': 'gpt-3.5-turbo', 'system_fingerprint': None, 'finish_reason': 'stop', 'logprobs': None}, id='run-9ad14cde-ca75-4238-a868-f865e0fc50dd-0')]}}\n",
        "----\n"
       ]
      }
     ],
     "source": [
      "query = \"What according to the blog post are common ways of doing it? redo the search\"\n",
      "\n",
      "for s in agent_executor.stream(\n",
      "    {\"messages\": [HumanMessage(content=query)]}, config=config\n",
      "):\n",
      "    print(s)\n",
      "    print(\"----\")"
     ]
    },
    {
     "cell_type": "markdown",
     "id": "f2724616-c106-4e15-a61a-3077c535f692",
     "metadata": {},
     "source": [
      "Note that the agent was able to infer that \"it\" in our query refers to \"task decomposition\", and generated a reasonable search query as a result-- in this case, \"common ways of task decomposition\"."
     ]
    },
    {
     "cell_type": "markdown",
     "id": "1cf87847-23bb-4672-b41c-12ad9cf81ed4",
     "metadata": {},
     "source": [
      "### Tying it together\n",
      "\n",
      "For convenience, we tie together all of the necessary steps in a single code cell:"
     ]
    },
    {
     "cell_type": "code",
     "execution_count": 23,
     "id": "b1d2b4d4-e604-497d-873d-d345b808578e",
     "metadata": {},
     "outputs": [],
     "source": [
      "import bs4\n",
      "from langchain.tools.retriever import create_retriever_tool\n",
      "from langchain_chroma import Chroma\n",
      "from langchain_community.document_loaders import WebBaseLoader\n",
      "from langchain_openai import ChatOpenAI, OpenAIEmbeddings\n",
      "from langchain_text_splitters import RecursiveCharacterTextSplitter\n",
      "from langgraph.checkpoint.memory import MemorySaver\n",
      "\n",
      "memory = MemorySaver()\n",
      "llm = ChatOpenAI(model=\"gpt-3.5-turbo\", temperature=0)\n",
      "\n",
      "\n",
      "### Construct retriever ###\n",
      "loader = WebBaseLoader(\n",
      "    web_paths=(\"https://lilianweng.github.io/posts/2023-06-23-agent/\",),\n",
      "    bs_kwargs=dict(\n",
      "        parse_only=bs4.SoupStrainer(\n",
      "            class_=(\"post-content\", \"post-title\", \"post-header\")\n",
      "        )\n",
      "    ),\n",
      ")\n",
      "docs = loader.load()\n",
      "\n",
      "text_splitter = RecursiveCharacterTextSplitter(chunk_size=1000, chunk_overlap=200)\n",
      "splits = text_splitter.split_documents(docs)\n",
      "vectorstore = Chroma.from_documents(documents=splits, embedding=OpenAIEmbeddings())\n",
      "retriever = vectorstore.as_retriever()\n",
      "\n",
      "\n",
      "### Build retriever tool ###\n",
      "tool = create_retriever_tool(\n",
      "    retriever,\n",
      "    \"blog_post_retriever\",\n",
      "    \"Searches and returns excerpts from the Autonomous Agents blog post.\",\n",
      ")\n",
      "tools = [tool]\n",
      "\n",
      "\n",
      "agent_executor = create_react_agent(llm, tools, checkpointer=memory)"
     ]
    },
    {
     "cell_type": "markdown",
     "id": "cd6bf4f4-74f4-419d-9e26-f0ed83cf05fa",
     "metadata": {},
     "source": [
      "## Next steps\n",
      "\n",
      "We've covered the steps to build a basic conversational Q&A application:\n",
      "\n",
      "- We used chains to build a predictable application that generates search queries for each user input;\n",
      "- We used agents to build an application that \"decides\" when and how to generate search queries.\n",
      "\n",
      "To explore different types of retrievers and retrieval strategies, visit the [retrievers](/docs/how_to#retrievers) section of the how-to guides.\n",
      "\n",
      "For a detailed walkthrough of LangChain's conversation memory abstractions, visit the [How to add message history (memory)](/docs/how_to/message_history) LCEL page.\n",
      "\n",
      "To learn more about agents, head to the [Agents Modules](/docs/tutorials/agents)."
     ]
    }
   ],
   "metadata": {
    "kernelspec": {
     "display_name": "Python 3 (ipykernel)",
     "language": "python",
     "name": "python3"
    },
    "language_info": {
     "codemirror_mode": {
      "name": "ipython",
      "version": 3
     },
     "file_extension": ".py",
     "mimetype": "text/x-python",
     "name": "python",
     "nbconvert_exporter": "python",
     "pygments_lexer": "ipython3",
     "version": "3.11.2"
    }
   },
   "nbformat": 4,
   "nbformat_minor": 5
  }
=======
 "cells": [
  {
   "cell_type": "markdown",
   "id": "86fc5bb2-017f-434e-8cd6-53ab214a5604",
   "metadata": {},
   "source": [
    "# How to add chat history\n",
    "\n",
    ":::note\n",
    "\n",
    "This guide previously used the [RunnableWithMessageHistory](https://python.langchain.com/api_reference/core/runnables/langchain_core.runnables.history.RunnableWithMessageHistory.html) abstraction. You can access this version of the documentation in the [v0.2 docs](https://python.langchain.com/v0.2/docs/how_to/qa_chat_history_how_to/).\n",
    "\n",
    "As of the v0.3 release of LangChain, we recommend that LangChain users take advantage of [LangGraph persistence](https://langchain-ai.github.io/langgraph/concepts/persistence/) to incorporate `memory` into new LangChain applications.\n",
    "\n",
    "If your code is already relying on `RunnableWithMessageHistory` or `BaseChatMessageHistory`, you do **not** need to make any changes. We do not plan on deprecating this functionality in the near future as it works for simple chat applications and any code that uses `RunnableWithMessageHistory` will continue to work as expected.\n",
    "\n",
    "Please see [How to migrate to LangGraph Memory](/docs/versions/migrating_memory/) for more details.\n",
    ":::\n",
    "\n",
    "\n",
    "In many Q&A applications we want to allow the user to have a back-and-forth conversation, meaning the application needs some sort of \"memory\" of past questions and answers, and some logic for incorporating those into its current thinking.\n",
    "\n",
    "In this guide we focus on **adding logic for incorporating historical messages.**\n",
    "\n",
    "This is largely a condensed version of the [Conversational RAG tutorial](/docs/tutorials/qa_chat_history).\n",
    "\n",
    "We will cover two approaches:\n",
    "1. [Chains](/docs/how_to/qa_chat_history_how_to#chains), in which we always execute a retrieval step;\n",
    "2. [Agents](/docs/how_to/qa_chat_history_how_to#agents), in which we give an LLM discretion over whether and how to execute a retrieval step (or multiple steps).\n",
    "\n",
    "For the external knowledge source, we will use the same [LLM Powered Autonomous Agents](https://lilianweng.github.io/posts/2023-06-23-agent/) blog post by Lilian Weng from the [RAG tutorial](/docs/tutorials/rag)."
   ]
  },
  {
   "cell_type": "markdown",
   "id": "487d8d79-5ee9-4aa4-9fdf-cd5f4303e099",
   "metadata": {},
   "source": [
    "## Setup\n",
    "\n",
    "### Dependencies\n",
    "\n",
    "We'll use OpenAI embeddings and an InMemory vector store in this walkthrough, but everything shown here works with any [Embeddings](/docs/concepts#embedding-models), and [VectorStore](/docs/concepts#vectorstores) or [Retriever](/docs/concepts#retrievers). \n",
    "\n",
    "We'll use the following packages:"
   ]
  },
  {
   "cell_type": "code",
   "execution_count": 1,
   "id": "ede7fdc0-ef31-483d-bd67-32e4b5c5d527",
   "metadata": {},
   "outputs": [],
   "source": [
    "%%capture --no-stderr\n",
    "%pip install --upgrade --quiet  langchain langchain-community beautifulsoup4"
   ]
  },
  {
   "cell_type": "markdown",
   "id": "51ef48de-70b6-4f43-8e0b-ab9b84c9c02a",
   "metadata": {},
   "source": [
    "We need to set environment variable `OPENAI_API_KEY`, which can be done directly or loaded from a `.env` file like so:"
   ]
  },
  {
   "cell_type": "code",
   "execution_count": 2,
   "id": "3b156b76-22a1-43af-a509-137acdccc5d0",
   "metadata": {},
   "outputs": [],
   "source": [
    "import getpass\n",
    "import os\n",
    "\n",
    "if not os.environ.get(\"OPENAI_API_KEY\"):\n",
    "    os.environ[\"OPENAI_API_KEY\"] = getpass.getpass()"
   ]
  },
  {
   "cell_type": "markdown",
   "id": "1665e740-ce01-4f09-b9ed-516db0bd326f",
   "metadata": {},
   "source": [
    "### LangSmith\n",
    "\n",
    "Many of the applications you build with LangChain will contain multiple steps with multiple invocations of LLM calls. As these applications get more and more complex, it becomes crucial to be able to inspect what exactly is going on inside your chain or agent. The best way to do this is with [LangSmith](https://smith.langchain.com).\n",
    "\n",
    "Note that LangSmith is not needed, but it is helpful. If you do want to use LangSmith, after you sign up at the link above, make sure to set your environment variables to start logging traces:"
   ]
  },
  {
   "cell_type": "code",
   "execution_count": 3,
   "id": "07411adb-3722-4f65-ab7f-8f6f57663d11",
   "metadata": {},
   "outputs": [],
   "source": [
    "os.environ[\"LANGCHAIN_TRACING_V2\"] = \"true\"\n",
    "if not os.environ.get(\"LANGCHAIN_API_KEY\"):\n",
    "    os.environ[\"LANGCHAIN_API_KEY\"] = getpass.getpass()"
   ]
  },
  {
   "cell_type": "markdown",
   "id": "fa6ba684-26cf-4860-904e-a4d51380c134",
   "metadata": {},
   "source": [
    "## Chains {#chains}\n",
    "\n",
    "In a conversational RAG application, queries issued to the retriever should be informed by the context of the conversation. LangChain provides a [create_history_aware_retriever](https://python.langchain.com/api_reference/langchain/chains/langchain.chains.history_aware_retriever.create_history_aware_retriever.html) constructor to simplify this. It constructs a chain that accepts keys `input` and `chat_history` as input, and has the same output schema as a retriever. `create_history_aware_retriever` requires as inputs:  \n",
    "\n",
    "1. LLM;\n",
    "2. Retriever;\n",
    "3. Prompt.\n",
    "\n",
    "First we obtain these objects:\n",
    "\n",
    "### LLM\n",
    "\n",
    "We can use any supported chat model:"
   ]
  },
  {
   "cell_type": "markdown",
   "id": "646840fb-5212-48ea-8bc7-ec7be5ec727e",
   "metadata": {},
   "source": [
    "import ChatModelTabs from \"@theme/ChatModelTabs\";\n",
    "\n",
    "<ChatModelTabs customVarName=\"llm\" />\n"
   ]
  },
  {
   "cell_type": "code",
   "execution_count": 4,
   "id": "cb58f273-2111-4a9b-8932-9b64c95030c8",
   "metadata": {},
   "outputs": [],
   "source": [
    "# | output: false\n",
    "# | echo: false\n",
    "\n",
    "from langchain_openai import ChatOpenAI\n",
    "\n",
    "llm = ChatOpenAI(model=\"gpt-3.5-turbo\", temperature=0)"
   ]
  },
  {
   "cell_type": "markdown",
   "id": "6bb76a36-15b1-4589-8a3d-18c6f5fdb7e0",
   "metadata": {},
   "source": [
    "### Retriever"
   ]
  },
  {
   "cell_type": "markdown",
   "id": "15f8ad59-19de-42e3-85a8-3ba95ee0bd43",
   "metadata": {},
   "source": [
    "For the retriever, we will use [WebBaseLoader](https://python.langchain.com/api_reference/community/document_loaders/langchain_community.document_loaders.web_base.WebBaseLoader.html) to load the content of a web page. Here we instantiate a `InMemoryVectorStore` vectorstore and then use its [.as_retriever](https://python.langchain.com/api_reference/core/vectorstores/langchain_core.vectorstores.VectorStore.html#langchain_core.vectorstores.VectorStore.as_retriever) method to build a retriever that can be incorporated into [LCEL](/docs/concepts/#langchain-expression-language) chains."
   ]
  },
  {
   "cell_type": "code",
   "execution_count": 5,
   "id": "820244ae-74b4-4593-b392-822979dd91b8",
   "metadata": {},
   "outputs": [
    {
     "name": "stderr",
     "output_type": "stream",
     "text": [
      "USER_AGENT environment variable not set, consider setting it to identify your requests.\n"
     ]
    }
   ],
   "source": [
    "import bs4\n",
    "from langchain.chains import create_retrieval_chain\n",
    "from langchain.chains.combine_documents import create_stuff_documents_chain\n",
    "from langchain_community.document_loaders import WebBaseLoader\n",
    "from langchain_core.output_parsers import StrOutputParser\n",
    "from langchain_core.prompts import ChatPromptTemplate\n",
    "from langchain_core.runnables import RunnablePassthrough\n",
    "from langchain_core.vectorstores import InMemoryVectorStore\n",
    "from langchain_openai import OpenAIEmbeddings\n",
    "from langchain_text_splitters import RecursiveCharacterTextSplitter\n",
    "\n",
    "loader = WebBaseLoader(\n",
    "    web_paths=(\"https://lilianweng.github.io/posts/2023-06-23-agent/\",),\n",
    "    bs_kwargs=dict(\n",
    "        parse_only=bs4.SoupStrainer(\n",
    "            class_=(\"post-content\", \"post-title\", \"post-header\")\n",
    "        )\n",
    "    ),\n",
    ")\n",
    "docs = loader.load()\n",
    "\n",
    "text_splitter = RecursiveCharacterTextSplitter(chunk_size=1000, chunk_overlap=200)\n",
    "splits = text_splitter.split_documents(docs)\n",
    "vectorstore = InMemoryVectorStore(embedding=OpenAIEmbeddings())\n",
    "vectorstore.add_documents(splits)\n",
    "retriever = vectorstore.as_retriever()"
   ]
  },
  {
   "cell_type": "markdown",
   "id": "776ae958-cbdc-4471-8669-c6087436f0b5",
   "metadata": {},
   "source": [
    "### Prompt\n",
    "\n",
    "We'll use a prompt that includes a `MessagesPlaceholder` variable under the name \"chat_history\". This allows us to pass in a list of Messages to the prompt using the \"chat_history\" input key, and these messages will be inserted after the system message and before the human message containing the latest question."
   ]
  },
  {
   "cell_type": "code",
   "execution_count": 6,
   "id": "2b685428-8b82-4af1-be4f-7232c5d55b73",
   "metadata": {},
   "outputs": [],
   "source": [
    "from langchain.chains import create_history_aware_retriever\n",
    "from langchain_core.prompts import MessagesPlaceholder\n",
    "\n",
    "contextualize_q_system_prompt = (\n",
    "    \"Given a chat history and the latest user question \"\n",
    "    \"which might reference context in the chat history, \"\n",
    "    \"formulate a standalone question which can be understood \"\n",
    "    \"without the chat history. Do NOT answer the question, \"\n",
    "    \"just reformulate it if needed and otherwise return it as is.\"\n",
    ")\n",
    "\n",
    "contextualize_q_prompt = ChatPromptTemplate.from_messages(\n",
    "    [\n",
    "        (\"system\", contextualize_q_system_prompt),\n",
    "        MessagesPlaceholder(\"chat_history\"),\n",
    "        (\"human\", \"{input}\"),\n",
    "    ]\n",
    ")"
   ]
  },
  {
   "cell_type": "markdown",
   "id": "9d2a692e-a019-4515-9625-5b0530c3c9af",
   "metadata": {},
   "source": [
    "### Assembling the chain\n",
    "\n",
    "We can then instantiate the history-aware retriever:"
   ]
  },
  {
   "cell_type": "code",
   "execution_count": 7,
   "id": "4c4b1695-6217-4ee8-abaf-7cc26366d988",
   "metadata": {},
   "outputs": [],
   "source": [
    "history_aware_retriever = create_history_aware_retriever(\n",
    "    llm, retriever, contextualize_q_prompt\n",
    ")"
   ]
  },
  {
   "cell_type": "markdown",
   "id": "42a47168-4a1f-4e39-bd2d-d5b03609a243",
   "metadata": {},
   "source": [
    "This chain prepends a rephrasing of the input query to our retriever, so that the retrieval incorporates the context of the conversation.\n",
    "\n",
    "Now we can build our full QA chain.\n",
    "\n",
    "As in the [RAG tutorial](/docs/tutorials/rag), we will use [create_stuff_documents_chain](https://python.langchain.com/api_reference/langchain/chains/langchain.chains.combine_documents.stuff.create_stuff_documents_chain.html) to generate a `question_answer_chain`, with input keys `context`, `chat_history`, and `input`-- it accepts the retrieved context alongside the conversation history and query to generate an answer.\n",
    "\n",
    "We build our final `rag_chain` with [create_retrieval_chain](https://python.langchain.com/api_reference/langchain/chains/langchain.chains.retrieval.create_retrieval_chain.html). This chain applies the `history_aware_retriever` and `question_answer_chain` in sequence, retaining intermediate outputs such as the retrieved context for convenience. It has input keys `input` and `chat_history`, and includes `input`, `chat_history`, `context`, and `answer` in its output."
   ]
  },
  {
   "cell_type": "code",
   "execution_count": 8,
   "id": "afef4385-f571-4874-8f52-3d475642f579",
   "metadata": {},
   "outputs": [],
   "source": [
    "system_prompt = (\n",
    "    \"You are an assistant for question-answering tasks. \"\n",
    "    \"Use the following pieces of retrieved context to answer \"\n",
    "    \"the question. If you don't know the answer, say that you \"\n",
    "    \"don't know. Use three sentences maximum and keep the \"\n",
    "    \"answer concise.\"\n",
    "    \"\\n\\n\"\n",
    "    \"{context}\"\n",
    ")\n",
    "qa_prompt = ChatPromptTemplate.from_messages(\n",
    "    [\n",
    "        (\"system\", system_prompt),\n",
    "        MessagesPlaceholder(\"chat_history\"),\n",
    "        (\"human\", \"{input}\"),\n",
    "    ]\n",
    ")\n",
    "\n",
    "question_answer_chain = create_stuff_documents_chain(llm, qa_prompt)\n",
    "rag_chain = create_retrieval_chain(history_aware_retriever, question_answer_chain)"
   ]
  },
  {
   "cell_type": "markdown",
   "id": "53a662c2-f38b-45f9-95c4-66de15637614",
   "metadata": {},
   "source": [
    "### Stateful Management of chat history\n",
    "\n",
    "We have added application logic for incorporating chat history, but we are still manually plumbing it through our application. In production, the Q&A application we usually persist the chat history into a database, and be able to read and update it appropriately.\n",
    "\n",
    "[LangGraph](https://langchain-ai.github.io/langgraph/) implements a built-in [persistence layer](https://langchain-ai.github.io/langgraph/concepts/persistence/), making it ideal for chat applications that support multiple conversational turns.\n",
    "\n",
    "Wrapping our chat model in a minimal LangGraph application allows us to automatically persist the message history, simplifying the development of multi-turn applications.\n",
    "\n",
    "LangGraph comes with a simple [in-memory checkpointer](https://langchain-ai.github.io/langgraph/reference/checkpoints/#memorysaver), which we use below. See its documentation for more detail, including how to use different persistence backends (e.g., SQLite or Postgres).\n",
    "\n",
    "For a detailed walkthrough of how to manage message history, head to the How to add message history (memory) guide."
   ]
  },
  {
   "cell_type": "code",
   "execution_count": 9,
   "id": "9c3fb176-8d6a-4dc7-8408-6a22c5f7cc72",
   "metadata": {},
   "outputs": [],
   "source": [
    "from typing import Sequence\n",
    "\n",
    "from langchain_core.messages import AIMessage, BaseMessage, HumanMessage\n",
    "from langgraph.checkpoint.memory import MemorySaver\n",
    "from langgraph.graph import START, StateGraph\n",
    "from langgraph.graph.message import add_messages\n",
    "from typing_extensions import Annotated, TypedDict\n",
    "\n",
    "\n",
    "# We define a dict representing the state of the application.\n",
    "# This state has the same input and output keys as `rag_chain`.\n",
    "class State(TypedDict):\n",
    "    input: str\n",
    "    chat_history: Annotated[Sequence[BaseMessage], add_messages]\n",
    "    context: str\n",
    "    answer: str\n",
    "\n",
    "\n",
    "# We then define a simple node that runs the `rag_chain`.\n",
    "# The `return` values of the node update the graph state, so here we just\n",
    "# update the chat history with the input message and response.\n",
    "def call_model(state: State):\n",
    "    response = rag_chain.invoke(state)\n",
    "    return {\n",
    "        \"chat_history\": [\n",
    "            HumanMessage(state[\"input\"]),\n",
    "            AIMessage(response[\"answer\"]),\n",
    "        ],\n",
    "        \"context\": response[\"context\"],\n",
    "        \"answer\": response[\"answer\"],\n",
    "    }\n",
    "\n",
    "\n",
    "# Our graph consists only of one node:\n",
    "workflow = StateGraph(state_schema=State)\n",
    "workflow.add_edge(START, \"model\")\n",
    "workflow.add_node(\"model\", call_model)\n",
    "\n",
    "# Finally, we compile the graph with a checkpointer object.\n",
    "# This persists the state, in this case in memory.\n",
    "memory = MemorySaver()\n",
    "app = workflow.compile(checkpointer=memory)"
   ]
  },
  {
   "cell_type": "code",
   "execution_count": 10,
   "id": "1046c92f-21b3-4214-907d-92878d8cba23",
   "metadata": {},
   "outputs": [
    {
     "name": "stdout",
     "output_type": "stream",
     "text": [
      "Task decomposition is a technique used to break down complex tasks into smaller and simpler steps. This process helps agents or models tackle difficult tasks by dividing them into more manageable subtasks. Task decomposition can be achieved through methods like Chain of Thought (CoT) or Tree of Thoughts, which guide the agent in thinking step by step or exploring multiple reasoning possibilities at each step.\n"
     ]
    }
   ],
   "source": [
    "config = {\"configurable\": {\"thread_id\": \"abc123\"}}\n",
    "\n",
    "result = app.invoke(\n",
    "    {\"input\": \"What is Task Decomposition?\"},\n",
    "    config=config,\n",
    ")\n",
    "print(result[\"answer\"])"
   ]
  },
  {
   "cell_type": "code",
   "execution_count": 11,
   "id": "0e89c75f-7ad7-4331-a2fe-57579eb8f840",
   "metadata": {},
   "outputs": [
    {
     "name": "stdout",
     "output_type": "stream",
     "text": [
      "One way of task decomposition is by using Large Language Models (LLMs) with simple prompting, such as providing instructions like \"Steps for XYZ\" or asking about subgoals for achieving a specific task. This method leverages the power of LLMs to break down tasks into smaller components for easier handling. Additionally, task decomposition can also be done using task-specific instructions tailored to the nature of the task, like requesting a story outline for writing a novel.\n"
     ]
    }
   ],
   "source": [
    "result = app.invoke(\n",
    "    {\"input\": \"What is one way of doing it?\"},\n",
    "    config=config,\n",
    ")\n",
    "print(result[\"answer\"])"
   ]
  },
  {
   "cell_type": "markdown",
   "id": "3ab59258-84bc-4904-880e-2ebfebbca563",
   "metadata": {},
   "source": [
    "The conversation history can be inspected via the state of the application:"
   ]
  },
  {
   "cell_type": "code",
   "execution_count": 12,
   "id": "7686b874-3a85-499f-82b5-28a85c4c768c",
   "metadata": {},
   "outputs": [
    {
     "name": "stdout",
     "output_type": "stream",
     "text": [
      "================================\u001b[1m Human Message \u001b[0m=================================\n",
      "\n",
      "What is Task Decomposition?\n",
      "==================================\u001b[1m Ai Message \u001b[0m==================================\n",
      "\n",
      "Task decomposition is a technique used to break down complex tasks into smaller and simpler steps. This process helps agents or models tackle difficult tasks by dividing them into more manageable subtasks. Task decomposition can be achieved through methods like Chain of Thought (CoT) or Tree of Thoughts, which guide the agent in thinking step by step or exploring multiple reasoning possibilities at each step.\n",
      "================================\u001b[1m Human Message \u001b[0m=================================\n",
      "\n",
      "What is one way of doing it?\n",
      "==================================\u001b[1m Ai Message \u001b[0m==================================\n",
      "\n",
      "One way of task decomposition is by using Large Language Models (LLMs) with simple prompting, such as providing instructions like \"Steps for XYZ\" or asking about subgoals for achieving a specific task. This method leverages the power of LLMs to break down tasks into smaller components for easier handling. Additionally, task decomposition can also be done using task-specific instructions tailored to the nature of the task, like requesting a story outline for writing a novel.\n"
     ]
    }
   ],
   "source": [
    "chat_history = app.get_state(config).values[\"chat_history\"]\n",
    "for message in chat_history:\n",
    "    message.pretty_print()"
   ]
  },
  {
   "cell_type": "markdown",
   "id": "0ab1ded4-76d9-453f-9b9b-db9a4560c737",
   "metadata": {},
   "source": [
    "### Tying it together"
   ]
  },
  {
   "cell_type": "markdown",
   "id": "8a08a5ea-df5b-4547-93c6-2a3940dd5c3e",
   "metadata": {},
   "source": [
    "![](../../static/img/conversational_retrieval_chain.png)\n",
    "\n",
    "For convenience, we tie together all of the necessary steps in a single code cell:"
   ]
  },
  {
   "cell_type": "code",
   "execution_count": 13,
   "id": "71c32048-1a41-465f-a9e2-c4affc332fd9",
   "metadata": {},
   "outputs": [],
   "source": [
    "from typing import Sequence\n",
    "\n",
    "import bs4\n",
    "from langchain.chains import create_history_aware_retriever, create_retrieval_chain\n",
    "from langchain.chains.combine_documents import create_stuff_documents_chain\n",
    "from langchain_community.document_loaders import WebBaseLoader\n",
    "from langchain_core.messages import AIMessage, BaseMessage, HumanMessage\n",
    "from langchain_core.prompts import ChatPromptTemplate, MessagesPlaceholder\n",
    "from langchain_core.runnables.history import RunnableWithMessageHistory\n",
    "from langchain_core.vectorstores import InMemoryVectorStore\n",
    "from langchain_openai import ChatOpenAI, OpenAIEmbeddings\n",
    "from langchain_text_splitters import RecursiveCharacterTextSplitter\n",
    "from langgraph.checkpoint.memory import MemorySaver\n",
    "from langgraph.graph import START, StateGraph\n",
    "from langgraph.graph.message import add_messages\n",
    "from typing_extensions import Annotated, TypedDict\n",
    "\n",
    "llm = ChatOpenAI(model=\"gpt-3.5-turbo\", temperature=0)\n",
    "\n",
    "\n",
    "### Construct retriever ###\n",
    "loader = WebBaseLoader(\n",
    "    web_paths=(\"https://lilianweng.github.io/posts/2023-06-23-agent/\",),\n",
    "    bs_kwargs=dict(\n",
    "        parse_only=bs4.SoupStrainer(\n",
    "            class_=(\"post-content\", \"post-title\", \"post-header\")\n",
    "        )\n",
    "    ),\n",
    ")\n",
    "docs = loader.load()\n",
    "\n",
    "text_splitter = RecursiveCharacterTextSplitter(chunk_size=1000, chunk_overlap=200)\n",
    "splits = text_splitter.split_documents(docs)\n",
    "\n",
    "vectorstore = InMemoryVectorStore(embedding=OpenAIEmbeddings())\n",
    "vectorstore.add_documents(documents=splits)\n",
    "retriever = vectorstore.as_retriever()\n",
    "\n",
    "\n",
    "### Contextualize question ###\n",
    "contextualize_q_system_prompt = (\n",
    "    \"Given a chat history and the latest user question \"\n",
    "    \"which might reference context in the chat history, \"\n",
    "    \"formulate a standalone question which can be understood \"\n",
    "    \"without the chat history. Do NOT answer the question, \"\n",
    "    \"just reformulate it if needed and otherwise return it as is.\"\n",
    ")\n",
    "contextualize_q_prompt = ChatPromptTemplate.from_messages(\n",
    "    [\n",
    "        (\"system\", contextualize_q_system_prompt),\n",
    "        MessagesPlaceholder(\"chat_history\"),\n",
    "        (\"human\", \"{input}\"),\n",
    "    ]\n",
    ")\n",
    "history_aware_retriever = create_history_aware_retriever(\n",
    "    llm, retriever, contextualize_q_prompt\n",
    ")\n",
    "\n",
    "\n",
    "### Answer question ###\n",
    "system_prompt = (\n",
    "    \"You are an assistant for question-answering tasks. \"\n",
    "    \"Use the following pieces of retrieved context to answer \"\n",
    "    \"the question. If you don't know the answer, say that you \"\n",
    "    \"don't know. Use three sentences maximum and keep the \"\n",
    "    \"answer concise.\"\n",
    "    \"\\n\\n\"\n",
    "    \"{context}\"\n",
    ")\n",
    "qa_prompt = ChatPromptTemplate.from_messages(\n",
    "    [\n",
    "        (\"system\", system_prompt),\n",
    "        MessagesPlaceholder(\"chat_history\"),\n",
    "        (\"human\", \"{input}\"),\n",
    "    ]\n",
    ")\n",
    "question_answer_chain = create_stuff_documents_chain(llm, qa_prompt)\n",
    "\n",
    "rag_chain = create_retrieval_chain(history_aware_retriever, question_answer_chain)\n",
    "\n",
    "\n",
    "### Statefully manage chat history ###\n",
    "\n",
    "\n",
    "# We define a dict representing the state of the application.\n",
    "# This state has the same input and output keys as `rag_chain`.\n",
    "class State(TypedDict):\n",
    "    input: str\n",
    "    chat_history: Annotated[Sequence[BaseMessage], add_messages]\n",
    "    context: str\n",
    "    answer: str\n",
    "\n",
    "\n",
    "# We then define a simple node that runs the `rag_chain`.\n",
    "# The `return` values of the node update the graph state, so here we just\n",
    "# update the chat history with the input message and response.\n",
    "def call_model(state: State):\n",
    "    response = rag_chain.invoke(state)\n",
    "    return {\n",
    "        \"chat_history\": [\n",
    "            HumanMessage(state[\"input\"]),\n",
    "            AIMessage(response[\"answer\"]),\n",
    "        ],\n",
    "        \"context\": response[\"context\"],\n",
    "        \"answer\": response[\"answer\"],\n",
    "    }\n",
    "\n",
    "\n",
    "# Our graph consists only of one node:\n",
    "workflow = StateGraph(state_schema=State)\n",
    "workflow.add_edge(START, \"model\")\n",
    "workflow.add_node(\"model\", call_model)\n",
    "\n",
    "# Finally, we compile the graph with a checkpointer object.\n",
    "# This persists the state, in this case in memory.\n",
    "memory = MemorySaver()\n",
    "app = workflow.compile(checkpointer=memory)"
   ]
  },
  {
   "cell_type": "code",
   "execution_count": 14,
   "id": "6d0a7a73-d151-47d9-9e99-b4f3291c0322",
   "metadata": {},
   "outputs": [
    {
     "name": "stdout",
     "output_type": "stream",
     "text": [
      "Task decomposition is a technique used to break down complex tasks into smaller and simpler steps. This process helps agents or models handle difficult tasks by dividing them into more manageable subtasks. Different methods like Chain of Thought and Tree of Thoughts are used to decompose tasks into multiple steps, enhancing performance and aiding in the interpretation of the thinking process.\n"
     ]
    }
   ],
   "source": [
    "config = {\"configurable\": {\"thread_id\": \"abc123\"}}\n",
    "\n",
    "result = app.invoke(\n",
    "    {\"input\": \"What is Task Decomposition?\"},\n",
    "    config=config,\n",
    ")\n",
    "print(result[\"answer\"])"
   ]
  },
  {
   "cell_type": "code",
   "execution_count": 15,
   "id": "17021822-896a-4513-a17d-1d20b1c5381c",
   "metadata": {},
   "outputs": [
    {
     "name": "stdout",
     "output_type": "stream",
     "text": [
      "One way of task decomposition is by using Large Language Models (LLMs) with simple prompting, such as providing instructions like \"Steps for XYZ\" or asking about subgoals for achieving a specific task. This method leverages the power of LLMs to break down tasks into smaller components for easier handling and processing.\n"
     ]
    }
   ],
   "source": [
    "result = app.invoke(\n",
    "    {\"input\": \"What is one way of doing it?\"},\n",
    "    config=config,\n",
    ")\n",
    "print(result[\"answer\"])"
   ]
  },
  {
   "cell_type": "markdown",
   "id": "861da8ed-d890-4fdc-a3bf-30433db61e0d",
   "metadata": {},
   "source": [
    "## Agents {#agents}\n",
    "\n",
    "Agents leverage the reasoning capabilities of LLMs to make decisions during execution. Using agents allow you to offload some discretion over the retrieval process. Although their behavior is less predictable than chains, they offer some advantages in this context:\n",
    "- Agents generate the input to the retriever directly, without necessarily needing us to explicitly build in contextualization, as we did above;\n",
    "- Agents can execute multiple retrieval steps in service of a query, or refrain from executing a retrieval step altogether (e.g., in response to a generic greeting from a user).\n",
    "\n",
    "### Retrieval tool\n",
    "\n",
    "Agents can access \"tools\" and manage their execution. In this case, we will convert our retriever into a LangChain tool to be wielded by the agent:"
   ]
  },
  {
   "cell_type": "code",
   "execution_count": 16,
   "id": "809cc747-2135-40a2-8e73-e4556343ee64",
   "metadata": {},
   "outputs": [],
   "source": [
    "from langchain.tools.retriever import create_retriever_tool\n",
    "\n",
    "tool = create_retriever_tool(\n",
    "    retriever,\n",
    "    \"blog_post_retriever\",\n",
    "    \"Searches and returns excerpts from the Autonomous Agents blog post.\",\n",
    ")\n",
    "tools = [tool]"
   ]
  },
  {
   "cell_type": "markdown",
   "id": "f77e0217-28be-4b8b-b4c4-9cc4ed5ec201",
   "metadata": {},
   "source": [
    "### Agent constructor\n",
    "\n",
    "Now that we have defined the tools and the LLM, we can create the agent. We will be using [LangGraph](/docs/concepts/#langgraph) to construct the agent. \n",
    "Currently we are using a high level interface to construct the agent, but the nice thing about LangGraph is that this high-level interface is backed by a low-level, highly controllable API in case you want to modify the agent logic."
   ]
  },
  {
   "cell_type": "code",
   "execution_count": 17,
   "id": "1726d151-4653-4c72-a187-a14840add526",
   "metadata": {},
   "outputs": [],
   "source": [
    "from langgraph.prebuilt import create_react_agent\n",
    "\n",
    "agent_executor = create_react_agent(llm, tools)"
   ]
  },
  {
   "cell_type": "markdown",
   "id": "6d5152ca-1c3b-4f58-bb28-f31c0be7ba66",
   "metadata": {},
   "source": [
    "We can now try it out. Note that so far it is not stateful (we still need to add in memory)"
   ]
  },
  {
   "cell_type": "code",
   "execution_count": 18,
   "id": "52ae46d9-43f7-481b-96d5-df750be3ad65",
   "metadata": {},
   "outputs": [
    {
     "name": "stdout",
     "output_type": "stream",
     "text": [
      "{'agent': {'messages': [AIMessage(content='Task decomposition is a problem-solving strategy that involves breaking down a complex task or problem into smaller, more manageable subtasks. By decomposing a task into smaller components, it becomes easier to understand, analyze, and solve the overall problem. This approach allows individuals to focus on one specific aspect of the task at a time, leading to a more systematic and organized problem-solving process. Task decomposition is commonly used in various fields such as project management, software development, and engineering to simplify complex tasks and improve efficiency.', additional_kwargs={'refusal': None}, response_metadata={'token_usage': {'completion_tokens': 102, 'prompt_tokens': 68, 'total_tokens': 170, 'completion_tokens_details': {'reasoning_tokens': 0}}, 'model_name': 'gpt-3.5-turbo-0125', 'system_fingerprint': None, 'finish_reason': 'stop', 'logprobs': None}, id='run-a0925ffd-f500-4677-a108-c7015987e9ae-0', usage_metadata={'input_tokens': 68, 'output_tokens': 102, 'total_tokens': 170})]}}\n",
      "----\n"
     ]
    }
   ],
   "source": [
    "from langchain_core.messages import HumanMessage\n",
    "\n",
    "query = \"What is Task Decomposition?\"\n",
    "\n",
    "for s in agent_executor.stream(\n",
    "    {\"messages\": [HumanMessage(content=query)]},\n",
    "):\n",
    "    print(s)\n",
    "    print(\"----\")"
   ]
  },
  {
   "cell_type": "markdown",
   "id": "1df703b1-aad6-48fb-b6fa-703e32ea88b9",
   "metadata": {},
   "source": [
    "LangGraph comes with built in persistence, so we don't need to use ChatMessageHistory! Rather, we can pass in a checkpointer to our LangGraph agent directly.\n",
    "\n",
    "Distinct conversations are managed by specifying a key for a conversation thread in the config dict, as shown below."
   ]
  },
  {
   "cell_type": "code",
   "execution_count": 19,
   "id": "837a401e-9757-4d0e-a0da-24fa097d887e",
   "metadata": {},
   "outputs": [],
   "source": [
    "from langgraph.checkpoint.memory import MemorySaver\n",
    "\n",
    "memory = MemorySaver()\n",
    "\n",
    "agent_executor = create_react_agent(llm, tools, checkpointer=memory)"
   ]
  },
  {
   "cell_type": "markdown",
   "id": "02026f78-338e-4d18-9f05-131e1dd59197",
   "metadata": {},
   "source": [
    "This is all we need to construct a conversational RAG agent.\n",
    "\n",
    "Let's observe its behavior. Note that if we input a query that does not require a retrieval step, the agent does not execute one:"
   ]
  },
  {
   "cell_type": "code",
   "execution_count": 20,
   "id": "d6d70833-b958-4cd7-9e27-29c1c08bb1b8",
   "metadata": {},
   "outputs": [
    {
     "name": "stdout",
     "output_type": "stream",
     "text": [
      "{'agent': {'messages': [AIMessage(content='Hello Bob! How can I assist you today?', additional_kwargs={'refusal': None}, response_metadata={'token_usage': {'completion_tokens': 11, 'prompt_tokens': 67, 'total_tokens': 78, 'completion_tokens_details': {'reasoning_tokens': 0}}, 'model_name': 'gpt-3.5-turbo-0125', 'system_fingerprint': None, 'finish_reason': 'stop', 'logprobs': None}, id='run-d9011a17-9dbb-4348-9a58-ff89419a4bca-0', usage_metadata={'input_tokens': 67, 'output_tokens': 11, 'total_tokens': 78})]}}\n",
      "----\n"
     ]
    }
   ],
   "source": [
    "config = {\"configurable\": {\"thread_id\": \"abc123\"}}\n",
    "\n",
    "for s in agent_executor.stream(\n",
    "    {\"messages\": [HumanMessage(content=\"Hi! I'm bob\")]}, config=config\n",
    "):\n",
    "    print(s)\n",
    "    print(\"----\")"
   ]
  },
  {
   "cell_type": "markdown",
   "id": "a7928865-3dd6-4d36-abc6-2a30de770d09",
   "metadata": {},
   "source": [
    "Further, if we input a query that does require a retrieval step, the agent generates the input to the tool:"
   ]
  },
  {
   "cell_type": "code",
   "execution_count": 21,
   "id": "e2c570ae-dd91-402c-8693-ae746de63b16",
   "metadata": {},
   "outputs": [
    {
     "name": "stdout",
     "output_type": "stream",
     "text": [
      "{'agent': {'messages': [AIMessage(content='', additional_kwargs={'tool_calls': [{'id': 'call_qVHvDTfYmWqcbgVhTwsH03aJ', 'function': {'arguments': '{\"query\":\"Task Decomposition\"}', 'name': 'blog_post_retriever'}, 'type': 'function'}], 'refusal': None}, response_metadata={'token_usage': {'completion_tokens': 19, 'prompt_tokens': 91, 'total_tokens': 110, 'completion_tokens_details': {'reasoning_tokens': 0}}, 'model_name': 'gpt-3.5-turbo-0125', 'system_fingerprint': None, 'finish_reason': 'tool_calls', 'logprobs': None}, id='run-bf9df2a6-ad56-43af-8d57-16f850accfd1-0', tool_calls=[{'name': 'blog_post_retriever', 'args': {'query': 'Task Decomposition'}, 'id': 'call_qVHvDTfYmWqcbgVhTwsH03aJ', 'type': 'tool_call'}], usage_metadata={'input_tokens': 91, 'output_tokens': 19, 'total_tokens': 110})]}}\n",
      "----\n",
      "{'tools': {'messages': [ToolMessage(content='Fig. 1. Overview of a LLM-powered autonomous agent system.\\nComponent One: Planning#\\nA complicated task usually involves many steps. An agent needs to know what they are and plan ahead.\\nTask Decomposition#\\nChain of thought (CoT; Wei et al. 2022) has become a standard prompting technique for enhancing model performance on complex tasks. The model is instructed to “think step by step” to utilize more test-time computation to decompose hard tasks into smaller and simpler steps. CoT transforms big tasks into multiple manageable tasks and shed lights into an interpretation of the model’s thinking process.\\n\\nTree of Thoughts (Yao et al. 2023) extends CoT by exploring multiple reasoning possibilities at each step. It first decomposes the problem into multiple thought steps and generates multiple thoughts per step, creating a tree structure. The search process can be BFS (breadth-first search) or DFS (depth-first search) with each state evaluated by a classifier (via a prompt) or majority vote.\\nTask decomposition can be done (1) by LLM with simple prompting like \"Steps for XYZ.\\\\n1.\", \"What are the subgoals for achieving XYZ?\", (2) by using task-specific instructions; e.g. \"Write a story outline.\" for writing a novel, or (3) with human inputs.\\n\\n(3) Task execution: Expert models execute on the specific tasks and log results.\\nInstruction:\\n\\nWith the input and the inference results, the AI assistant needs to describe the process and results. The previous stages can be formed as - User Input: {{ User Input }}, Task Planning: {{ Tasks }}, Model Selection: {{ Model Assignment }}, Task Execution: {{ Predictions }}. You must first answer the user\\'s request in a straightforward manner. Then describe the task process and show your analysis and model inference results to the user in the first person. If inference results contain a file path, must tell the user the complete file path.\\n\\nFig. 11. Illustration of how HuggingGPT works. (Image source: Shen et al. 2023)\\nThe system comprises of 4 stages:\\n(1) Task planning: LLM works as the brain and parses the user requests into multiple tasks. There are four attributes associated with each task: task type, ID, dependencies, and arguments. They use few-shot examples to guide LLM to do task parsing and planning.\\nInstruction:', name='blog_post_retriever', id='742ab53d-6f34-4607-bde7-13f2d75e0055', tool_call_id='call_qVHvDTfYmWqcbgVhTwsH03aJ')]}}\n",
      "----\n",
      "{'agent': {'messages': [AIMessage(content='Task decomposition is a technique used in autonomous agent systems to break down complex tasks into smaller and simpler steps. This approach helps the agent to manage and execute tasks more effectively by dividing them into manageable subtasks. One common method for task decomposition is the Chain of Thought (CoT) technique, which prompts the model to think step by step and decompose hard tasks into smaller steps. Another extension of CoT is the Tree of Thoughts, which explores multiple reasoning possibilities at each step by creating a tree structure of thought steps.\\n\\nTask decomposition can be achieved through various methods, such as using language models with simple prompting, task-specific instructions, or human inputs. By breaking down tasks into smaller components, autonomous agents can plan and execute tasks more efficiently.\\n\\nIf you would like more detailed information or examples related to task decomposition, feel free to ask!', additional_kwargs={'refusal': None}, response_metadata={'token_usage': {'completion_tokens': 168, 'prompt_tokens': 611, 'total_tokens': 779, 'completion_tokens_details': {'reasoning_tokens': 0}}, 'model_name': 'gpt-3.5-turbo-0125', 'system_fingerprint': None, 'finish_reason': 'stop', 'logprobs': None}, id='run-0f51a1cf-ff0a-474a-93f5-acf54e0d8cd6-0', usage_metadata={'input_tokens': 611, 'output_tokens': 168, 'total_tokens': 779})]}}\n",
      "----\n"
     ]
    }
   ],
   "source": [
    "query = \"What is Task Decomposition?\"\n",
    "\n",
    "for s in agent_executor.stream(\n",
    "    {\"messages\": [HumanMessage(content=query)]}, config=config\n",
    "):\n",
    "    print(s)\n",
    "    print(\"----\")"
   ]
  },
  {
   "cell_type": "markdown",
   "id": "26eaae33-3c4e-49fc-9fc6-db8967e25579",
   "metadata": {},
   "source": [
    "Above, instead of inserting our query verbatim into the tool, the agent stripped unnecessary words like \"what\" and \"is\".\n",
    "\n",
    "This same principle allows the agent to use the context of the conversation when necessary:"
   ]
  },
  {
   "cell_type": "code",
   "execution_count": 22,
   "id": "570d8c68-136e-4ba5-969a-03ba195f6118",
   "metadata": {},
   "outputs": [
    {
     "name": "stdout",
     "output_type": "stream",
     "text": [
      "{'agent': {'messages': [AIMessage(content='', additional_kwargs={'tool_calls': [{'id': 'call_n7vUrFacrvl5wUGmz5EGpmCS', 'function': {'arguments': '{\"query\":\"Common ways of task decomposition\"}', 'name': 'blog_post_retriever'}, 'type': 'function'}], 'refusal': None}, response_metadata={'token_usage': {'completion_tokens': 21, 'prompt_tokens': 802, 'total_tokens': 823, 'completion_tokens_details': {'reasoning_tokens': 0}}, 'model_name': 'gpt-3.5-turbo-0125', 'system_fingerprint': None, 'finish_reason': 'tool_calls', 'logprobs': None}, id='run-4d949be3-00e5-49e5-af26-6a217efc8858-0', tool_calls=[{'name': 'blog_post_retriever', 'args': {'query': 'Common ways of task decomposition'}, 'id': 'call_n7vUrFacrvl5wUGmz5EGpmCS', 'type': 'tool_call'}], usage_metadata={'input_tokens': 802, 'output_tokens': 21, 'total_tokens': 823})]}}\n",
      "----\n",
      "{'tools': {'messages': [ToolMessage(content='Fig. 1. Overview of a LLM-powered autonomous agent system.\\nComponent One: Planning#\\nA complicated task usually involves many steps. An agent needs to know what they are and plan ahead.\\nTask Decomposition#\\nChain of thought (CoT; Wei et al. 2022) has become a standard prompting technique for enhancing model performance on complex tasks. The model is instructed to “think step by step” to utilize more test-time computation to decompose hard tasks into smaller and simpler steps. CoT transforms big tasks into multiple manageable tasks and shed lights into an interpretation of the model’s thinking process.\\n\\nTree of Thoughts (Yao et al. 2023) extends CoT by exploring multiple reasoning possibilities at each step. It first decomposes the problem into multiple thought steps and generates multiple thoughts per step, creating a tree structure. The search process can be BFS (breadth-first search) or DFS (depth-first search) with each state evaluated by a classifier (via a prompt) or majority vote.\\nTask decomposition can be done (1) by LLM with simple prompting like \"Steps for XYZ.\\\\n1.\", \"What are the subgoals for achieving XYZ?\", (2) by using task-specific instructions; e.g. \"Write a story outline.\" for writing a novel, or (3) with human inputs.\\n\\nResources:\\n1. Internet access for searches and information gathering.\\n2. Long Term memory management.\\n3. GPT-3.5 powered Agents for delegation of simple tasks.\\n4. File output.\\n\\nPerformance Evaluation:\\n1. Continuously review and analyze your actions to ensure you are performing to the best of your abilities.\\n2. Constructively self-criticize your big-picture behavior constantly.\\n3. Reflect on past decisions and strategies to refine your approach.\\n4. Every command has a cost, so be smart and efficient. Aim to complete tasks in the least number of steps.\\n\\n(3) Task execution: Expert models execute on the specific tasks and log results.\\nInstruction:\\n\\nWith the input and the inference results, the AI assistant needs to describe the process and results. The previous stages can be formed as - User Input: {{ User Input }}, Task Planning: {{ Tasks }}, Model Selection: {{ Model Assignment }}, Task Execution: {{ Predictions }}. You must first answer the user\\'s request in a straightforward manner. Then describe the task process and show your analysis and model inference results to the user in the first person. If inference results contain a file path, must tell the user the complete file path.', name='blog_post_retriever', id='90fcbc1e-0736-47bc-9a96-347ad837e0e3', tool_call_id='call_n7vUrFacrvl5wUGmz5EGpmCS')]}}\n",
      "----\n",
      "{'agent': {'messages': [AIMessage(content='According to the blog post, common ways of task decomposition include:\\n\\n1. Using Language Models (LLM) with Simple Prompting: Language models can be utilized with simple prompts like \"Steps for XYZ\" or \"What are the subgoals for achieving XYZ?\" to break down tasks into smaller steps.\\n\\n2. Task-Specific Instructions: Providing task-specific instructions to guide the decomposition process. For example, using instructions like \"Write a story outline\" for writing a novel can help in breaking down the task effectively.\\n\\n3. Human Inputs: Involving human inputs in the task decomposition process. Human insights and expertise can contribute to breaking down complex tasks into manageable subtasks.\\n\\nThese methods of task decomposition help autonomous agents in planning and executing tasks more efficiently by breaking them down into smaller and simpler components.', additional_kwargs={'refusal': None}, response_metadata={'token_usage': {'completion_tokens': 160, 'prompt_tokens': 1347, 'total_tokens': 1507, 'completion_tokens_details': {'reasoning_tokens': 0}}, 'model_name': 'gpt-3.5-turbo-0125', 'system_fingerprint': None, 'finish_reason': 'stop', 'logprobs': None}, id='run-087ce1b5-f897-40d0-8ef4-eb1c6852a835-0', usage_metadata={'input_tokens': 1347, 'output_tokens': 160, 'total_tokens': 1507})]}}\n",
      "----\n"
     ]
    }
   ],
   "source": [
    "query = \"What according to the blog post are common ways of doing it? redo the search\"\n",
    "\n",
    "for s in agent_executor.stream(\n",
    "    {\"messages\": [HumanMessage(content=query)]}, config=config\n",
    "):\n",
    "    print(s)\n",
    "    print(\"----\")"
   ]
  },
  {
   "cell_type": "markdown",
   "id": "f2724616-c106-4e15-a61a-3077c535f692",
   "metadata": {},
   "source": [
    "Note that the agent was able to infer that \"it\" in our query refers to \"task decomposition\", and generated a reasonable search query as a result-- in this case, \"common ways of task decomposition\"."
   ]
  },
  {
   "cell_type": "markdown",
   "id": "1cf87847-23bb-4672-b41c-12ad9cf81ed4",
   "metadata": {},
   "source": [
    "### Tying it together\n",
    "\n",
    "For convenience, we tie together all of the necessary steps in a single code cell:"
   ]
  },
  {
   "cell_type": "code",
   "execution_count": 1,
   "id": "b1d2b4d4-e604-497d-873d-d345b808578e",
   "metadata": {},
   "outputs": [
    {
     "name": "stderr",
     "output_type": "stream",
     "text": [
      "USER_AGENT environment variable not set, consider setting it to identify your requests.\n"
     ]
    }
   ],
   "source": [
    "import bs4\n",
    "from langchain.tools.retriever import create_retriever_tool\n",
    "from langchain_community.document_loaders import WebBaseLoader\n",
    "from langchain_core.vectorstores import InMemoryVectorStore\n",
    "from langchain_openai import ChatOpenAI, OpenAIEmbeddings\n",
    "from langchain_text_splitters import RecursiveCharacterTextSplitter\n",
    "from langgraph.checkpoint.memory import MemorySaver\n",
    "from langgraph.prebuilt import create_react_agent\n",
    "\n",
    "memory = MemorySaver()\n",
    "llm = ChatOpenAI(model=\"gpt-3.5-turbo\", temperature=0)\n",
    "\n",
    "\n",
    "### Construct retriever ###\n",
    "loader = WebBaseLoader(\n",
    "    web_paths=(\"https://lilianweng.github.io/posts/2023-06-23-agent/\",),\n",
    "    bs_kwargs=dict(\n",
    "        parse_only=bs4.SoupStrainer(\n",
    "            class_=(\"post-content\", \"post-title\", \"post-header\")\n",
    "        )\n",
    "    ),\n",
    ")\n",
    "docs = loader.load()\n",
    "\n",
    "text_splitter = RecursiveCharacterTextSplitter(chunk_size=1000, chunk_overlap=200)\n",
    "splits = text_splitter.split_documents(docs)\n",
    "vectorstore = InMemoryVectorStore(embedding=OpenAIEmbeddings())\n",
    "vectorstore.add_documents(documents=splits)\n",
    "retriever = vectorstore.as_retriever()\n",
    "\n",
    "\n",
    "### Build retriever tool ###\n",
    "tool = create_retriever_tool(\n",
    "    retriever,\n",
    "    \"blog_post_retriever\",\n",
    "    \"Searches and returns excerpts from the Autonomous Agents blog post.\",\n",
    ")\n",
    "tools = [tool]\n",
    "\n",
    "\n",
    "agent_executor = create_react_agent(llm, tools, checkpointer=memory)"
   ]
  },
  {
   "cell_type": "markdown",
   "id": "cd6bf4f4-74f4-419d-9e26-f0ed83cf05fa",
   "metadata": {},
   "source": [
    "## Next steps\n",
    "\n",
    "We've covered the steps to build a basic conversational Q&A application:\n",
    "\n",
    "- We used chains to build a predictable application that generates search queries for each user input;\n",
    "- We used agents to build an application that \"decides\" when and how to generate search queries.\n",
    "\n",
    "To explore different types of retrievers and retrieval strategies, visit the [retrievers](/docs/how_to#retrievers) section of the how-to guides.\n",
    "\n",
    "For a detailed walkthrough of LangChain's conversation memory abstractions, visit the [How to add message history (memory)](/docs/how_to/message_history) LCEL page.\n",
    "\n",
    "To learn more about agents, head to the [Agents Modules](/docs/tutorials/agents)."
   ]
  }
 ],
 "metadata": {
  "kernelspec": {
   "display_name": "Python 3 (ipykernel)",
   "language": "python",
   "name": "python3"
  },
  "language_info": {
   "codemirror_mode": {
    "name": "ipython",
    "version": 3
   },
   "file_extension": ".py",
   "mimetype": "text/x-python",
   "name": "python",
   "nbconvert_exporter": "python",
   "pygments_lexer": "ipython3",
   "version": "3.11.4"
  }
 },
 "nbformat": 4,
 "nbformat_minor": 5
}
>>>>>>> 16f5fdb3
<|MERGE_RESOLUTION|>--- conflicted
+++ resolved
@@ -1,974 +1,4 @@
 {
-<<<<<<< HEAD
-   "cells": [
-    {
-     "cell_type": "markdown",
-     "id": "86fc5bb2-017f-434e-8cd6-53ab214a5604",
-     "metadata": {},
-     "source": [
-      "# How to add chat history\n",
-      "\n",
-      "In many Q&A applications we want to allow the user to have a back-and-forth conversation, meaning the application needs some sort of \"memory\" of past questions and answers, and some logic for incorporating those into its current thinking.\n",
-      "\n",
-      "In this guide we focus on **adding logic for incorporating historical messages.**\n",
-      "\n",
-      "This is largely a condensed version of the [Conversational RAG tutorial](/docs/tutorials/qa_chat_history).\n",
-      "\n",
-      "We will cover two approaches:\n",
-      "1. [Chains](/docs/how_to/qa_chat_history_how_to#chains), in which we always execute a retrieval step;\n",
-      "2. [Agents](/docs/how_to/qa_chat_history_how_to#agents), in which we give an LLM discretion over whether and how to execute a retrieval step (or multiple steps).\n",
-      "\n",
-      "For the external knowledge source, we will use the same [LLM Powered Autonomous Agents](https://lilianweng.github.io/posts/2023-06-23-agent/) blog post by Lilian Weng from the [RAG tutorial](/docs/tutorials/rag)."
-     ]
-    },
-    {
-     "cell_type": "markdown",
-     "id": "487d8d79-5ee9-4aa4-9fdf-cd5f4303e099",
-     "metadata": {},
-     "source": [
-      "## Setup\n",
-      "\n",
-      "### Dependencies\n",
-      "\n",
-      "We'll use OpenAI embeddings and a Chroma vector store in this walkthrough, but everything shown here works with any [Embeddings](/docs/concepts#embedding-models), and [VectorStore](/docs/concepts#vectorstores) or [Retriever](/docs/concepts#retrievers). \n",
-      "\n",
-      "We'll use the following packages:"
-     ]
-    },
-    {
-     "cell_type": "code",
-     "execution_count": 1,
-     "id": "ede7fdc0-ef31-483d-bd67-32e4b5c5d527",
-     "metadata": {},
-     "outputs": [],
-     "source": [
-      "%%capture --no-stderr\n",
-      "%pip install --upgrade --quiet  langchain langchain-community langchain-chroma beautifulsoup4"
-     ]
-    },
-    {
-     "cell_type": "markdown",
-     "id": "51ef48de-70b6-4f43-8e0b-ab9b84c9c02a",
-     "metadata": {},
-     "source": [
-      "We need to set environment variable `OPENAI_API_KEY`, which can be done directly or loaded from a `.env` file like so:"
-     ]
-    },
-    {
-     "cell_type": "code",
-     "execution_count": 2,
-     "id": "143787ca-d8e6-4dc9-8281-4374f4d71720",
-     "metadata": {},
-     "outputs": [],
-     "source": [
-      "import getpass\n",
-      "import os\n",
-      "\n",
-      "if not os.environ.get(\"OPENAI_API_KEY\"):\n",
-      "    os.environ[\"OPENAI_API_KEY\"] = getpass.getpass()\n",
-      "\n",
-      "# import dotenv\n",
-      "\n",
-      "# dotenv.load_dotenv()"
-     ]
-    },
-    {
-     "cell_type": "markdown",
-     "id": "1665e740-ce01-4f09-b9ed-516db0bd326f",
-     "metadata": {},
-     "source": [
-      "### LangSmith\n",
-      "\n",
-      "Many of the applications you build with LangChain will contain multiple steps with multiple invocations of LLM calls. As these applications get more and more complex, it becomes crucial to be able to inspect what exactly is going on inside your chain or agent. The best way to do this is with [LangSmith](https://smith.langchain.com).\n",
-      "\n",
-      "Note that LangSmith is not needed, but it is helpful. If you do want to use LangSmith, after you sign up at the link above, make sure to set your environment variables to start logging traces:"
-     ]
-    },
-    {
-     "cell_type": "code",
-     "execution_count": 3,
-     "id": "07411adb-3722-4f65-ab7f-8f6f57663d11",
-     "metadata": {},
-     "outputs": [],
-     "source": [
-      "os.environ[\"LANGCHAIN_TRACING_V2\"] = \"true\"\n",
-      "if not os.environ.get(\"LANGCHAIN_API_KEY\"):\n",
-      "    os.environ[\"LANGCHAIN_API_KEY\"] = getpass.getpass()"
-     ]
-    },
-    {
-     "cell_type": "markdown",
-     "id": "fa6ba684-26cf-4860-904e-a4d51380c134",
-     "metadata": {},
-     "source": [
-      "## Chains {#chains}\n",
-      "\n",
-      "In a conversational RAG application, queries issued to the retriever should be informed by the context of the conversation. LangChain provides a [create_history_aware_retriever](https://python.langchain.com/v0.2/api_reference/langchain/chains/langchain.chains.history_aware_retriever.create_history_aware_retriever.html) constructor to simplify this. It constructs a chain that accepts keys `input` and `chat_history` as input, and has the same output schema as a retriever. `create_history_aware_retriever` requires as inputs:  \n",
-      "\n",
-      "1. LLM;\n",
-      "2. Retriever;\n",
-      "3. Prompt.\n",
-      "\n",
-      "First we obtain these objects:\n",
-      "\n",
-      "### LLM\n",
-      "\n",
-      "We can use any supported chat model:"
-     ]
-    },
-    {
-     "cell_type": "markdown",
-     "id": "646840fb-5212-48ea-8bc7-ec7be5ec727e",
-     "metadata": {},
-     "source": [
-      "```{=mdx}\n",
-      "import ChatModelTabs from \"@theme/ChatModelTabs\";\n",
-      "\n",
-      "<ChatModelTabs customVarName=\"llm\" />\n",
-      "```"
-     ]
-    },
-    {
-     "cell_type": "code",
-     "execution_count": 4,
-     "id": "cb58f273-2111-4a9b-8932-9b64c95030c8",
-     "metadata": {},
-     "outputs": [],
-     "source": [
-      "# | output: false\n",
-      "# | echo: false\n",
-      "\n",
-      "from langchain_openai import ChatOpenAI\n",
-      "\n",
-      "llm = ChatOpenAI(model=\"gpt-3.5-turbo\", temperature=0)"
-     ]
-    },
-    {
-     "cell_type": "markdown",
-     "id": "6bb76a36-15b1-4589-8a3d-18c6f5fdb7e0",
-     "metadata": {},
-     "source": [
-      "### Retriever"
-     ]
-    },
-    {
-     "cell_type": "markdown",
-     "id": "15f8ad59-19de-42e3-85a8-3ba95ee0bd43",
-     "metadata": {},
-     "source": [
-      "For the retriever, we will use [WebBaseLoader](https://python.langchain.com/v0.2/api_reference/community/document_loaders/langchain_community.document_loaders.web_base.WebBaseLoader.html) to load the content of a web page. Here we instantiate a `Chroma` vectorstore and then use its [.as_retriever](https://python.langchain.com/v0.2/api_reference/core/vectorstores/langchain_core.vectorstores.VectorStore.html#langchain_core.vectorstores.VectorStore.as_retriever) method to build a retriever that can be incorporated into [LCEL](/docs/concepts/#langchain-expression-language) chains."
-     ]
-    },
-    {
-     "cell_type": "code",
-     "execution_count": 5,
-     "id": "820244ae-74b4-4593-b392-822979dd91b8",
-     "metadata": {},
-     "outputs": [],
-     "source": [
-      "import bs4\n",
-      "from langchain.chains import create_retrieval_chain\n",
-      "from langchain.chains.combine_documents import create_stuff_documents_chain\n",
-      "from langchain_chroma import Chroma\n",
-      "from langchain_community.document_loaders import WebBaseLoader\n",
-      "from langchain_core.output_parsers import StrOutputParser\n",
-      "from langchain_core.prompts import ChatPromptTemplate\n",
-      "from langchain_core.runnables import RunnablePassthrough\n",
-      "from langchain_openai import OpenAIEmbeddings\n",
-      "from langchain_text_splitters import RecursiveCharacterTextSplitter\n",
-      "\n",
-      "loader = WebBaseLoader(\n",
-      "    web_paths=(\"https://lilianweng.github.io/posts/2023-06-23-agent/\",),\n",
-      "    bs_kwargs=dict(\n",
-      "        parse_only=bs4.SoupStrainer(\n",
-      "            class_=(\"post-content\", \"post-title\", \"post-header\")\n",
-      "        )\n",
-      "    ),\n",
-      ")\n",
-      "docs = loader.load()\n",
-      "\n",
-      "text_splitter = RecursiveCharacterTextSplitter(chunk_size=1000, chunk_overlap=200)\n",
-      "splits = text_splitter.split_documents(docs)\n",
-      "vectorstore = Chroma.from_documents(documents=splits, embedding=OpenAIEmbeddings())\n",
-      "retriever = vectorstore.as_retriever()"
-     ]
-    },
-    {
-     "cell_type": "markdown",
-     "id": "776ae958-cbdc-4471-8669-c6087436f0b5",
-     "metadata": {},
-     "source": [
-      "### Prompt\n",
-      "\n",
-      "We'll use a prompt that includes a `MessagesPlaceholder` variable under the name \"chat_history\". This allows us to pass in a list of Messages to the prompt using the \"chat_history\" input key, and these messages will be inserted after the system message and before the human message containing the latest question."
-     ]
-    },
-    {
-     "cell_type": "code",
-     "execution_count": 6,
-     "id": "2b685428-8b82-4af1-be4f-7232c5d55b73",
-     "metadata": {},
-     "outputs": [],
-     "source": [
-      "from langchain.chains import create_history_aware_retriever\n",
-      "from langchain_core.prompts import MessagesPlaceholder\n",
-      "\n",
-      "contextualize_q_system_prompt = (\n",
-      "    \"Given a chat history and the latest user question \"\n",
-      "    \"which might reference context in the chat history, \"\n",
-      "    \"formulate a standalone question which can be understood \"\n",
-      "    \"without the chat history. Do NOT answer the question, \"\n",
-      "    \"just reformulate it if needed and otherwise return it as is.\"\n",
-      ")\n",
-      "\n",
-      "contextualize_q_prompt = ChatPromptTemplate.from_messages(\n",
-      "    [\n",
-      "        (\"system\", contextualize_q_system_prompt),\n",
-      "        MessagesPlaceholder(\"chat_history\"),\n",
-      "        (\"human\", \"{input}\"),\n",
-      "    ]\n",
-      ")"
-     ]
-    },
-    {
-     "cell_type": "markdown",
-     "id": "9d2a692e-a019-4515-9625-5b0530c3c9af",
-     "metadata": {},
-     "source": [
-      "### Assembling the chain\n",
-      "\n",
-      "We can then instantiate the history-aware retriever:"
-     ]
-    },
-    {
-     "cell_type": "code",
-     "execution_count": 7,
-     "id": "4c4b1695-6217-4ee8-abaf-7cc26366d988",
-     "metadata": {},
-     "outputs": [],
-     "source": [
-      "history_aware_retriever = create_history_aware_retriever(\n",
-      "    llm, retriever, contextualize_q_prompt\n",
-      ")"
-     ]
-    },
-    {
-     "cell_type": "markdown",
-     "id": "42a47168-4a1f-4e39-bd2d-d5b03609a243",
-     "metadata": {},
-     "source": [
-      "This chain prepends a rephrasing of the input query to our retriever, so that the retrieval incorporates the context of the conversation.\n",
-      "\n",
-      "Now we can build our full QA chain.\n",
-      "\n",
-      "As in the [RAG tutorial](/docs/tutorials/rag), we will use [create_stuff_documents_chain](https://python.langchain.com/v0.2/api_reference/langchain/chains/langchain.chains.combine_documents.stuff.create_stuff_documents_chain.html) to generate a `question_answer_chain`, with input keys `context`, `chat_history`, and `input`-- it accepts the retrieved context alongside the conversation history and query to generate an answer.\n",
-      "\n",
-      "We build our final `rag_chain` with [create_retrieval_chain](https://python.langchain.com/v0.2/api_reference/langchain/chains/langchain.chains.retrieval.create_retrieval_chain.html). This chain applies the `history_aware_retriever` and `question_answer_chain` in sequence, retaining intermediate outputs such as the retrieved context for convenience. It has input keys `input` and `chat_history`, and includes `input`, `chat_history`, `context`, and `answer` in its output."
-     ]
-    },
-    {
-     "cell_type": "code",
-     "execution_count": 8,
-     "id": "afef4385-f571-4874-8f52-3d475642f579",
-     "metadata": {},
-     "outputs": [],
-     "source": [
-      "system_prompt = (\n",
-      "    \"You are an assistant for question-answering tasks. \"\n",
-      "    \"Use the following pieces of retrieved context to answer \"\n",
-      "    \"the question. If you don't know the answer, say that you \"\n",
-      "    \"don't know. Use three sentences maximum and keep the \"\n",
-      "    \"answer concise.\"\n",
-      "    \"\\n\\n\"\n",
-      "    \"{context}\"\n",
-      ")\n",
-      "qa_prompt = ChatPromptTemplate.from_messages(\n",
-      "    [\n",
-      "        (\"system\", system_prompt),\n",
-      "        MessagesPlaceholder(\"chat_history\"),\n",
-      "        (\"human\", \"{input}\"),\n",
-      "    ]\n",
-      ")\n",
-      "question_answer_chain = create_stuff_documents_chain(llm, qa_prompt)\n",
-      "\n",
-      "rag_chain = create_retrieval_chain(history_aware_retriever, question_answer_chain)"
-     ]
-    },
-    {
-     "cell_type": "markdown",
-     "id": "53a662c2-f38b-45f9-95c4-66de15637614",
-     "metadata": {},
-     "source": [
-      "### Adding chat history\n",
-      "\n",
-      "To manage the chat history, we will need:\n",
-      "\n",
-      "1. An object for storing the chat history;\n",
-      "2. An object that wraps our chain and manages updates to the chat history.\n",
-      "\n",
-      "For these we will use [BaseChatMessageHistory](https://python.langchain.com/v0.2/api_reference/core/chat_history/langchain_core.chat_history.BaseChatMessageHistory.html) and [RunnableWithMessageHistory](https://python.langchain.com/v0.2/api_reference/core/runnables/langchain_core.runnables.history.RunnableWithMessageHistory.html). The latter is a wrapper for an LCEL chain and a `BaseChatMessageHistory` that handles injecting chat history into inputs and updating it after each invocation.\n",
-      "\n",
-      "For a detailed walkthrough of how to use these classes together to create a stateful conversational chain, head to the [How to add message history (memory)](/docs/how_to/message_history/) LCEL how-to guide.\n",
-      "\n",
-      "Below, we implement a simple example of the second option, in which chat histories are stored in a simple dict. LangChain manages memory integrations with [Redis](/docs/integrations/memory/redis_chat_message_history/) and other technologies to provide for more robust persistence.\n",
-      "\n",
-      "Instances of `RunnableWithMessageHistory` manage the chat history for you. They accept a config with a key (`\"session_id\"` by default) that specifies what conversation history to fetch and prepend to the input, and append the output to the same conversation history. Below is an example:"
-     ]
-    },
-    {
-     "cell_type": "code",
-     "execution_count": 9,
-     "id": "9c3fb176-8d6a-4dc7-8408-6a22c5f7cc72",
-     "metadata": {},
-     "outputs": [],
-     "source": [
-      "from langchain_community.chat_message_histories import ChatMessageHistory\n",
-      "from langchain_core.chat_history import BaseChatMessageHistory\n",
-      "from langchain_core.runnables.history import RunnableWithMessageHistory\n",
-      "\n",
-      "store = {}\n",
-      "\n",
-      "\n",
-      "def get_session_history(session_id: str) -> BaseChatMessageHistory:\n",
-      "    if session_id not in store:\n",
-      "        store[session_id] = ChatMessageHistory()\n",
-      "    return store[session_id]\n",
-      "\n",
-      "\n",
-      "conversational_rag_chain = RunnableWithMessageHistory(\n",
-      "    rag_chain,\n",
-      "    get_session_history,\n",
-      "    input_messages_key=\"input\",\n",
-      "    history_messages_key=\"chat_history\",\n",
-      "    output_messages_key=\"answer\",\n",
-      ")"
-     ]
-    },
-    {
-     "cell_type": "code",
-     "execution_count": 10,
-     "id": "1046c92f-21b3-4214-907d-92878d8cba23",
-     "metadata": {},
-     "outputs": [
-      {
-       "data": {
-        "text/plain": [
-         "'Task decomposition involves breaking down a complex task into smaller and simpler steps to make it more manageable and easier to accomplish. This process can be done using techniques like Chain of Thought (CoT) or Tree of Thoughts to guide the model in breaking down tasks effectively. Task decomposition can be facilitated by providing simple prompts to a language model, task-specific instructions, or human inputs.'"
-        ]
-       },
-       "execution_count": 10,
-       "metadata": {},
-       "output_type": "execute_result"
-      }
-     ],
-     "source": [
-      "conversational_rag_chain.invoke(\n",
-      "    {\"input\": \"What is Task Decomposition?\"},\n",
-      "    config={\n",
-      "        \"configurable\": {\"session_id\": \"abc123\"}\n",
-      "    },  # constructs a key \"abc123\" in `store`.\n",
-      ")[\"answer\"]"
-     ]
-    },
-    {
-     "cell_type": "code",
-     "execution_count": 11,
-     "id": "0e89c75f-7ad7-4331-a2fe-57579eb8f840",
-     "metadata": {},
-     "outputs": [
-      {
-       "data": {
-        "text/plain": [
-         "'Task decomposition can be achieved through various methods, including using techniques like Chain of Thought (CoT) or Tree of Thoughts to guide the model in breaking down tasks effectively. Common ways of task decomposition include providing simple prompts to a language model, task-specific instructions, or human inputs to break down complex tasks into smaller and more manageable steps. Additionally, task decomposition can involve utilizing resources like internet access for information gathering, long-term memory management, and GPT-3.5 powered agents for delegation of simple tasks.'"
-        ]
-       },
-       "execution_count": 11,
-       "metadata": {},
-       "output_type": "execute_result"
-      }
-     ],
-     "source": [
-      "conversational_rag_chain.invoke(\n",
-      "    {\"input\": \"What are common ways of doing it?\"},\n",
-      "    config={\"configurable\": {\"session_id\": \"abc123\"}},\n",
-      ")[\"answer\"]"
-     ]
-    },
-    {
-     "cell_type": "markdown",
-     "id": "3ab59258-84bc-4904-880e-2ebfebbca563",
-     "metadata": {},
-     "source": [
-      "The conversation history can be inspected in the `store` dict:"
-     ]
-    },
-    {
-     "cell_type": "code",
-     "execution_count": 12,
-     "id": "7686b874-3a85-499f-82b5-28a85c4c768c",
-     "metadata": {},
-     "outputs": [
-      {
-       "name": "stdout",
-       "output_type": "stream",
-       "text": [
-        "User: What is Task Decomposition?\n",
-        "\n",
-        "AI: Task decomposition involves breaking down a complex task into smaller and simpler steps to make it more manageable and easier to accomplish. This process can be done using techniques like Chain of Thought (CoT) or Tree of Thoughts to guide the model in breaking down tasks effectively. Task decomposition can be facilitated by providing simple prompts to a language model, task-specific instructions, or human inputs.\n",
-        "\n",
-        "User: What are common ways of doing it?\n",
-        "\n",
-        "AI: Task decomposition can be achieved through various methods, including using techniques like Chain of Thought (CoT) or Tree of Thoughts to guide the model in breaking down tasks effectively. Common ways of task decomposition include providing simple prompts to a language model, task-specific instructions, or human inputs to break down complex tasks into smaller and more manageable steps. Additionally, task decomposition can involve utilizing resources like internet access for information gathering, long-term memory management, and GPT-3.5 powered agents for delegation of simple tasks.\n",
-        "\n"
-       ]
-      }
-     ],
-     "source": [
-      "from langchain_core.messages import AIMessage\n",
-      "\n",
-      "for message in store[\"abc123\"].messages:\n",
-      "    if isinstance(message, AIMessage):\n",
-      "        prefix = \"AI\"\n",
-      "    else:\n",
-      "        prefix = \"User\"\n",
-      "\n",
-      "    print(f\"{prefix}: {message.content}\\n\")"
-     ]
-    },
-    {
-     "cell_type": "markdown",
-     "id": "0ab1ded4-76d9-453f-9b9b-db9a4560c737",
-     "metadata": {},
-     "source": [
-      "### Tying it together"
-     ]
-    },
-    {
-     "cell_type": "markdown",
-     "id": "8a08a5ea-df5b-4547-93c6-2a3940dd5c3e",
-     "metadata": {},
-     "source": [
-      "![](../../static/img/conversational_retrieval_chain.png)\n",
-      "\n",
-      "For convenience, we tie together all of the necessary steps in a single code cell:"
-     ]
-    },
-    {
-     "cell_type": "code",
-     "execution_count": 13,
-     "id": "71c32048-1a41-465f-a9e2-c4affc332fd9",
-     "metadata": {},
-     "outputs": [],
-     "source": [
-      "import bs4\n",
-      "from langchain.chains import create_history_aware_retriever, create_retrieval_chain\n",
-      "from langchain.chains.combine_documents import create_stuff_documents_chain\n",
-      "from langchain_chroma import Chroma\n",
-      "from langchain_community.chat_message_histories import ChatMessageHistory\n",
-      "from langchain_community.document_loaders import WebBaseLoader\n",
-      "from langchain_core.chat_history import BaseChatMessageHistory\n",
-      "from langchain_core.prompts import ChatPromptTemplate, MessagesPlaceholder\n",
-      "from langchain_core.runnables.history import RunnableWithMessageHistory\n",
-      "from langchain_openai import ChatOpenAI, OpenAIEmbeddings\n",
-      "from langchain_text_splitters import RecursiveCharacterTextSplitter\n",
-      "\n",
-      "llm = ChatOpenAI(model=\"gpt-3.5-turbo\", temperature=0)\n",
-      "\n",
-      "\n",
-      "### Construct retriever ###\n",
-      "loader = WebBaseLoader(\n",
-      "    web_paths=(\"https://lilianweng.github.io/posts/2023-06-23-agent/\",),\n",
-      "    bs_kwargs=dict(\n",
-      "        parse_only=bs4.SoupStrainer(\n",
-      "            class_=(\"post-content\", \"post-title\", \"post-header\")\n",
-      "        )\n",
-      "    ),\n",
-      ")\n",
-      "docs = loader.load()\n",
-      "\n",
-      "text_splitter = RecursiveCharacterTextSplitter(chunk_size=1000, chunk_overlap=200)\n",
-      "splits = text_splitter.split_documents(docs)\n",
-      "vectorstore = Chroma.from_documents(documents=splits, embedding=OpenAIEmbeddings())\n",
-      "retriever = vectorstore.as_retriever()\n",
-      "\n",
-      "\n",
-      "### Contextualize question ###\n",
-      "contextualize_q_system_prompt = (\n",
-      "    \"Given a chat history and the latest user question \"\n",
-      "    \"which might reference context in the chat history, \"\n",
-      "    \"formulate a standalone question which can be understood \"\n",
-      "    \"without the chat history. Do NOT answer the question, \"\n",
-      "    \"just reformulate it if needed and otherwise return it as is.\"\n",
-      ")\n",
-      "contextualize_q_prompt = ChatPromptTemplate.from_messages(\n",
-      "    [\n",
-      "        (\"system\", contextualize_q_system_prompt),\n",
-      "        MessagesPlaceholder(\"chat_history\"),\n",
-      "        (\"human\", \"{input}\"),\n",
-      "    ]\n",
-      ")\n",
-      "history_aware_retriever = create_history_aware_retriever(\n",
-      "    llm, retriever, contextualize_q_prompt\n",
-      ")\n",
-      "\n",
-      "\n",
-      "### Answer question ###\n",
-      "system_prompt = (\n",
-      "    \"You are an assistant for question-answering tasks. \"\n",
-      "    \"Use the following pieces of retrieved context to answer \"\n",
-      "    \"the question. If you don't know the answer, say that you \"\n",
-      "    \"don't know. Use three sentences maximum and keep the \"\n",
-      "    \"answer concise.\"\n",
-      "    \"\\n\\n\"\n",
-      "    \"{context}\"\n",
-      ")\n",
-      "qa_prompt = ChatPromptTemplate.from_messages(\n",
-      "    [\n",
-      "        (\"system\", system_prompt),\n",
-      "        MessagesPlaceholder(\"chat_history\"),\n",
-      "        (\"human\", \"{input}\"),\n",
-      "    ]\n",
-      ")\n",
-      "question_answer_chain = create_stuff_documents_chain(llm, qa_prompt)\n",
-      "\n",
-      "rag_chain = create_retrieval_chain(history_aware_retriever, question_answer_chain)\n",
-      "\n",
-      "\n",
-      "### Statefully manage chat history ###\n",
-      "store = {}\n",
-      "\n",
-      "\n",
-      "def get_session_history(session_id: str) -> BaseChatMessageHistory:\n",
-      "    if session_id not in store:\n",
-      "        store[session_id] = ChatMessageHistory()\n",
-      "    return store[session_id]\n",
-      "\n",
-      "\n",
-      "conversational_rag_chain = RunnableWithMessageHistory(\n",
-      "    rag_chain,\n",
-      "    get_session_history,\n",
-      "    input_messages_key=\"input\",\n",
-      "    history_messages_key=\"chat_history\",\n",
-      "    output_messages_key=\"answer\",\n",
-      ")"
-     ]
-    },
-    {
-     "cell_type": "code",
-     "execution_count": 14,
-     "id": "6d0a7a73-d151-47d9-9e99-b4f3291c0322",
-     "metadata": {},
-     "outputs": [
-      {
-       "data": {
-        "text/plain": [
-         "'Task decomposition involves breaking down a complex task into smaller and simpler steps to make it more manageable. Techniques like Chain of Thought (CoT) and Tree of Thoughts help in decomposing hard tasks into multiple manageable tasks by instructing models to think step by step and explore multiple reasoning possibilities at each step. Task decomposition can be achieved through various methods such as using prompting techniques, task-specific instructions, or human inputs.'"
-        ]
-       },
-       "execution_count": 14,
-       "metadata": {},
-       "output_type": "execute_result"
-      }
-     ],
-     "source": [
-      "conversational_rag_chain.invoke(\n",
-      "    {\"input\": \"What is Task Decomposition?\"},\n",
-      "    config={\n",
-      "        \"configurable\": {\"session_id\": \"abc123\"}\n",
-      "    },  # constructs a key \"abc123\" in `store`.\n",
-      ")[\"answer\"]"
-     ]
-    },
-    {
-     "cell_type": "code",
-     "execution_count": 15,
-     "id": "17021822-896a-4513-a17d-1d20b1c5381c",
-     "metadata": {},
-     "outputs": [
-      {
-       "data": {
-        "text/plain": [
-         "'Task decomposition can be done in common ways such as using prompting techniques like Chain of Thought (CoT) or Tree of Thoughts, which instruct models to think step by step and explore multiple reasoning possibilities at each step. Another way is to provide task-specific instructions, such as asking to \"Write a story outline\" for writing a novel, to guide the decomposition process. Additionally, task decomposition can also involve human inputs to break down complex tasks into smaller and simpler steps.'"
-        ]
-       },
-       "execution_count": 15,
-       "metadata": {},
-       "output_type": "execute_result"
-      }
-     ],
-     "source": [
-      "conversational_rag_chain.invoke(\n",
-      "    {\"input\": \"What are common ways of doing it?\"},\n",
-      "    config={\"configurable\": {\"session_id\": \"abc123\"}},\n",
-      ")[\"answer\"]"
-     ]
-    },
-    {
-     "cell_type": "markdown",
-     "id": "861da8ed-d890-4fdc-a3bf-30433db61e0d",
-     "metadata": {},
-     "source": [
-      "## Agents {#agents}\n",
-      "\n",
-      "Agents leverage the reasoning capabilities of LLMs to make decisions during execution. Using agents allow you to offload some discretion over the retrieval process. Although their behavior is less predictable than chains, they offer some advantages in this context:\n",
-      "- Agents generate the input to the retriever directly, without necessarily needing us to explicitly build in contextualization, as we did above;\n",
-      "- Agents can execute multiple retrieval steps in service of a query, or refrain from executing a retrieval step altogether (e.g., in response to a generic greeting from a user).\n",
-      "\n",
-      "### Retrieval tool\n",
-      "\n",
-      "Agents can access \"tools\" and manage their execution. In this case, we will convert our retriever into a LangChain tool to be wielded by the agent:"
-     ]
-    },
-    {
-     "cell_type": "code",
-     "execution_count": 16,
-     "id": "809cc747-2135-40a2-8e73-e4556343ee64",
-     "metadata": {},
-     "outputs": [],
-     "source": [
-      "from langchain.tools.retriever import create_retriever_tool\n",
-      "\n",
-      "tool = create_retriever_tool(\n",
-      "    retriever,\n",
-      "    \"blog_post_retriever\",\n",
-      "    \"Searches and returns excerpts from the Autonomous Agents blog post.\",\n",
-      ")\n",
-      "tools = [tool]"
-     ]
-    },
-    {
-     "cell_type": "markdown",
-     "id": "f77e0217-28be-4b8b-b4c4-9cc4ed5ec201",
-     "metadata": {},
-     "source": [
-      "### Agent constructor\n",
-      "\n",
-      "Now that we have defined the tools and the LLM, we can create the agent. We will be using [LangGraph](/docs/concepts/#langgraph) to construct the agent. \n",
-      "Currently we are using a high level interface to construct the agent, but the nice thing about LangGraph is that this high-level interface is backed by a low-level, highly controllable API in case you want to modify the agent logic."
-     ]
-    },
-    {
-     "cell_type": "code",
-     "execution_count": 17,
-     "id": "1726d151-4653-4c72-a187-a14840add526",
-     "metadata": {},
-     "outputs": [],
-     "source": [
-      "from langgraph.prebuilt import create_react_agent\n",
-      "\n",
-      "agent_executor = create_react_agent(llm, tools)"
-     ]
-    },
-    {
-     "cell_type": "markdown",
-     "id": "6d5152ca-1c3b-4f58-bb28-f31c0be7ba66",
-     "metadata": {},
-     "source": [
-      "We can now try it out. Note that so far it is not stateful (we still need to add in memory)"
-     ]
-    },
-    {
-     "cell_type": "code",
-     "execution_count": 18,
-     "id": "52ae46d9-43f7-481b-96d5-df750be3ad65",
-     "metadata": {},
-     "outputs": [
-      {
-       "name": "stderr",
-       "output_type": "stream",
-       "text": [
-        "Error in LangChainTracer.on_tool_end callback: TracerException(\"Found chain run at ID 5cd28d13-88dd-4eac-a465-3770ac27eff6, but expected {'tool'} run.\")\n"
-       ]
-      },
-      {
-       "name": "stdout",
-       "output_type": "stream",
-       "text": [
-        "{'agent': {'messages': [AIMessage(content='', additional_kwargs={'tool_calls': [{'id': 'call_TbhPPPN05GKi36HLeaN4QM90', 'function': {'arguments': '{\"query\":\"Task Decomposition\"}', 'name': 'blog_post_retriever'}, 'type': 'function'}]}, response_metadata={'token_usage': {'completion_tokens': 19, 'prompt_tokens': 68, 'total_tokens': 87}, 'model_name': 'gpt-3.5-turbo', 'system_fingerprint': None, 'finish_reason': 'tool_calls', 'logprobs': None}, id='run-2e60d910-879a-4a2a-b1e9-6a6c5c7d7ebc-0', tool_calls=[{'name': 'blog_post_retriever', 'args': {'query': 'Task Decomposition'}, 'id': 'call_TbhPPPN05GKi36HLeaN4QM90'}])]}}\n",
-        "----\n",
-        "{'tools': {'messages': [ToolMessage(content='Fig. 1. Overview of a LLM-powered autonomous agent system.\\nComponent One: Planning#\\nA complicated task usually involves many steps. An agent needs to know what they are and plan ahead.\\nTask Decomposition#\\nChain of thought (CoT; Wei et al. 2022) has become a standard prompting technique for enhancing model performance on complex tasks. The model is instructed to “think step by step” to utilize more test-time computation to decompose hard tasks into smaller and simpler steps. CoT transforms big tasks into multiple manageable tasks and shed lights into an interpretation of the model’s thinking process.\\n\\nFig. 1. Overview of a LLM-powered autonomous agent system.\\nComponent One: Planning#\\nA complicated task usually involves many steps. An agent needs to know what they are and plan ahead.\\nTask Decomposition#\\nChain of thought (CoT; Wei et al. 2022) has become a standard prompting technique for enhancing model performance on complex tasks. The model is instructed to “think step by step” to utilize more test-time computation to decompose hard tasks into smaller and simpler steps. CoT transforms big tasks into multiple manageable tasks and shed lights into an interpretation of the model’s thinking process.\\n\\nTree of Thoughts (Yao et al. 2023) extends CoT by exploring multiple reasoning possibilities at each step. It first decomposes the problem into multiple thought steps and generates multiple thoughts per step, creating a tree structure. The search process can be BFS (breadth-first search) or DFS (depth-first search) with each state evaluated by a classifier (via a prompt) or majority vote.\\nTask decomposition can be done (1) by LLM with simple prompting like \"Steps for XYZ.\\\\n1.\", \"What are the subgoals for achieving XYZ?\", (2) by using task-specific instructions; e.g. \"Write a story outline.\" for writing a novel, or (3) with human inputs.\\n\\nTree of Thoughts (Yao et al. 2023) extends CoT by exploring multiple reasoning possibilities at each step. It first decomposes the problem into multiple thought steps and generates multiple thoughts per step, creating a tree structure. The search process can be BFS (breadth-first search) or DFS (depth-first search) with each state evaluated by a classifier (via a prompt) or majority vote.\\nTask decomposition can be done (1) by LLM with simple prompting like \"Steps for XYZ.\\\\n1.\", \"What are the subgoals for achieving XYZ?\", (2) by using task-specific instructions; e.g. \"Write a story outline.\" for writing a novel, or (3) with human inputs.', name='blog_post_retriever', tool_call_id='call_TbhPPPN05GKi36HLeaN4QM90')]}}\n",
-        "----\n",
-        "{'agent': {'messages': [AIMessage(content='Task decomposition is a technique used to break down complex tasks into smaller and simpler steps. This approach helps in transforming big tasks into multiple manageable tasks, making it easier for autonomous agents to handle and interpret the thinking process. One common method for task decomposition is the Chain of Thought (CoT) technique, where models are instructed to \"think step by step\" to decompose hard tasks. Another extension of CoT is the Tree of Thoughts, which explores multiple reasoning possibilities at each step by creating a tree structure of multiple thoughts per step. Task decomposition can be facilitated through various methods such as using simple prompts, task-specific instructions, or human inputs.', response_metadata={'token_usage': {'completion_tokens': 130, 'prompt_tokens': 636, 'total_tokens': 766}, 'model_name': 'gpt-3.5-turbo', 'system_fingerprint': None, 'finish_reason': 'stop', 'logprobs': None}, id='run-3ef17638-65df-4030-a7fe-795e6da91c69-0')]}}\n",
-        "----\n"
-       ]
-      }
-     ],
-     "source": [
-      "from langchain_core.messages import HumanMessage\n",
-      "\n",
-      "query = \"What is Task Decomposition?\"\n",
-      "\n",
-      "for s in agent_executor.stream(\n",
-      "    {\"messages\": [HumanMessage(content=query)]},\n",
-      "):\n",
-      "    print(s)\n",
-      "    print(\"----\")"
-     ]
-    },
-    {
-     "cell_type": "markdown",
-     "id": "1df703b1-aad6-48fb-b6fa-703e32ea88b9",
-     "metadata": {},
-     "source": [
-      "LangGraph comes with built in persistence, so we don't need to use ChatMessageHistory! Rather, we can pass in a checkpointer to our LangGraph agent directly.\n",
-      "\n",
-      "Distinct conversations are managed by specifying a key for a conversation thread in the config dict, as shown below."
-     ]
-    },
-    {
-     "cell_type": "code",
-     "execution_count": 19,
-     "id": "837a401e-9757-4d0e-a0da-24fa097d887e",
-     "metadata": {},
-     "outputs": [],
-     "source": [
-      "from langgraph.checkpoint.memory import MemorySaver\n",
-      "\n",
-      "memory = MemorySaver()\n",
-      "\n",
-      "agent_executor = create_react_agent(llm, tools, checkpointer=memory)"
-     ]
-    },
-    {
-     "cell_type": "markdown",
-     "id": "02026f78-338e-4d18-9f05-131e1dd59197",
-     "metadata": {},
-     "source": [
-      "This is all we need to construct a conversational RAG agent.\n",
-      "\n",
-      "Let's observe its behavior. Note that if we input a query that does not require a retrieval step, the agent does not execute one:"
-     ]
-    },
-    {
-     "cell_type": "code",
-     "execution_count": 20,
-     "id": "d6d70833-b958-4cd7-9e27-29c1c08bb1b8",
-     "metadata": {},
-     "outputs": [
-      {
-       "name": "stdout",
-       "output_type": "stream",
-       "text": [
-        "{'agent': {'messages': [AIMessage(content='Hello Bob! How can I assist you today?', response_metadata={'token_usage': {'completion_tokens': 11, 'prompt_tokens': 67, 'total_tokens': 78}, 'model_name': 'gpt-3.5-turbo', 'system_fingerprint': None, 'finish_reason': 'stop', 'logprobs': None}, id='run-1cd17562-18aa-4839-b41b-403b17a0fc20-0')]}}\n",
-        "----\n"
-       ]
-      }
-     ],
-     "source": [
-      "config = {\"configurable\": {\"thread_id\": \"abc123\"}}\n",
-      "\n",
-      "for s in agent_executor.stream(\n",
-      "    {\"messages\": [HumanMessage(content=\"Hi! I'm bob\")]}, config=config\n",
-      "):\n",
-      "    print(s)\n",
-      "    print(\"----\")"
-     ]
-    },
-    {
-     "cell_type": "markdown",
-     "id": "a7928865-3dd6-4d36-abc6-2a30de770d09",
-     "metadata": {},
-     "source": [
-      "Further, if we input a query that does require a retrieval step, the agent generates the input to the tool:"
-     ]
-    },
-    {
-     "cell_type": "code",
-     "execution_count": 21,
-     "id": "e2c570ae-dd91-402c-8693-ae746de63b16",
-     "metadata": {},
-     "outputs": [
-      {
-       "name": "stderr",
-       "output_type": "stream",
-       "text": [
-        "Error in LangChainTracer.on_tool_end callback: TracerException(\"Found chain run at ID c54381c0-c5d9-495a-91a0-aca4ae755663, but expected {'tool'} run.\")\n"
-       ]
-      },
-      {
-       "name": "stdout",
-       "output_type": "stream",
-       "text": [
-        "{'agent': {'messages': [AIMessage(content='', additional_kwargs={'tool_calls': [{'id': 'call_rg7zKTE5e0ICxVSslJ1u9LMg', 'function': {'arguments': '{\"query\":\"Task Decomposition\"}', 'name': 'blog_post_retriever'}, 'type': 'function'}]}, response_metadata={'token_usage': {'completion_tokens': 19, 'prompt_tokens': 91, 'total_tokens': 110}, 'model_name': 'gpt-3.5-turbo', 'system_fingerprint': None, 'finish_reason': 'tool_calls', 'logprobs': None}, id='run-122bf097-7ff1-49aa-b430-e362b51354ad-0', tool_calls=[{'name': 'blog_post_retriever', 'args': {'query': 'Task Decomposition'}, 'id': 'call_rg7zKTE5e0ICxVSslJ1u9LMg'}])]}}\n",
-        "----\n",
-        "{'tools': {'messages': [ToolMessage(content='Fig. 1. Overview of a LLM-powered autonomous agent system.\\nComponent One: Planning#\\nA complicated task usually involves many steps. An agent needs to know what they are and plan ahead.\\nTask Decomposition#\\nChain of thought (CoT; Wei et al. 2022) has become a standard prompting technique for enhancing model performance on complex tasks. The model is instructed to “think step by step” to utilize more test-time computation to decompose hard tasks into smaller and simpler steps. CoT transforms big tasks into multiple manageable tasks and shed lights into an interpretation of the model’s thinking process.\\n\\nFig. 1. Overview of a LLM-powered autonomous agent system.\\nComponent One: Planning#\\nA complicated task usually involves many steps. An agent needs to know what they are and plan ahead.\\nTask Decomposition#\\nChain of thought (CoT; Wei et al. 2022) has become a standard prompting technique for enhancing model performance on complex tasks. The model is instructed to “think step by step” to utilize more test-time computation to decompose hard tasks into smaller and simpler steps. CoT transforms big tasks into multiple manageable tasks and shed lights into an interpretation of the model’s thinking process.\\n\\nTree of Thoughts (Yao et al. 2023) extends CoT by exploring multiple reasoning possibilities at each step. It first decomposes the problem into multiple thought steps and generates multiple thoughts per step, creating a tree structure. The search process can be BFS (breadth-first search) or DFS (depth-first search) with each state evaluated by a classifier (via a prompt) or majority vote.\\nTask decomposition can be done (1) by LLM with simple prompting like \"Steps for XYZ.\\\\n1.\", \"What are the subgoals for achieving XYZ?\", (2) by using task-specific instructions; e.g. \"Write a story outline.\" for writing a novel, or (3) with human inputs.\\n\\nTree of Thoughts (Yao et al. 2023) extends CoT by exploring multiple reasoning possibilities at each step. It first decomposes the problem into multiple thought steps and generates multiple thoughts per step, creating a tree structure. The search process can be BFS (breadth-first search) or DFS (depth-first search) with each state evaluated by a classifier (via a prompt) or majority vote.\\nTask decomposition can be done (1) by LLM with simple prompting like \"Steps for XYZ.\\\\n1.\", \"What are the subgoals for achieving XYZ?\", (2) by using task-specific instructions; e.g. \"Write a story outline.\" for writing a novel, or (3) with human inputs.', name='blog_post_retriever', tool_call_id='call_rg7zKTE5e0ICxVSslJ1u9LMg')]}}\n",
-        "----\n",
-        "{'agent': {'messages': [AIMessage(content='Task decomposition is a technique used to break down complex tasks into smaller and simpler steps. This approach helps in managing and solving intricate problems by dividing them into more manageable components. By decomposing tasks, agents or models can better understand the steps involved and plan their actions accordingly. Techniques like Chain of Thought (CoT) and Tree of Thoughts are examples of methods that enhance model performance on complex tasks by breaking them down into smaller steps.', response_metadata={'token_usage': {'completion_tokens': 87, 'prompt_tokens': 659, 'total_tokens': 746}, 'model_name': 'gpt-3.5-turbo', 'system_fingerprint': None, 'finish_reason': 'stop', 'logprobs': None}, id='run-b9166386-83e5-4b82-9a4b-590e5fa76671-0')]}}\n",
-        "----\n"
-       ]
-      }
-     ],
-     "source": [
-      "query = \"What is Task Decomposition?\"\n",
-      "\n",
-      "for s in agent_executor.stream(\n",
-      "    {\"messages\": [HumanMessage(content=query)]}, config=config\n",
-      "):\n",
-      "    print(s)\n",
-      "    print(\"----\")"
-     ]
-    },
-    {
-     "cell_type": "markdown",
-     "id": "26eaae33-3c4e-49fc-9fc6-db8967e25579",
-     "metadata": {},
-     "source": [
-      "Above, instead of inserting our query verbatim into the tool, the agent stripped unnecessary words like \"what\" and \"is\".\n",
-      "\n",
-      "This same principle allows the agent to use the context of the conversation when necessary:"
-     ]
-    },
-    {
-     "cell_type": "code",
-     "execution_count": 22,
-     "id": "570d8c68-136e-4ba5-969a-03ba195f6118",
-     "metadata": {},
-     "outputs": [
-      {
-       "name": "stdout",
-       "output_type": "stream",
-       "text": [
-        "{'agent': {'messages': [AIMessage(content='', additional_kwargs={'tool_calls': [{'id': 'call_6kbxTU5CDWLmF9mrvR7bWSkI', 'function': {'arguments': '{\"query\":\"Common ways of task decomposition\"}', 'name': 'blog_post_retriever'}, 'type': 'function'}]}, response_metadata={'token_usage': {'completion_tokens': 21, 'prompt_tokens': 769, 'total_tokens': 790}, 'model_name': 'gpt-3.5-turbo', 'system_fingerprint': None, 'finish_reason': 'tool_calls', 'logprobs': None}, id='run-2d2c8327-35cd-484a-b8fd-52436657c2d8-0', tool_calls=[{'name': 'blog_post_retriever', 'args': {'query': 'Common ways of task decomposition'}, 'id': 'call_6kbxTU5CDWLmF9mrvR7bWSkI'}])]}}\n",
-        "----\n"
-       ]
-      },
-      {
-       "name": "stderr",
-       "output_type": "stream",
-       "text": [
-        "Error in LangChainTracer.on_tool_end callback: TracerException(\"Found chain run at ID 29553415-e0f4-41a9-8921-ba489e377f68, but expected {'tool'} run.\")\n"
-       ]
-      },
-      {
-       "name": "stdout",
-       "output_type": "stream",
-       "text": [
-        "{'tools': {'messages': [ToolMessage(content='Fig. 1. Overview of a LLM-powered autonomous agent system.\\nComponent One: Planning#\\nA complicated task usually involves many steps. An agent needs to know what they are and plan ahead.\\nTask Decomposition#\\nChain of thought (CoT; Wei et al. 2022) has become a standard prompting technique for enhancing model performance on complex tasks. The model is instructed to “think step by step” to utilize more test-time computation to decompose hard tasks into smaller and simpler steps. CoT transforms big tasks into multiple manageable tasks and shed lights into an interpretation of the model’s thinking process.\\n\\nFig. 1. Overview of a LLM-powered autonomous agent system.\\nComponent One: Planning#\\nA complicated task usually involves many steps. An agent needs to know what they are and plan ahead.\\nTask Decomposition#\\nChain of thought (CoT; Wei et al. 2022) has become a standard prompting technique for enhancing model performance on complex tasks. The model is instructed to “think step by step” to utilize more test-time computation to decompose hard tasks into smaller and simpler steps. CoT transforms big tasks into multiple manageable tasks and shed lights into an interpretation of the model’s thinking process.\\n\\nTree of Thoughts (Yao et al. 2023) extends CoT by exploring multiple reasoning possibilities at each step. It first decomposes the problem into multiple thought steps and generates multiple thoughts per step, creating a tree structure. The search process can be BFS (breadth-first search) or DFS (depth-first search) with each state evaluated by a classifier (via a prompt) or majority vote.\\nTask decomposition can be done (1) by LLM with simple prompting like \"Steps for XYZ.\\\\n1.\", \"What are the subgoals for achieving XYZ?\", (2) by using task-specific instructions; e.g. \"Write a story outline.\" for writing a novel, or (3) with human inputs.\\n\\nTree of Thoughts (Yao et al. 2023) extends CoT by exploring multiple reasoning possibilities at each step. It first decomposes the problem into multiple thought steps and generates multiple thoughts per step, creating a tree structure. The search process can be BFS (breadth-first search) or DFS (depth-first search) with each state evaluated by a classifier (via a prompt) or majority vote.\\nTask decomposition can be done (1) by LLM with simple prompting like \"Steps for XYZ.\\\\n1.\", \"What are the subgoals for achieving XYZ?\", (2) by using task-specific instructions; e.g. \"Write a story outline.\" for writing a novel, or (3) with human inputs.', name='blog_post_retriever', tool_call_id='call_6kbxTU5CDWLmF9mrvR7bWSkI')]}}\n",
-        "----\n",
-        "{'agent': {'messages': [AIMessage(content='Common ways of task decomposition include:\\n1. Using LLM with simple prompting like \"Steps for XYZ\" or \"What are the subgoals for achieving XYZ?\"\\n2. Using task-specific instructions, for example, \"Write a story outline\" for writing a novel.\\n3. Involving human inputs in the task decomposition process.', response_metadata={'token_usage': {'completion_tokens': 67, 'prompt_tokens': 1339, 'total_tokens': 1406}, 'model_name': 'gpt-3.5-turbo', 'system_fingerprint': None, 'finish_reason': 'stop', 'logprobs': None}, id='run-9ad14cde-ca75-4238-a868-f865e0fc50dd-0')]}}\n",
-        "----\n"
-       ]
-      }
-     ],
-     "source": [
-      "query = \"What according to the blog post are common ways of doing it? redo the search\"\n",
-      "\n",
-      "for s in agent_executor.stream(\n",
-      "    {\"messages\": [HumanMessage(content=query)]}, config=config\n",
-      "):\n",
-      "    print(s)\n",
-      "    print(\"----\")"
-     ]
-    },
-    {
-     "cell_type": "markdown",
-     "id": "f2724616-c106-4e15-a61a-3077c535f692",
-     "metadata": {},
-     "source": [
-      "Note that the agent was able to infer that \"it\" in our query refers to \"task decomposition\", and generated a reasonable search query as a result-- in this case, \"common ways of task decomposition\"."
-     ]
-    },
-    {
-     "cell_type": "markdown",
-     "id": "1cf87847-23bb-4672-b41c-12ad9cf81ed4",
-     "metadata": {},
-     "source": [
-      "### Tying it together\n",
-      "\n",
-      "For convenience, we tie together all of the necessary steps in a single code cell:"
-     ]
-    },
-    {
-     "cell_type": "code",
-     "execution_count": 23,
-     "id": "b1d2b4d4-e604-497d-873d-d345b808578e",
-     "metadata": {},
-     "outputs": [],
-     "source": [
-      "import bs4\n",
-      "from langchain.tools.retriever import create_retriever_tool\n",
-      "from langchain_chroma import Chroma\n",
-      "from langchain_community.document_loaders import WebBaseLoader\n",
-      "from langchain_openai import ChatOpenAI, OpenAIEmbeddings\n",
-      "from langchain_text_splitters import RecursiveCharacterTextSplitter\n",
-      "from langgraph.checkpoint.memory import MemorySaver\n",
-      "\n",
-      "memory = MemorySaver()\n",
-      "llm = ChatOpenAI(model=\"gpt-3.5-turbo\", temperature=0)\n",
-      "\n",
-      "\n",
-      "### Construct retriever ###\n",
-      "loader = WebBaseLoader(\n",
-      "    web_paths=(\"https://lilianweng.github.io/posts/2023-06-23-agent/\",),\n",
-      "    bs_kwargs=dict(\n",
-      "        parse_only=bs4.SoupStrainer(\n",
-      "            class_=(\"post-content\", \"post-title\", \"post-header\")\n",
-      "        )\n",
-      "    ),\n",
-      ")\n",
-      "docs = loader.load()\n",
-      "\n",
-      "text_splitter = RecursiveCharacterTextSplitter(chunk_size=1000, chunk_overlap=200)\n",
-      "splits = text_splitter.split_documents(docs)\n",
-      "vectorstore = Chroma.from_documents(documents=splits, embedding=OpenAIEmbeddings())\n",
-      "retriever = vectorstore.as_retriever()\n",
-      "\n",
-      "\n",
-      "### Build retriever tool ###\n",
-      "tool = create_retriever_tool(\n",
-      "    retriever,\n",
-      "    \"blog_post_retriever\",\n",
-      "    \"Searches and returns excerpts from the Autonomous Agents blog post.\",\n",
-      ")\n",
-      "tools = [tool]\n",
-      "\n",
-      "\n",
-      "agent_executor = create_react_agent(llm, tools, checkpointer=memory)"
-     ]
-    },
-    {
-     "cell_type": "markdown",
-     "id": "cd6bf4f4-74f4-419d-9e26-f0ed83cf05fa",
-     "metadata": {},
-     "source": [
-      "## Next steps\n",
-      "\n",
-      "We've covered the steps to build a basic conversational Q&A application:\n",
-      "\n",
-      "- We used chains to build a predictable application that generates search queries for each user input;\n",
-      "- We used agents to build an application that \"decides\" when and how to generate search queries.\n",
-      "\n",
-      "To explore different types of retrievers and retrieval strategies, visit the [retrievers](/docs/how_to#retrievers) section of the how-to guides.\n",
-      "\n",
-      "For a detailed walkthrough of LangChain's conversation memory abstractions, visit the [How to add message history (memory)](/docs/how_to/message_history) LCEL page.\n",
-      "\n",
-      "To learn more about agents, head to the [Agents Modules](/docs/tutorials/agents)."
-     ]
-    }
-   ],
-   "metadata": {
-    "kernelspec": {
-     "display_name": "Python 3 (ipykernel)",
-     "language": "python",
-     "name": "python3"
-    },
-    "language_info": {
-     "codemirror_mode": {
-      "name": "ipython",
-      "version": 3
-     },
-     "file_extension": ".py",
-     "mimetype": "text/x-python",
-     "name": "python",
-     "nbconvert_exporter": "python",
-     "pygments_lexer": "ipython3",
-     "version": "3.11.2"
-    }
-   },
-   "nbformat": 4,
-   "nbformat_minor": 5
-  }
-=======
  "cells": [
   {
    "cell_type": "markdown",
@@ -1965,5 +995,4 @@
  },
  "nbformat": 4,
  "nbformat_minor": 5
-}
->>>>>>> 16f5fdb3
+}