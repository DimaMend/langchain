--- conflicted
+++ resolved
@@ -1,268 +1,179 @@
 {
-<<<<<<< HEAD
     "cells": [
-        {
-            "cell_type": "markdown",
-            "metadata": {},
-            "source": [
-                "# How to use callbacks in async environments\n",
-                "\n",
-                ":::info Prerequisites\n",
-                "\n",
-                "This guide assumes familiarity with the following concepts:\n",
-                "\n",
-                "- [Callbacks](/docs/concepts/#callbacks)\n",
-                "- [Custom callback handlers](/docs/how_to/custom_callbacks)\n",
-                ":::\n",
-                "\n",
-                "If you are planning to use the async APIs, it is recommended to use and extend [`AsyncCallbackHandler`](https://api.python.langchain.com/en/latest/callbacks/langchain_core.callbacks.base.AsyncCallbackHandler.html) to avoid blocking the event.\n",
-                "\n",
-                "\n",
-                ":::{.callout-warning}\n",
-                "If you use a sync `CallbackHandler` while using an async method to run your LLM / Chain / Tool / Agent, it will still work. However, under the hood, it will be called with [`run_in_executor`](https://docs.python.org/3/library/asyncio-eventloop.html#asyncio.loop.run_in_executor) which can cause issues if your `CallbackHandler` is not thread-safe.\n",
-                ":::\n",
-                "\n",
-                ":::{.callout-danger}\n",
-                "\n",
-                "If you're on `python<=3.10`, you need to remember to propagate `config` or `callbacks` when invoking other `runnable` from within a `RunnableLambda`, `RunnableGenerator` or `@tool`. If you do not do this,\n",
-                "the callbacks will not be propagated to the child runnables being invoked.\n",
-                ":::"
-            ]
+     {
+      "cell_type": "markdown",
+      "metadata": {},
+      "source": [
+       "# How to use callbacks in async environments\n",
+       "\n",
+       ":::info Prerequisites\n",
+       "\n",
+       "This guide assumes familiarity with the following concepts:\n",
+       "\n",
+       "- [Callbacks](/docs/concepts/#callbacks)\n",
+       "- [Custom callback handlers](/docs/how_to/custom_callbacks)\n",
+       ":::\n",
+       "\n",
+       "If you are planning to use the async APIs, it is recommended to use and extend [`AsyncCallbackHandler`](https://python.langchain.com/v0.2/api_reference/core/callbacks/langchain_core.callbacks.base.AsyncCallbackHandler.html) to avoid blocking the event.\n",
+       "\n",
+       "\n",
+       ":::{.callout-warning}\n",
+       "If you use a sync `CallbackHandler` while using an async method to run your LLM / Chain / Tool / Agent, it will still work. However, under the hood, it will be called with [`run_in_executor`](https://docs.python.org/3/library/asyncio-eventloop.html#asyncio.loop.run_in_executor) which can cause issues if your `CallbackHandler` is not thread-safe.\n",
+       ":::\n",
+       "\n",
+       ":::{.callout-danger}\n",
+       "\n",
+       "If you're on `python<=3.10`, you need to remember to propagate `config` or `callbacks` when invoking other `runnable` from within a `RunnableLambda`, `RunnableGenerator` or `@tool`. If you do not do this,\n",
+       "the callbacks will not be propagated to the child runnables being invoked.\n",
+       ":::"
+      ]
+     },
+     {
+      "cell_type": "code",
+      "execution_count": null,
+      "metadata": {},
+      "outputs": [],
+      "source": [
+       "# | output: false\n",
+       "# | echo: false\n",
+       "\n",
+       "%pip install -qU langchain langchain_anthropic\n",
+       "\n",
+       "import getpass\n",
+       "import os\n",
+       "\n",
+       "os.environ[\"ANTHROPIC_API_KEY\"] = getpass.getpass()"
+      ]
+     },
+     {
+      "cell_type": "code",
+      "execution_count": 2,
+      "metadata": {},
+      "outputs": [
+       {
+        "name": "stdout",
+        "output_type": "stream",
+        "text": [
+         "zzzz....\n",
+         "Hi! I just woke up. Your llm is starting\n",
+         "Sync handler being called in a `thread_pool_executor`: token: Here\n",
+         "Sync handler being called in a `thread_pool_executor`: token: 's\n",
+         "Sync handler being called in a `thread_pool_executor`: token:  a\n",
+         "Sync handler being called in a `thread_pool_executor`: token:  little\n",
+         "Sync handler being called in a `thread_pool_executor`: token:  joke\n",
+         "Sync handler being called in a `thread_pool_executor`: token:  for\n",
+         "Sync handler being called in a `thread_pool_executor`: token:  you\n",
+         "Sync handler being called in a `thread_pool_executor`: token: :\n",
+         "Sync handler being called in a `thread_pool_executor`: token: \n",
+         "\n",
+         "Why\n",
+         "Sync handler being called in a `thread_pool_executor`: token:  can\n",
+         "Sync handler being called in a `thread_pool_executor`: token: 't\n",
+         "Sync handler being called in a `thread_pool_executor`: token:  a\n",
+         "Sync handler being called in a `thread_pool_executor`: token:  bicycle\n",
+         "Sync handler being called in a `thread_pool_executor`: token:  stan\n",
+         "Sync handler being called in a `thread_pool_executor`: token: d up\n",
+         "Sync handler being called in a `thread_pool_executor`: token:  by\n",
+         "Sync handler being called in a `thread_pool_executor`: token:  itself\n",
+         "Sync handler being called in a `thread_pool_executor`: token: ?\n",
+         "Sync handler being called in a `thread_pool_executor`: token:  Because\n",
+         "Sync handler being called in a `thread_pool_executor`: token:  it\n",
+         "Sync handler being called in a `thread_pool_executor`: token: 's\n",
+         "Sync handler being called in a `thread_pool_executor`: token:  two\n",
+         "Sync handler being called in a `thread_pool_executor`: token: -\n",
+         "Sync handler being called in a `thread_pool_executor`: token: tire\n",
+         "zzzz....\n",
+         "Hi! I just woke up. Your llm is ending\n"
+        ]
+       },
+       {
+        "data": {
+         "text/plain": [
+          "LLMResult(generations=[[ChatGeneration(text=\"Here's a little joke for you:\\n\\nWhy can't a bicycle stand up by itself? Because it's two-tire\", message=AIMessage(content=\"Here's a little joke for you:\\n\\nWhy can't a bicycle stand up by itself? Because it's two-tire\", id='run-8afc89e8-02c0-4522-8480-d96977240bd4-0'))]], llm_output={}, run=[RunInfo(run_id=UUID('8afc89e8-02c0-4522-8480-d96977240bd4'))])"
+         ]
         },
-        {
-            "cell_type": "code",
-            "execution_count": null,
-            "metadata": {},
-            "outputs": [],
-            "source": [
-                "# | output: false\n",
-                "# | echo: false\n",
-                "\n",
-                "%pip install -qU langchain langchain_anthropic\n",
-                "\n",
-                "import getpass\n",
-                "import os\n",
-                "\n",
-                "os.environ[\"ANTHROPIC_API_KEY\"] = getpass.getpass()"
-            ]
-        },
-        {
-            "cell_type": "code",
-            "execution_count": 2,
-            "metadata": {},
-            "outputs": [
-                {
-                    "name": "stdout",
-                    "output_type": "stream",
-                    "text": [
-                        "zzzz....\n",
-                        "Hi! I just woke up. Your llm is starting\n",
-                        "Sync handler being called in a `thread_pool_executor`: token: Here\n",
-                        "Sync handler being called in a `thread_pool_executor`: token: 's\n",
-                        "Sync handler being called in a `thread_pool_executor`: token:  a\n",
-                        "Sync handler being called in a `thread_pool_executor`: token:  little\n",
-                        "Sync handler being called in a `thread_pool_executor`: token:  joke\n",
-                        "Sync handler being called in a `thread_pool_executor`: token:  for\n",
-                        "Sync handler being called in a `thread_pool_executor`: token:  you\n",
-                        "Sync handler being called in a `thread_pool_executor`: token: :\n",
-                        "Sync handler being called in a `thread_pool_executor`: token: \n",
-                        "\n",
-                        "Why\n",
-                        "Sync handler being called in a `thread_pool_executor`: token:  can\n",
-                        "Sync handler being called in a `thread_pool_executor`: token: 't\n",
-                        "Sync handler being called in a `thread_pool_executor`: token:  a\n",
-                        "Sync handler being called in a `thread_pool_executor`: token:  bicycle\n",
-                        "Sync handler being called in a `thread_pool_executor`: token:  stan\n",
-                        "Sync handler being called in a `thread_pool_executor`: token: d up\n",
-                        "Sync handler being called in a `thread_pool_executor`: token:  by\n",
-                        "Sync handler being called in a `thread_pool_executor`: token:  itself\n",
-                        "Sync handler being called in a `thread_pool_executor`: token: ?\n",
-                        "Sync handler being called in a `thread_pool_executor`: token:  Because\n",
-                        "Sync handler being called in a `thread_pool_executor`: token:  it\n",
-                        "Sync handler being called in a `thread_pool_executor`: token: 's\n",
-                        "Sync handler being called in a `thread_pool_executor`: token:  two\n",
-                        "Sync handler being called in a `thread_pool_executor`: token: -\n",
-                        "Sync handler being called in a `thread_pool_executor`: token: tire\n",
-                        "zzzz....\n",
-                        "Hi! I just woke up. Your llm is ending\n"
-                    ]
-                },
-                {
-                    "data": {
-                        "text/plain": [
-                            "LLMResult(generations=[[ChatGeneration(text=\"Here's a little joke for you:\\n\\nWhy can't a bicycle stand up by itself? Because it's two-tire\", message=AIMessage(content=\"Here's a little joke for you:\\n\\nWhy can't a bicycle stand up by itself? Because it's two-tire\", id='run-8afc89e8-02c0-4522-8480-d96977240bd4-0'))]], llm_output={}, run=[RunInfo(run_id=UUID('8afc89e8-02c0-4522-8480-d96977240bd4'))])"
-                        ]
-                    },
-                    "execution_count": 2,
-                    "metadata": {},
-                    "output_type": "execute_result"
-                }
-            ],
-            "source": [
-                "import asyncio\n",
-                "from typing import Any, Dict, List\n",
-                "\n",
-                "from langchain_anthropic import ChatAnthropic\n",
-                "from langchain_core.callbacks import AsyncCallbackHandler, BaseCallbackHandler\n",
-                "from langchain_core.messages import HumanMessage\n",
-                "from langchain_core.outputs import LLMResult\n",
-                "\n",
-                "\n",
-                "class MyCustomSyncHandler(BaseCallbackHandler):\n",
-                "    def on_llm_new_token(self, token: str, **kwargs) -> None:\n",
-                "        print(f\"Sync handler being called in a `thread_pool_executor`: token: {token}\")\n",
-                "\n",
-                "\n",
-                "class MyCustomAsyncHandler(AsyncCallbackHandler):\n",
-                "    \"\"\"Async callback handler that can be used to handle callbacks from langchain.\"\"\"\n",
-                "\n",
-                "    async def on_llm_start(\n",
-                "        self, serialized: Dict[str, Any], prompts: List[str], **kwargs: Any\n",
-                "    ) -> None:\n",
-                "        \"\"\"Run when chain starts running.\"\"\"\n",
-                "        print(\"zzzz....\")\n",
-                "        await asyncio.sleep(0.3)\n",
-                "        class_name = serialized[\"name\"]\n",
-                "        print(\"Hi! I just woke up. Your llm is starting\")\n",
-                "\n",
-                "    async def on_llm_end(self, response: LLMResult, **kwargs: Any) -> None:\n",
-                "        \"\"\"Run when chain ends running.\"\"\"\n",
-                "        print(\"zzzz....\")\n",
-                "        await asyncio.sleep(0.3)\n",
-                "        print(\"Hi! I just woke up. Your llm is ending\")\n",
-                "\n",
-                "\n",
-                "# To enable streaming, we pass in `streaming=True` to the ChatModel constructor\n",
-                "# Additionally, we pass in a list with our custom handler\n",
-                "chat = ChatAnthropic(\n",
-                "    model=\"claude-3-sonnet-20240229\",\n",
-                "    max_tokens=25,\n",
-                "    streaming=True,\n",
-                "    callbacks=[MyCustomSyncHandler(), MyCustomAsyncHandler()],\n",
-                ")\n",
-                "\n",
-                "await chat.agenerate([[HumanMessage(content=\"Tell me a joke\")]])"
-            ]
-        },
-        {
-            "cell_type": "markdown",
-            "metadata": {},
-            "source": [
-                "## Next steps\n",
-                "\n",
-                "You've now learned how to create your own custom callback handlers.\n",
-                "\n",
-                "Next, check out the other how-to guides in this section, such as [how to attach callbacks to a runnable](/docs/how_to/callbacks_attach)."
-            ]
-        }
+        "execution_count": 2,
+        "metadata": {},
+        "output_type": "execute_result"
+       }
+      ],
+      "source": [
+       "import asyncio\n",
+       "from typing import Any, Dict, List\n",
+       "\n",
+       "from langchain_anthropic import ChatAnthropic\n",
+       "from langchain_core.callbacks import AsyncCallbackHandler, BaseCallbackHandler\n",
+       "from langchain_core.messages import HumanMessage\n",
+       "from langchain_core.outputs import LLMResult\n",
+       "\n",
+       "\n",
+       "class MyCustomSyncHandler(BaseCallbackHandler):\n",
+       "    def on_llm_new_token(self, token: str, **kwargs) -> None:\n",
+       "        print(f\"Sync handler being called in a `thread_pool_executor`: token: {token}\")\n",
+       "\n",
+       "\n",
+       "class MyCustomAsyncHandler(AsyncCallbackHandler):\n",
+       "    \"\"\"Async callback handler that can be used to handle callbacks from langchain.\"\"\"\n",
+       "\n",
+       "    async def on_llm_start(\n",
+       "        self, serialized: Dict[str, Any], prompts: List[str], **kwargs: Any\n",
+       "    ) -> None:\n",
+       "        \"\"\"Run when chain starts running.\"\"\"\n",
+       "        print(\"zzzz....\")\n",
+       "        await asyncio.sleep(0.3)\n",
+       "        class_name = serialized[\"name\"]\n",
+       "        print(\"Hi! I just woke up. Your llm is starting\")\n",
+       "\n",
+       "    async def on_llm_end(self, response: LLMResult, **kwargs: Any) -> None:\n",
+       "        \"\"\"Run when chain ends running.\"\"\"\n",
+       "        print(\"zzzz....\")\n",
+       "        await asyncio.sleep(0.3)\n",
+       "        print(\"Hi! I just woke up. Your llm is ending\")\n",
+       "\n",
+       "\n",
+       "# To enable streaming, we pass in `streaming=True` to the ChatModel constructor\n",
+       "# Additionally, we pass in a list with our custom handler\n",
+       "chat = ChatAnthropic(\n",
+       "    model=\"claude-3-sonnet-20240229\",\n",
+       "    max_tokens=25,\n",
+       "    streaming=True,\n",
+       "    callbacks=[MyCustomSyncHandler(), MyCustomAsyncHandler()],\n",
+       ")\n",
+       "\n",
+       "await chat.agenerate([[HumanMessage(content=\"Tell me a joke\")]])"
+      ]
+     },
+     {
+      "cell_type": "markdown",
+      "metadata": {},
+      "source": [
+       "## Next steps\n",
+       "\n",
+       "You've now learned how to create your own custom callback handlers.\n",
+       "\n",
+       "Next, check out the other how-to guides in this section, such as [how to attach callbacks to a runnable](/docs/how_to/callbacks_attach)."
+      ]
+     }
     ],
     "metadata": {
-        "kernelspec": {
-            "display_name": "Python 3 (ipykernel)",
-            "language": "python",
-            "name": "python3"
-        },
-        "language_info": {
-            "codemirror_mode": {
-                "name": "ipython",
-                "version": 3
-            },
-            "file_extension": ".py",
-            "mimetype": "text/x-python",
-            "name": "python",
-            "nbconvert_exporter": "python",
-            "pygments_lexer": "ipython3",
-            "version": "3.9.6"
-        }
-=======
- "cells": [
-  {
-   "cell_type": "markdown",
-   "metadata": {},
-   "source": [
-    "# How to use callbacks in async environments\n",
-    "\n",
-    ":::info Prerequisites\n",
-    "\n",
-    "This guide assumes familiarity with the following concepts:\n",
-    "\n",
-    "- [Callbacks](/docs/concepts/#callbacks)\n",
-    "- [Custom callback handlers](/docs/how_to/custom_callbacks)\n",
-    ":::\n",
-    "\n",
-    "If you are planning to use the async APIs, it is recommended to use and extend [`AsyncCallbackHandler`](https://python.langchain.com/v0.2/api_reference/core/callbacks/langchain_core.callbacks.base.AsyncCallbackHandler.html) to avoid blocking the event.\n",
-    "\n",
-    "\n",
-    ":::{.callout-warning}\n",
-    "If you use a sync `CallbackHandler` while using an async method to run your LLM / Chain / Tool / Agent, it will still work. However, under the hood, it will be called with [`run_in_executor`](https://docs.python.org/3/library/asyncio-eventloop.html#asyncio.loop.run_in_executor) which can cause issues if your `CallbackHandler` is not thread-safe.\n",
-    ":::\n",
-    "\n",
-    ":::{.callout-danger}\n",
-    "\n",
-    "If you're on `python<=3.10`, you need to remember to propagate `config` or `callbacks` when invoking other `runnable` from within a `RunnableLambda`, `RunnableGenerator` or `@tool`. If you do not do this,\n",
-    "the callbacks will not be propagated to the child runnables being invoked.\n",
-    ":::"
-   ]
-  },
-  {
-   "cell_type": "code",
-   "execution_count": null,
-   "metadata": {},
-   "outputs": [],
-   "source": [
-    "# | output: false\n",
-    "# | echo: false\n",
-    "\n",
-    "%pip install -qU langchain langchain_anthropic\n",
-    "\n",
-    "import getpass\n",
-    "import os\n",
-    "\n",
-    "os.environ[\"ANTHROPIC_API_KEY\"] = getpass.getpass()"
-   ]
-  },
-  {
-   "cell_type": "code",
-   "execution_count": 2,
-   "metadata": {},
-   "outputs": [
-    {
-     "name": "stdout",
-     "output_type": "stream",
-     "text": [
-      "zzzz....\n",
-      "Hi! I just woke up. Your llm is starting\n",
-      "Sync handler being called in a `thread_pool_executor`: token: Here\n",
-      "Sync handler being called in a `thread_pool_executor`: token: 's\n",
-      "Sync handler being called in a `thread_pool_executor`: token:  a\n",
-      "Sync handler being called in a `thread_pool_executor`: token:  little\n",
-      "Sync handler being called in a `thread_pool_executor`: token:  joke\n",
-      "Sync handler being called in a `thread_pool_executor`: token:  for\n",
-      "Sync handler being called in a `thread_pool_executor`: token:  you\n",
-      "Sync handler being called in a `thread_pool_executor`: token: :\n",
-      "Sync handler being called in a `thread_pool_executor`: token: \n",
-      "\n",
-      "Why\n",
-      "Sync handler being called in a `thread_pool_executor`: token:  can\n",
-      "Sync handler being called in a `thread_pool_executor`: token: 't\n",
-      "Sync handler being called in a `thread_pool_executor`: token:  a\n",
-      "Sync handler being called in a `thread_pool_executor`: token:  bicycle\n",
-      "Sync handler being called in a `thread_pool_executor`: token:  stan\n",
-      "Sync handler being called in a `thread_pool_executor`: token: d up\n",
-      "Sync handler being called in a `thread_pool_executor`: token:  by\n",
-      "Sync handler being called in a `thread_pool_executor`: token:  itself\n",
-      "Sync handler being called in a `thread_pool_executor`: token: ?\n",
-      "Sync handler being called in a `thread_pool_executor`: token:  Because\n",
-      "Sync handler being called in a `thread_pool_executor`: token:  it\n",
-      "Sync handler being called in a `thread_pool_executor`: token: 's\n",
-      "Sync handler being called in a `thread_pool_executor`: token:  two\n",
-      "Sync handler being called in a `thread_pool_executor`: token: -\n",
-      "Sync handler being called in a `thread_pool_executor`: token: tire\n",
-      "zzzz....\n",
-      "Hi! I just woke up. Your llm is ending\n"
-     ]
->>>>>>> 99f9a664
+     "kernelspec": {
+      "display_name": "Python 3 (ipykernel)",
+      "language": "python",
+      "name": "python3"
+     },
+     "language_info": {
+      "codemirror_mode": {
+       "name": "ipython",
+       "version": 3
+      },
+      "file_extension": ".py",
+      "mimetype": "text/x-python",
+      "name": "python",
+      "nbconvert_exporter": "python",
+      "pygments_lexer": "ipython3",
+      "version": "3.9.6"
+     }
     },
     "nbformat": 4,
     "nbformat_minor": 4
-}+   }