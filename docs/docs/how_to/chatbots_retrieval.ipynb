--- conflicted
+++ resolved
@@ -1,769 +1,41 @@
 {
-    "cells": [
-        {
-            "cell_type": "raw",
-            "metadata": {},
-            "source": [
-                "---\n",
-                "sidebar_position: 2\n",
-                "---"
-            ]
-        },
-        {
-            "cell_type": "markdown",
-            "metadata": {},
-            "source": [
-                "# How to add retrieval to chatbots\n",
-                "\n",
-                "Retrieval is a common technique chatbots use to augment their responses with data outside a chat model's training data. This section will cover how to implement retrieval in the context of chatbots, but it's worth noting that retrieval is a very subtle and deep topic - we encourage you to explore [other parts of the documentation](/docs/how_to#qa-with-rag) that go into greater depth!\n",
-                "\n",
-                "## Setup\n",
-                "\n",
-                "You'll need to install a few packages, and have your OpenAI API key set as an environment variable named `OPENAI_API_KEY`:"
-            ]
-        },
-        {
-            "cell_type": "code",
-            "execution_count": 1,
-            "metadata": {},
-            "outputs": [
-                {
-                    "name": "stdout",
-                    "output_type": "stream",
-                    "text": [
-                        "\u001b[33mWARNING: You are using pip version 22.0.4; however, version 23.3.2 is available.\n",
-                        "You should consider upgrading via the '/Users/jacoblee/.pyenv/versions/3.10.5/bin/python -m pip install --upgrade pip' command.\u001b[0m\u001b[33m\n",
-                        "\u001b[0mNote: you may need to restart the kernel to use updated packages.\n"
-                    ]
-                },
-                {
-                    "data": {
-                        "text/plain": [
-                            "True"
-                        ]
-                    },
-                    "execution_count": 1,
-                    "metadata": {},
-                    "output_type": "execute_result"
-                }
-            ],
-            "source": [
-                "%pip install -qU langchain langchain-openai langchain-chroma beautifulsoup4\n",
-                "\n",
-                "# Set env var OPENAI_API_KEY or load from a .env file:\n",
-                "import dotenv\n",
-                "\n",
-                "dotenv.load_dotenv()"
-            ]
-        },
-        {
-            "cell_type": "markdown",
-            "metadata": {},
-            "source": [
-                "Let's also set up a chat model that we'll use for the below examples."
-            ]
-        },
-        {
-            "cell_type": "code",
-            "execution_count": 2,
-            "metadata": {},
-            "outputs": [],
-            "source": [
-                "from langchain_openai import ChatOpenAI\n",
-                "\n",
-                "chat = ChatOpenAI(model=\"gpt-3.5-turbo-1106\", temperature=0.2)"
-            ]
-        },
-        {
-            "cell_type": "markdown",
-            "metadata": {},
-            "source": [
-                "## Creating a retriever\n",
-                "\n",
-                "We'll use [the LangSmith documentation](https://docs.smith.langchain.com/overview) as source material and store the content in a vectorstore for later retrieval. Note that this example will gloss over some of the specifics around parsing and storing a data source - you can see more [in-depth documentation on creating retrieval systems here](/docs/how_to#qa-with-rag).\n",
-                "\n",
-                "Let's use a document loader to pull text from the docs:"
-            ]
-        },
-        {
-            "cell_type": "code",
-            "execution_count": 3,
-            "metadata": {},
-            "outputs": [],
-            "source": [
-                "from langchain_community.document_loaders import WebBaseLoader\n",
-                "\n",
-                "loader = WebBaseLoader(\"https://docs.smith.langchain.com/overview\")\n",
-                "data = loader.load()"
-            ]
-        },
-        {
-            "cell_type": "markdown",
-            "metadata": {},
-            "source": [
-                "Next, we split it into smaller chunks that the LLM's context window can handle and store it in a vector database:"
-            ]
-        },
-        {
-            "cell_type": "code",
-            "execution_count": 4,
-            "metadata": {},
-            "outputs": [],
-            "source": [
-                "from langchain_text_splitters import RecursiveCharacterTextSplitter\n",
-                "\n",
-                "text_splitter = RecursiveCharacterTextSplitter(chunk_size=500, chunk_overlap=0)\n",
-                "all_splits = text_splitter.split_documents(data)"
-            ]
-        },
-        {
-            "cell_type": "markdown",
-            "metadata": {},
-            "source": [
-                "Then we embed and store those chunks in a vector database:"
-            ]
-        },
-        {
-            "cell_type": "code",
-            "execution_count": 5,
-            "metadata": {},
-            "outputs": [],
-            "source": [
-                "from langchain_chroma import Chroma\n",
-                "from langchain_openai import OpenAIEmbeddings\n",
-                "\n",
-                "vectorstore = Chroma.from_documents(documents=all_splits, embedding=OpenAIEmbeddings())"
-            ]
-        },
-        {
-            "cell_type": "markdown",
-            "metadata": {},
-            "source": [
-                "And finally, let's create a retriever from our initialized vectorstore:"
-            ]
-        },
-        {
-            "cell_type": "code",
-            "execution_count": 6,
-            "metadata": {},
-            "outputs": [
-                {
-                    "data": {
-                        "text/plain": [
-                            "[Document(page_content='Skip to main content🦜️🛠️ LangSmith DocsPython DocsJS/TS DocsSearchGo to AppLangSmithOverviewTracingTesting & EvaluationOrganizationsHubLangSmith CookbookOverviewOn this pageLangSmith Overview and User GuideBuilding reliable LLM applications can be challenging. LangChain simplifies the initial setup, but there is still work needed to bring the performance of prompts, chains and agents up the level where they are reliable enough to be used in production.Over the past two months, we at LangChain', metadata={'description': 'Building reliable LLM applications can be challenging. LangChain simplifies the initial setup, but there is still work needed to bring the performance of prompts, chains and agents up the level where they are reliable enough to be used in production.', 'language': 'en', 'source': 'https://docs.smith.langchain.com/overview', 'title': 'LangSmith Overview and User Guide | 🦜️🛠️ LangSmith'}),\n",
-                            " Document(page_content='LangSmith Overview and User Guide | 🦜️🛠️ LangSmith', metadata={'description': 'Building reliable LLM applications can be challenging. LangChain simplifies the initial setup, but there is still work needed to bring the performance of prompts, chains and agents up the level where they are reliable enough to be used in production.', 'language': 'en', 'source': 'https://docs.smith.langchain.com/overview', 'title': 'LangSmith Overview and User Guide | 🦜️🛠️ LangSmith'}),\n",
-                            " Document(page_content='You can also quickly edit examples and add them to datasets to expand the surface area of your evaluation sets or to fine-tune a model for improved quality or reduced costs.Monitoring\\u200bAfter all this, your app might finally ready to go in production. LangSmith can also be used to monitor your application in much the same way that you used for debugging. You can log all traces, visualize latency and token usage statistics, and troubleshoot specific issues as they arise. Each run can also be', metadata={'description': 'Building reliable LLM applications can be challenging. LangChain simplifies the initial setup, but there is still work needed to bring the performance of prompts, chains and agents up the level where they are reliable enough to be used in production.', 'language': 'en', 'source': 'https://docs.smith.langchain.com/overview', 'title': 'LangSmith Overview and User Guide | 🦜️🛠️ LangSmith'}),\n",
-                            " Document(page_content=\"does that affect the output?\\u200bSo you notice a bad output, and you go into LangSmith to see what's going on. You find the faulty LLM call and are now looking at the exact input. You want to try changing a word or a phrase to see what happens -- what do you do?We constantly ran into this issue. Initially, we copied the prompt to a playground of sorts. But this got annoying, so we built a playground of our own! When examining an LLM call, you can click the Open in Playground button to access this\", metadata={'description': 'Building reliable LLM applications can be challenging. LangChain simplifies the initial setup, but there is still work needed to bring the performance of prompts, chains and agents up the level where they are reliable enough to be used in production.', 'language': 'en', 'source': 'https://docs.smith.langchain.com/overview', 'title': 'LangSmith Overview and User Guide | 🦜️🛠️ LangSmith'})]"
-                        ]
-                    },
-                    "execution_count": 6,
-                    "metadata": {},
-                    "output_type": "execute_result"
-                }
-            ],
-            "source": [
-                "# k is the number of chunks to retrieve\n",
-                "retriever = vectorstore.as_retriever(k=4)\n",
-                "\n",
-                "docs = retriever.invoke(\"Can LangSmith help test my LLM applications?\")\n",
-                "\n",
-                "docs"
-            ]
-        },
-        {
-            "cell_type": "markdown",
-            "metadata": {},
-            "source": [
-                "We can see that invoking the retriever above results in some parts of the LangSmith docs that contain information about testing that our chatbot can use as context when answering questions. And now we've got a retriever that can return related data from the LangSmith docs!\n",
-                "\n",
-                "## Document chains\n",
-                "\n",
-                "Now that we have a retriever that can return LangChain docs, let's create a chain that can use them as context to answer questions. We'll use a `create_stuff_documents_chain` helper function to \"stuff\" all of the input documents into the prompt. It will also handle formatting the docs as strings.\n",
-                "\n",
-                "In addition to a chat model, the function also expects a prompt that has a `context` variables, as well as a placeholder for chat history messages named `messages`. We'll create an appropriate prompt and pass it as shown below:"
-            ]
-        },
-        {
-            "cell_type": "code",
-            "execution_count": 7,
-            "metadata": {},
-            "outputs": [],
-            "source": [
-                "from langchain.chains.combine_documents import create_stuff_documents_chain\n",
-                "from langchain_core.prompts import ChatPromptTemplate, MessagesPlaceholder\n",
-                "\n",
-                "SYSTEM_TEMPLATE = \"\"\"\n",
-                "Answer the user's questions based on the below context. \n",
-                "If the context doesn't contain any relevant information to the question, don't make something up and just say \"I don't know\":\n",
-                "\n",
-                "<context>\n",
-                "{context}\n",
-                "</context>\n",
-                "\"\"\"\n",
-                "\n",
-                "question_answering_prompt = ChatPromptTemplate.from_messages(\n",
-                "    [\n",
-                "        (\n",
-                "            \"system\",\n",
-                "            SYSTEM_TEMPLATE,\n",
-                "        ),\n",
-                "        MessagesPlaceholder(variable_name=\"messages\"),\n",
-                "    ]\n",
-                ")\n",
-                "\n",
-                "document_chain = create_stuff_documents_chain(chat, question_answering_prompt)"
-            ]
-        },
-        {
-            "cell_type": "markdown",
-            "metadata": {},
-            "source": [
-                "We can invoke this `document_chain` by itself to answer questions. Let's use the docs we retrieved above and the same question, `how can langsmith help with testing?`:"
-            ]
-        },
-        {
-            "cell_type": "code",
-            "execution_count": 8,
-            "metadata": {},
-            "outputs": [
-                {
-                    "data": {
-                        "text/plain": [
-                            "'Yes, LangSmith can help test and evaluate your LLM applications. It simplifies the initial setup, and you can use it to monitor your application, log all traces, visualize latency and token usage statistics, and troubleshoot specific issues as they arise.'"
-                        ]
-                    },
-                    "execution_count": 8,
-                    "metadata": {},
-                    "output_type": "execute_result"
-                }
-            ],
-            "source": [
-                "from langchain_core.messages import HumanMessage\n",
-                "\n",
-                "document_chain.invoke(\n",
-                "    {\n",
-                "        \"context\": docs,\n",
-                "        \"messages\": [\n",
-                "            HumanMessage(content=\"Can LangSmith help test my LLM applications?\")\n",
-                "        ],\n",
-                "    }\n",
-                ")"
-            ]
-        },
-        {
-            "cell_type": "markdown",
-            "metadata": {},
-            "source": [
-                "Looks good! For comparison, we can try it with no context docs and compare the result:"
-            ]
-        },
-        {
-            "cell_type": "code",
-            "execution_count": 9,
-            "metadata": {},
-            "outputs": [
-                {
-                    "data": {
-                        "text/plain": [
-                            "\"I don't know about LangSmith's specific capabilities for testing LLM applications. It's best to reach out to LangSmith directly to inquire about their services and how they can assist with testing your LLM applications.\""
-                        ]
-                    },
-                    "execution_count": 9,
-                    "metadata": {},
-                    "output_type": "execute_result"
-                }
-            ],
-            "source": [
-                "document_chain.invoke(\n",
-                "    {\n",
-                "        \"context\": [],\n",
-                "        \"messages\": [\n",
-                "            HumanMessage(content=\"Can LangSmith help test my LLM applications?\")\n",
-                "        ],\n",
-                "    }\n",
-                ")"
-            ]
-        },
-        {
-            "cell_type": "markdown",
-            "metadata": {},
-            "source": [
-                "We can see that the LLM does not return any results.\n",
-                "\n",
-                "## Retrieval chains\n",
-                "\n",
-                "Let's combine this document chain with the retriever. Here's one way this can look:"
-            ]
-        },
-        {
-            "cell_type": "code",
-            "execution_count": 10,
-            "metadata": {},
-            "outputs": [],
-            "source": [
-                "from typing import Dict\n",
-                "\n",
-                "from langchain_core.runnables import RunnablePassthrough\n",
-                "\n",
-                "\n",
-                "def parse_retriever_input(params: Dict):\n",
-                "    return params[\"messages\"][-1].content\n",
-                "\n",
-                "\n",
-                "retrieval_chain = RunnablePassthrough.assign(\n",
-                "    context=parse_retriever_input | retriever,\n",
-                ").assign(\n",
-                "    answer=document_chain,\n",
-                ")"
-            ]
-        },
-        {
-            "cell_type": "markdown",
-            "metadata": {},
-            "source": [
-                "Given a list of input messages, we extract the content of the last message in the list and pass that to the retriever to fetch some documents. Then, we pass those documents as context to our document chain to generate a final response.\n",
-                "\n",
-                "Invoking this chain combines both steps outlined above:"
-            ]
-        },
-        {
-            "cell_type": "code",
-            "execution_count": 11,
-            "metadata": {},
-            "outputs": [
-                {
-                    "data": {
-                        "text/plain": [
-                            "{'messages': [HumanMessage(content='Can LangSmith help test my LLM applications?')],\n",
-                            " 'context': [Document(page_content='Skip to main content🦜️🛠️ LangSmith DocsPython DocsJS/TS DocsSearchGo to AppLangSmithOverviewTracingTesting & EvaluationOrganizationsHubLangSmith CookbookOverviewOn this pageLangSmith Overview and User GuideBuilding reliable LLM applications can be challenging. LangChain simplifies the initial setup, but there is still work needed to bring the performance of prompts, chains and agents up the level where they are reliable enough to be used in production.Over the past two months, we at LangChain', metadata={'description': 'Building reliable LLM applications can be challenging. LangChain simplifies the initial setup, but there is still work needed to bring the performance of prompts, chains and agents up the level where they are reliable enough to be used in production.', 'language': 'en', 'source': 'https://docs.smith.langchain.com/overview', 'title': 'LangSmith Overview and User Guide | 🦜️🛠️ LangSmith'}),\n",
-                            "  Document(page_content='LangSmith Overview and User Guide | 🦜️🛠️ LangSmith', metadata={'description': 'Building reliable LLM applications can be challenging. LangChain simplifies the initial setup, but there is still work needed to bring the performance of prompts, chains and agents up the level where they are reliable enough to be used in production.', 'language': 'en', 'source': 'https://docs.smith.langchain.com/overview', 'title': 'LangSmith Overview and User Guide | 🦜️🛠️ LangSmith'}),\n",
-                            "  Document(page_content='You can also quickly edit examples and add them to datasets to expand the surface area of your evaluation sets or to fine-tune a model for improved quality or reduced costs.Monitoring\\u200bAfter all this, your app might finally ready to go in production. LangSmith can also be used to monitor your application in much the same way that you used for debugging. You can log all traces, visualize latency and token usage statistics, and troubleshoot specific issues as they arise. Each run can also be', metadata={'description': 'Building reliable LLM applications can be challenging. LangChain simplifies the initial setup, but there is still work needed to bring the performance of prompts, chains and agents up the level where they are reliable enough to be used in production.', 'language': 'en', 'source': 'https://docs.smith.langchain.com/overview', 'title': 'LangSmith Overview and User Guide | 🦜️🛠️ LangSmith'}),\n",
-                            "  Document(page_content=\"does that affect the output?\\u200bSo you notice a bad output, and you go into LangSmith to see what's going on. You find the faulty LLM call and are now looking at the exact input. You want to try changing a word or a phrase to see what happens -- what do you do?We constantly ran into this issue. Initially, we copied the prompt to a playground of sorts. But this got annoying, so we built a playground of our own! When examining an LLM call, you can click the Open in Playground button to access this\", metadata={'description': 'Building reliable LLM applications can be challenging. LangChain simplifies the initial setup, but there is still work needed to bring the performance of prompts, chains and agents up the level where they are reliable enough to be used in production.', 'language': 'en', 'source': 'https://docs.smith.langchain.com/overview', 'title': 'LangSmith Overview and User Guide | 🦜️🛠️ LangSmith'})],\n",
-                            " 'answer': 'Yes, LangSmith can help test and evaluate your LLM applications. It simplifies the initial setup, and you can use it to monitor your application, log all traces, visualize latency and token usage statistics, and troubleshoot specific issues as they arise.'}"
-                        ]
-                    },
-                    "execution_count": 11,
-                    "metadata": {},
-                    "output_type": "execute_result"
-                }
-            ],
-            "source": [
-                "retrieval_chain.invoke(\n",
-                "    {\n",
-                "        \"messages\": [\n",
-                "            HumanMessage(content=\"Can LangSmith help test my LLM applications?\")\n",
-                "        ],\n",
-                "    }\n",
-                ")"
-            ]
-        },
-        {
-            "cell_type": "markdown",
-            "metadata": {},
-            "source": [
-                "Looks good!\n",
-                "\n",
-                "## Query transformation\n",
-                "\n",
-                "Our retrieval chain is capable of answering questions about LangSmith, but there's a problem - chatbots interact with users conversationally, and therefore have to deal with followup questions.\n",
-                "\n",
-                "The chain in its current form will struggle with this. Consider a followup question to our original question like `Tell me more!`. If we invoke our retriever with that query directly, we get documents irrelevant to LLM application testing:"
-            ]
-        },
-        {
-            "cell_type": "code",
-            "execution_count": 12,
-            "metadata": {},
-            "outputs": [
-                {
-                    "data": {
-                        "text/plain": [
-                            "[Document(page_content='You can also quickly edit examples and add them to datasets to expand the surface area of your evaluation sets or to fine-tune a model for improved quality or reduced costs.Monitoring\\u200bAfter all this, your app might finally ready to go in production. LangSmith can also be used to monitor your application in much the same way that you used for debugging. You can log all traces, visualize latency and token usage statistics, and troubleshoot specific issues as they arise. Each run can also be', metadata={'description': 'Building reliable LLM applications can be challenging. LangChain simplifies the initial setup, but there is still work needed to bring the performance of prompts, chains and agents up the level where they are reliable enough to be used in production.', 'language': 'en', 'source': 'https://docs.smith.langchain.com/overview', 'title': 'LangSmith Overview and User Guide | 🦜️🛠️ LangSmith'}),\n",
-                            " Document(page_content='playground. Here, you can modify the prompt and re-run it to observe the resulting changes to the output - as many times as needed!Currently, this feature supports only OpenAI and Anthropic models and works for LLM and Chat Model calls. We plan to extend its functionality to more LLM types, chains, agents, and retrievers in the future.What is the exact sequence of events?\\u200bIn complicated chains and agents, it can often be hard to understand what is going on under the hood. What calls are being', metadata={'description': 'Building reliable LLM applications can be challenging. LangChain simplifies the initial setup, but there is still work needed to bring the performance of prompts, chains and agents up the level where they are reliable enough to be used in production.', 'language': 'en', 'source': 'https://docs.smith.langchain.com/overview', 'title': 'LangSmith Overview and User Guide | 🦜️🛠️ LangSmith'}),\n",
-                            " Document(page_content='however, there is still no complete substitute for human review to get the utmost quality and reliability from your application.', metadata={'description': 'Building reliable LLM applications can be challenging. LangChain simplifies the initial setup, but there is still work needed to bring the performance of prompts, chains and agents up the level where they are reliable enough to be used in production.', 'language': 'en', 'source': 'https://docs.smith.langchain.com/overview', 'title': 'LangSmith Overview and User Guide | 🦜️🛠️ LangSmith'}),\n",
-                            " Document(page_content='Skip to main content🦜️🛠️ LangSmith DocsPython DocsJS/TS DocsSearchGo to AppLangSmithOverviewTracingTesting & EvaluationOrganizationsHubLangSmith CookbookOverviewOn this pageLangSmith Overview and User GuideBuilding reliable LLM applications can be challenging. LangChain simplifies the initial setup, but there is still work needed to bring the performance of prompts, chains and agents up the level where they are reliable enough to be used in production.Over the past two months, we at LangChain', metadata={'description': 'Building reliable LLM applications can be challenging. LangChain simplifies the initial setup, but there is still work needed to bring the performance of prompts, chains and agents up the level where they are reliable enough to be used in production.', 'language': 'en', 'source': 'https://docs.smith.langchain.com/overview', 'title': 'LangSmith Overview and User Guide | 🦜️🛠️ LangSmith'})]"
-                        ]
-                    },
-                    "execution_count": 12,
-                    "metadata": {},
-                    "output_type": "execute_result"
-                }
-            ],
-            "source": [
-                "retriever.invoke(\"Tell me more!\")"
-            ]
-        },
-        {
-            "cell_type": "markdown",
-            "metadata": {},
-            "source": [
-                "This is because the retriever has no innate concept of state, and will only pull documents most similar to the query given. To solve this, we can transform the query into a standalone query without any external references an LLM.\n",
-                "\n",
-                "Here's an example:"
-            ]
-        },
-        {
-            "cell_type": "code",
-            "execution_count": 13,
-            "metadata": {},
-            "outputs": [
-                {
-                    "data": {
-                        "text/plain": [
-                            "AIMessage(content='\"LangSmith LLM application testing and evaluation\"')"
-                        ]
-                    },
-                    "execution_count": 13,
-                    "metadata": {},
-                    "output_type": "execute_result"
-                }
-            ],
-            "source": [
-                "from langchain_core.messages import AIMessage, HumanMessage\n",
-                "\n",
-                "query_transform_prompt = ChatPromptTemplate.from_messages(\n",
-                "    [\n",
-                "        MessagesPlaceholder(variable_name=\"messages\"),\n",
-                "        (\n",
-                "            \"user\",\n",
-                "            \"Given the above conversation, generate a search query to look up in order to get information relevant to the conversation. Only respond with the query, nothing else.\",\n",
-                "        ),\n",
-                "    ]\n",
-                ")\n",
-                "\n",
-                "query_transformation_chain = query_transform_prompt | chat\n",
-                "\n",
-                "query_transformation_chain.invoke(\n",
-                "    {\n",
-                "        \"messages\": [\n",
-                "            HumanMessage(content=\"Can LangSmith help test my LLM applications?\"),\n",
-                "            AIMessage(\n",
-                "                content=\"Yes, LangSmith can help test and evaluate your LLM applications. It allows you to quickly edit examples and add them to datasets to expand the surface area of your evaluation sets or to fine-tune a model for improved quality or reduced costs. Additionally, LangSmith can be used to monitor your application, log all traces, visualize latency and token usage statistics, and troubleshoot specific issues as they arise.\"\n",
-                "            ),\n",
-                "            HumanMessage(content=\"Tell me more!\"),\n",
-                "        ],\n",
-                "    }\n",
-                ")"
-            ]
-        },
-        {
-            "cell_type": "markdown",
-            "metadata": {},
-            "source": [
-                "Awesome! That transformed query would pull up context documents related to LLM application testing.\n",
-                "\n",
-                "Let's add this to our retrieval chain. We can wrap our retriever as follows:"
-            ]
-        },
-        {
-            "cell_type": "code",
-            "execution_count": 14,
-            "metadata": {},
-            "outputs": [],
-            "source": [
-                "from langchain_core.output_parsers import StrOutputParser\n",
-                "from langchain_core.runnables import RunnableBranch\n",
-                "\n",
-                "query_transforming_retriever_chain = RunnableBranch(\n",
-                "    (\n",
-                "        lambda x: len(x.get(\"messages\", [])) == 1,\n",
-                "        # If only one message, then we just pass that message's content to retriever\n",
-                "        (lambda x: x[\"messages\"][-1].content) | retriever,\n",
-                "    ),\n",
-                "    # If messages, then we pass inputs to LLM chain to transform the query, then pass to retriever\n",
-                "    query_transform_prompt | chat | StrOutputParser() | retriever,\n",
-                ").with_config(run_name=\"chat_retriever_chain\")"
-            ]
-        },
-        {
-            "cell_type": "markdown",
-            "metadata": {},
-            "source": [
-                "Then, we can use this query transformation chain to make our retrieval chain better able to handle such followup questions:"
-            ]
-        },
-        {
-            "cell_type": "code",
-            "execution_count": 15,
-            "metadata": {},
-            "outputs": [],
-            "source": [
-                "SYSTEM_TEMPLATE = \"\"\"\n",
-                "Answer the user's questions based on the below context. \n",
-                "If the context doesn't contain any relevant information to the question, don't make something up and just say \"I don't know\":\n",
-                "\n",
-                "<context>\n",
-                "{context}\n",
-                "</context>\n",
-                "\"\"\"\n",
-                "\n",
-                "question_answering_prompt = ChatPromptTemplate.from_messages(\n",
-                "    [\n",
-                "        (\n",
-                "            \"system\",\n",
-                "            SYSTEM_TEMPLATE,\n",
-                "        ),\n",
-                "        MessagesPlaceholder(variable_name=\"messages\"),\n",
-                "    ]\n",
-                ")\n",
-                "\n",
-                "document_chain = create_stuff_documents_chain(chat, question_answering_prompt)\n",
-                "\n",
-                "conversational_retrieval_chain = RunnablePassthrough.assign(\n",
-                "    context=query_transforming_retriever_chain,\n",
-                ").assign(\n",
-                "    answer=document_chain,\n",
-                ")"
-            ]
-        },
-        {
-            "cell_type": "markdown",
-            "metadata": {},
-            "source": [
-                "Awesome! Let's invoke this new chain with the same inputs as earlier:"
-            ]
-        },
-        {
-            "cell_type": "code",
-            "execution_count": 16,
-            "metadata": {},
-            "outputs": [
-                {
-                    "data": {
-                        "text/plain": [
-                            "{'messages': [HumanMessage(content='Can LangSmith help test my LLM applications?')],\n",
-                            " 'context': [Document(page_content='Skip to main content🦜️🛠️ LangSmith DocsPython DocsJS/TS DocsSearchGo to AppLangSmithOverviewTracingTesting & EvaluationOrganizationsHubLangSmith CookbookOverviewOn this pageLangSmith Overview and User GuideBuilding reliable LLM applications can be challenging. LangChain simplifies the initial setup, but there is still work needed to bring the performance of prompts, chains and agents up the level where they are reliable enough to be used in production.Over the past two months, we at LangChain', metadata={'description': 'Building reliable LLM applications can be challenging. LangChain simplifies the initial setup, but there is still work needed to bring the performance of prompts, chains and agents up the level where they are reliable enough to be used in production.', 'language': 'en', 'source': 'https://docs.smith.langchain.com/overview', 'title': 'LangSmith Overview and User Guide | 🦜️🛠️ LangSmith'}),\n",
-                            "  Document(page_content='LangSmith Overview and User Guide | 🦜️🛠️ LangSmith', metadata={'description': 'Building reliable LLM applications can be challenging. LangChain simplifies the initial setup, but there is still work needed to bring the performance of prompts, chains and agents up the level where they are reliable enough to be used in production.', 'language': 'en', 'source': 'https://docs.smith.langchain.com/overview', 'title': 'LangSmith Overview and User Guide | 🦜️🛠️ LangSmith'}),\n",
-                            "  Document(page_content='You can also quickly edit examples and add them to datasets to expand the surface area of your evaluation sets or to fine-tune a model for improved quality or reduced costs.Monitoring\\u200bAfter all this, your app might finally ready to go in production. LangSmith can also be used to monitor your application in much the same way that you used for debugging. You can log all traces, visualize latency and token usage statistics, and troubleshoot specific issues as they arise. Each run can also be', metadata={'description': 'Building reliable LLM applications can be challenging. LangChain simplifies the initial setup, but there is still work needed to bring the performance of prompts, chains and agents up the level where they are reliable enough to be used in production.', 'language': 'en', 'source': 'https://docs.smith.langchain.com/overview', 'title': 'LangSmith Overview and User Guide | 🦜️🛠️ LangSmith'}),\n",
-                            "  Document(page_content=\"does that affect the output?\\u200bSo you notice a bad output, and you go into LangSmith to see what's going on. You find the faulty LLM call and are now looking at the exact input. You want to try changing a word or a phrase to see what happens -- what do you do?We constantly ran into this issue. Initially, we copied the prompt to a playground of sorts. But this got annoying, so we built a playground of our own! When examining an LLM call, you can click the Open in Playground button to access this\", metadata={'description': 'Building reliable LLM applications can be challenging. LangChain simplifies the initial setup, but there is still work needed to bring the performance of prompts, chains and agents up the level where they are reliable enough to be used in production.', 'language': 'en', 'source': 'https://docs.smith.langchain.com/overview', 'title': 'LangSmith Overview and User Guide | 🦜️🛠️ LangSmith'})],\n",
-                            " 'answer': 'Yes, LangSmith can help test and evaluate LLM (Language Model) applications. It simplifies the initial setup, and you can use it to monitor your application, log all traces, visualize latency and token usage statistics, and troubleshoot specific issues as they arise.'}"
-                        ]
-                    },
-                    "execution_count": 16,
-                    "metadata": {},
-                    "output_type": "execute_result"
-                }
-            ],
-            "source": [
-                "conversational_retrieval_chain.invoke(\n",
-                "    {\n",
-                "        \"messages\": [\n",
-                "            HumanMessage(content=\"Can LangSmith help test my LLM applications?\"),\n",
-                "        ]\n",
-                "    }\n",
-                ")"
-            ]
-        },
-        {
-            "cell_type": "code",
-            "execution_count": 17,
-            "metadata": {},
-            "outputs": [
-                {
-                    "data": {
-                        "text/plain": [
-                            "{'messages': [HumanMessage(content='Can LangSmith help test my LLM applications?'),\n",
-                            "  AIMessage(content='Yes, LangSmith can help test and evaluate your LLM applications. It allows you to quickly edit examples and add them to datasets to expand the surface area of your evaluation sets or to fine-tune a model for improved quality or reduced costs. Additionally, LangSmith can be used to monitor your application, log all traces, visualize latency and token usage statistics, and troubleshoot specific issues as they arise.'),\n",
-                            "  HumanMessage(content='Tell me more!')],\n",
-                            " 'context': [Document(page_content='LangSmith Overview and User Guide | 🦜️🛠️ LangSmith', metadata={'description': 'Building reliable LLM applications can be challenging. LangChain simplifies the initial setup, but there is still work needed to bring the performance of prompts, chains and agents up the level where they are reliable enough to be used in production.', 'language': 'en', 'source': 'https://docs.smith.langchain.com/overview', 'title': 'LangSmith Overview and User Guide | 🦜️🛠️ LangSmith'}),\n",
-                            "  Document(page_content='You can also quickly edit examples and add them to datasets to expand the surface area of your evaluation sets or to fine-tune a model for improved quality or reduced costs.Monitoring\\u200bAfter all this, your app might finally ready to go in production. LangSmith can also be used to monitor your application in much the same way that you used for debugging. You can log all traces, visualize latency and token usage statistics, and troubleshoot specific issues as they arise. Each run can also be', metadata={'description': 'Building reliable LLM applications can be challenging. LangChain simplifies the initial setup, but there is still work needed to bring the performance of prompts, chains and agents up the level where they are reliable enough to be used in production.', 'language': 'en', 'source': 'https://docs.smith.langchain.com/overview', 'title': 'LangSmith Overview and User Guide | 🦜️🛠️ LangSmith'}),\n",
-                            "  Document(page_content='Skip to main content🦜️🛠️ LangSmith DocsPython DocsJS/TS DocsSearchGo to AppLangSmithOverviewTracingTesting & EvaluationOrganizationsHubLangSmith CookbookOverviewOn this pageLangSmith Overview and User GuideBuilding reliable LLM applications can be challenging. LangChain simplifies the initial setup, but there is still work needed to bring the performance of prompts, chains and agents up the level where they are reliable enough to be used in production.Over the past two months, we at LangChain', metadata={'description': 'Building reliable LLM applications can be challenging. LangChain simplifies the initial setup, but there is still work needed to bring the performance of prompts, chains and agents up the level where they are reliable enough to be used in production.', 'language': 'en', 'source': 'https://docs.smith.langchain.com/overview', 'title': 'LangSmith Overview and User Guide | 🦜️🛠️ LangSmith'}),\n",
-                            "  Document(page_content='LangSmith makes it easy to manually review and annotate runs through annotation queues.These queues allow you to select any runs based on criteria like model type or automatic evaluation scores, and queue them up for human review. As a reviewer, you can then quickly step through the runs, viewing the input, output, and any existing tags before adding your own feedback.We often use this for a couple of reasons:To assess subjective qualities that automatic evaluators struggle with, like', metadata={'description': 'Building reliable LLM applications can be challenging. LangChain simplifies the initial setup, but there is still work needed to bring the performance of prompts, chains and agents up the level where they are reliable enough to be used in production.', 'language': 'en', 'source': 'https://docs.smith.langchain.com/overview', 'title': 'LangSmith Overview and User Guide | 🦜️🛠️ LangSmith'})],\n",
-                            " 'answer': 'LangSmith simplifies the initial setup for building reliable LLM applications, but it acknowledges that there is still work needed to bring the performance of prompts, chains, and agents up to the level where they are reliable enough to be used in production. It also provides the capability to manually review and annotate runs through annotation queues, allowing you to select runs based on criteria like model type or automatic evaluation scores for human review. This feature is particularly useful for assessing subjective qualities that automatic evaluators struggle with.'}"
-                        ]
-                    },
-                    "execution_count": 17,
-                    "metadata": {},
-                    "output_type": "execute_result"
-                }
-            ],
-            "source": [
-                "conversational_retrieval_chain.invoke(\n",
-                "    {\n",
-                "        \"messages\": [\n",
-                "            HumanMessage(content=\"Can LangSmith help test my LLM applications?\"),\n",
-                "            AIMessage(\n",
-                "                content=\"Yes, LangSmith can help test and evaluate your LLM applications. It allows you to quickly edit examples and add them to datasets to expand the surface area of your evaluation sets or to fine-tune a model for improved quality or reduced costs. Additionally, LangSmith can be used to monitor your application, log all traces, visualize latency and token usage statistics, and troubleshoot specific issues as they arise.\"\n",
-                "            ),\n",
-                "            HumanMessage(content=\"Tell me more!\"),\n",
-                "        ],\n",
-                "    }\n",
-                ")"
-            ]
-        },
-        {
-            "cell_type": "markdown",
-            "metadata": {},
-            "source": [
-                "You can check out [this LangSmith trace](https://smith.langchain.com/public/bb329a3b-e92a-4063-ad78-43f720fbb5a2/r) to see the internal query transformation step for yourself.\n",
-                "\n",
-                "## Streaming\n",
-                "\n",
-                "Because this chain is constructed with LCEL, you can use familiar methods like `.stream()` with it:"
-            ]
-        },
-        {
-            "cell_type": "code",
-            "execution_count": 18,
-            "metadata": {},
-            "outputs": [
-                {
-                    "name": "stdout",
-                    "output_type": "stream",
-                    "text": [
-                        "{'messages': [HumanMessage(content='Can LangSmith help test my LLM applications?'), AIMessage(content='Yes, LangSmith can help test and evaluate your LLM applications. It allows you to quickly edit examples and add them to datasets to expand the surface area of your evaluation sets or to fine-tune a model for improved quality or reduced costs. Additionally, LangSmith can be used to monitor your application, log all traces, visualize latency and token usage statistics, and troubleshoot specific issues as they arise.'), HumanMessage(content='Tell me more!')]}\n",
-                        "{'context': [Document(page_content='LangSmith Overview and User Guide | 🦜️🛠️ LangSmith', metadata={'description': 'Building reliable LLM applications can be challenging. LangChain simplifies the initial setup, but there is still work needed to bring the performance of prompts, chains and agents up the level where they are reliable enough to be used in production.', 'language': 'en', 'source': 'https://docs.smith.langchain.com/overview', 'title': 'LangSmith Overview and User Guide | 🦜️🛠️ LangSmith'}), Document(page_content='You can also quickly edit examples and add them to datasets to expand the surface area of your evaluation sets or to fine-tune a model for improved quality or reduced costs.Monitoring\\u200bAfter all this, your app might finally ready to go in production. LangSmith can also be used to monitor your application in much the same way that you used for debugging. You can log all traces, visualize latency and token usage statistics, and troubleshoot specific issues as they arise. Each run can also be', metadata={'description': 'Building reliable LLM applications can be challenging. LangChain simplifies the initial setup, but there is still work needed to bring the performance of prompts, chains and agents up the level where they are reliable enough to be used in production.', 'language': 'en', 'source': 'https://docs.smith.langchain.com/overview', 'title': 'LangSmith Overview and User Guide | 🦜️🛠️ LangSmith'}), Document(page_content='Skip to main content🦜️🛠️ LangSmith DocsPython DocsJS/TS DocsSearchGo to AppLangSmithOverviewTracingTesting & EvaluationOrganizationsHubLangSmith CookbookOverviewOn this pageLangSmith Overview and User GuideBuilding reliable LLM applications can be challenging. LangChain simplifies the initial setup, but there is still work needed to bring the performance of prompts, chains and agents up the level where they are reliable enough to be used in production.Over the past two months, we at LangChain', metadata={'description': 'Building reliable LLM applications can be challenging. LangChain simplifies the initial setup, but there is still work needed to bring the performance of prompts, chains and agents up the level where they are reliable enough to be used in production.', 'language': 'en', 'source': 'https://docs.smith.langchain.com/overview', 'title': 'LangSmith Overview and User Guide | 🦜️🛠️ LangSmith'}), Document(page_content='LangSmith makes it easy to manually review and annotate runs through annotation queues.These queues allow you to select any runs based on criteria like model type or automatic evaluation scores, and queue them up for human review. As a reviewer, you can then quickly step through the runs, viewing the input, output, and any existing tags before adding your own feedback.We often use this for a couple of reasons:To assess subjective qualities that automatic evaluators struggle with, like', metadata={'description': 'Building reliable LLM applications can be challenging. LangChain simplifies the initial setup, but there is still work needed to bring the performance of prompts, chains and agents up the level where they are reliable enough to be used in production.', 'language': 'en', 'source': 'https://docs.smith.langchain.com/overview', 'title': 'LangSmith Overview and User Guide | 🦜️🛠️ LangSmith'})]}\n",
-                        "{'answer': ''}\n",
-                        "{'answer': 'Lang'}\n",
-                        "{'answer': 'Smith'}\n",
-                        "{'answer': ' simpl'}\n",
-                        "{'answer': 'ifies'}\n",
-                        "{'answer': ' the'}\n",
-                        "{'answer': ' initial'}\n",
-                        "{'answer': ' setup'}\n",
-                        "{'answer': ' for'}\n",
-                        "{'answer': ' building'}\n",
-                        "{'answer': ' reliable'}\n",
-                        "{'answer': ' L'}\n",
-                        "{'answer': 'LM'}\n",
-                        "{'answer': ' applications'}\n",
-                        "{'answer': '.'}\n",
-                        "{'answer': ' It'}\n",
-                        "{'answer': ' provides'}\n",
-                        "{'answer': ' features'}\n",
-                        "{'answer': ' for'}\n",
-                        "{'answer': ' manually'}\n",
-                        "{'answer': ' reviewing'}\n",
-                        "{'answer': ' and'}\n",
-                        "{'answer': ' annot'}\n",
-                        "{'answer': 'ating'}\n",
-                        "{'answer': ' runs'}\n",
-                        "{'answer': ' through'}\n",
-                        "{'answer': ' annotation'}\n",
-                        "{'answer': ' queues'}\n",
-                        "{'answer': ','}\n",
-                        "{'answer': ' allowing'}\n",
-                        "{'answer': ' you'}\n",
-                        "{'answer': ' to'}\n",
-                        "{'answer': ' select'}\n",
-                        "{'answer': ' runs'}\n",
-                        "{'answer': ' based'}\n",
-                        "{'answer': ' on'}\n",
-                        "{'answer': ' criteria'}\n",
-                        "{'answer': ' like'}\n",
-                        "{'answer': ' model'}\n",
-                        "{'answer': ' type'}\n",
-                        "{'answer': ' or'}\n",
-                        "{'answer': ' automatic'}\n",
-                        "{'answer': ' evaluation'}\n",
-                        "{'answer': ' scores'}\n",
-                        "{'answer': ','}\n",
-                        "{'answer': ' and'}\n",
-                        "{'answer': ' queue'}\n",
-                        "{'answer': ' them'}\n",
-                        "{'answer': ' up'}\n",
-                        "{'answer': ' for'}\n",
-                        "{'answer': ' human'}\n",
-                        "{'answer': ' review'}\n",
-                        "{'answer': '.'}\n",
-                        "{'answer': ' As'}\n",
-                        "{'answer': ' a'}\n",
-                        "{'answer': ' reviewer'}\n",
-                        "{'answer': ','}\n",
-                        "{'answer': ' you'}\n",
-                        "{'answer': ' can'}\n",
-                        "{'answer': ' quickly'}\n",
-                        "{'answer': ' step'}\n",
-                        "{'answer': ' through'}\n",
-                        "{'answer': ' the'}\n",
-                        "{'answer': ' runs'}\n",
-                        "{'answer': ','}\n",
-                        "{'answer': ' view'}\n",
-                        "{'answer': ' the'}\n",
-                        "{'answer': ' input'}\n",
-                        "{'answer': ','}\n",
-                        "{'answer': ' output'}\n",
-                        "{'answer': ','}\n",
-                        "{'answer': ' and'}\n",
-                        "{'answer': ' any'}\n",
-                        "{'answer': ' existing'}\n",
-                        "{'answer': ' tags'}\n",
-                        "{'answer': ' before'}\n",
-                        "{'answer': ' adding'}\n",
-                        "{'answer': ' your'}\n",
-                        "{'answer': ' own'}\n",
-                        "{'answer': ' feedback'}\n",
-                        "{'answer': '.'}\n",
-                        "{'answer': ' This'}\n",
-                        "{'answer': ' can'}\n",
-                        "{'answer': ' be'}\n",
-                        "{'answer': ' particularly'}\n",
-                        "{'answer': ' useful'}\n",
-                        "{'answer': ' for'}\n",
-                        "{'answer': ' assessing'}\n",
-                        "{'answer': ' subjective'}\n",
-                        "{'answer': ' qualities'}\n",
-                        "{'answer': ' that'}\n",
-                        "{'answer': ' automatic'}\n",
-                        "{'answer': ' evalu'}\n",
-                        "{'answer': 'ators'}\n",
-                        "{'answer': ' struggle'}\n",
-                        "{'answer': ' with'}\n",
-                        "{'answer': '.'}\n",
-                        "{'answer': ''}\n"
-                    ]
-                }
-            ],
-            "source": [
-                "stream = conversational_retrieval_chain.stream(\n",
-                "    {\n",
-                "        \"messages\": [\n",
-                "            HumanMessage(content=\"Can LangSmith help test my LLM applications?\"),\n",
-                "            AIMessage(\n",
-                "                content=\"Yes, LangSmith can help test and evaluate your LLM applications. It allows you to quickly edit examples and add them to datasets to expand the surface area of your evaluation sets or to fine-tune a model for improved quality or reduced costs. Additionally, LangSmith can be used to monitor your application, log all traces, visualize latency and token usage statistics, and troubleshoot specific issues as they arise.\"\n",
-                "            ),\n",
-                "            HumanMessage(content=\"Tell me more!\"),\n",
-                "        ],\n",
-                "    }\n",
-                ")\n",
-                "\n",
-                "for chunk in stream:\n",
-                "    print(chunk)"
-            ]
-        },
-        {
-            "cell_type": "markdown",
-            "metadata": {},
-            "source": [
-                "## Further reading\n",
-                "\n",
-                "This guide only scratches the surface of retrieval techniques. For more on different ways of ingesting, preparing, and retrieving the most relevant data, check out the relevant how-to guides [here](/docs/how_to#document-loaders)."
-            ]
-        }
-    ],
-    "metadata": {
-        "kernelspec": {
-            "display_name": "Python 3 (ipykernel)",
-            "language": "python",
-            "name": "python3"
-        },
-        "language_info": {
-            "codemirror_mode": {
-                "name": "ipython",
-                "version": 3
-            },
-            "file_extension": ".py",
-            "mimetype": "text/x-python",
-            "name": "python",
-            "nbconvert_exporter": "python",
-            "pygments_lexer": "ipython3",
-            "version": "3.10.1"
-        }
+ "cells": [
+  {
+   "cell_type": "raw",
+   "metadata": {},
+   "source": [
+    "---\n",
+    "sidebar_position: 2\n",
+    "---"
+   ]
+  },
+  {
+   "cell_type": "markdown",
+   "metadata": {},
+   "source": [
+    "# How to add retrieval to chatbots\n",
+    "\n",
+    "Retrieval is a common technique chatbots use to augment their responses with data outside a chat model's training data. This section will cover how to implement retrieval in the context of chatbots, but it's worth noting that retrieval is a very subtle and deep topic - we encourage you to explore [other parts of the documentation](/docs/how_to#qa-with-rag) that go into greater depth!\n",
+    "\n",
+    "## Setup\n",
+    "\n",
+    "You'll need to install a few packages, and have your OpenAI API key set as an environment variable named `OPENAI_API_KEY`:"
+   ]
+  },
+  {
+   "cell_type": "code",
+   "execution_count": 1,
+   "metadata": {},
+   "outputs": [
+    {
+     "name": "stdout",
+     "output_type": "stream",
+     "text": [
+      "\u001b[33mWARNING: You are using pip version 22.0.4; however, version 23.3.2 is available.\n",
+      "You should consider upgrading via the '/Users/jacoblee/.pyenv/versions/3.10.5/bin/python -m pip install --upgrade pip' command.\u001b[0m\u001b[33m\n",
+      "\u001b[0mNote: you may need to restart the kernel to use updated packages.\n"
+     ]
     },
-<<<<<<< HEAD
-    "nbformat": 4,
-    "nbformat_minor": 2
-=======
     {
      "data": {
       "text/plain": [
@@ -1490,5 +762,4 @@
  },
  "nbformat": 4,
  "nbformat_minor": 2
->>>>>>> 16f5fdb3
 }