{
<<<<<<< HEAD
    "cells": [
        {
            "cell_type": "markdown",
            "id": "5436020b",
            "metadata": {},
            "source": [
                "# How to create tools\n",
                "\n",
                "When constructing an agent, you will need to provide it with a list of `Tool`s that it can use. Besides the actual function that is called, the Tool consists of several components:\n",
                "\n",
                "| Attribute       | Type                      | Description                                                                                                      |\n",
                "|-----------------|---------------------------|------------------------------------------------------------------------------------------------------------------|\n",
                "| name          | str                     | Must be unique within a set of tools provided to an LLM or agent.                                           |\n",
                "| description   | str                     | Describes what the tool does. Used as context by the LLM or agent.                                       |\n",
                "| args_schema   | Pydantic BaseModel      | Optional but recommended, can be used to provide more information (e.g., few-shot examples) or validation for expected parameters |\n",
                "| return_direct   | boolean      | Only relevant for agents. When True, after invoking the given tool, the agent will stop and return the result direcly to the user.  |\n",
                "\n",
                "LangChain supports the creation of tools from:\n",
                "\n",
                "1. Functions;\n",
                "2. LangChain [Runnables](/docs/concepts#runnable-interface);\n",
                "3. By sub-classing from [BaseTool](https://api.python.langchain.com/en/latest/tools/langchain_core.tools.BaseTool.html) -- This is the most flexible method, it provides the largest degree of control, at the expense of more effort and code.\n",
                "\n",
                "Creating tools from functions may be sufficient for most use cases, and can be done via a simple [@tool decorator](https://api.python.langchain.com/en/latest/tools/langchain_core.tools.tool.html#langchain_core.tools.tool). If more configuration is needed-- e.g., specification of both sync and async implementations-- one can also use the [StructuredTool.from_function](https://api.python.langchain.com/en/latest/tools/langchain_core.tools.StructuredTool.html#langchain_core.tools.StructuredTool.from_function) class method.\n",
                "\n",
                "In this guide we provide an overview of these methods.\n",
                "\n",
                ":::{.callout-tip}\n",
                "\n",
                "Models will perform better if the tools have well chosen names, descriptions and JSON schemas.\n",
                ":::"
            ]
        },
        {
            "cell_type": "markdown",
            "id": "c7326b23",
            "metadata": {},
            "source": [
                "## Creating tools from functions\n",
                "\n",
                "### @tool decorator\n",
                "\n",
                "This `@tool` decorator is the simplest way to define a custom tool. The decorator uses the function name as the tool name by default, but this can be overridden by passing a string as the first argument. Additionally, the decorator will use the function's docstring as the tool's description - so a docstring MUST be provided. "
            ]
        },
        {
            "cell_type": "code",
            "execution_count": 1,
            "id": "cc7005cd-072f-4d37-8453-6297468e5192",
            "metadata": {},
            "outputs": [
                {
                    "name": "stdout",
                    "output_type": "stream",
                    "text": [
                        "multiply\n",
                        "Multiply two numbers.\n",
                        "{'a': {'title': 'A', 'type': 'integer'}, 'b': {'title': 'B', 'type': 'integer'}}\n"
                    ]
                }
            ],
            "source": [
                "from langchain_core.tools import tool\n",
                "\n",
                "\n",
                "@tool\n",
                "def multiply(a: int, b: int) -> int:\n",
                "    \"\"\"Multiply two numbers.\"\"\"\n",
                "    return a * b\n",
                "\n",
                "\n",
                "# Let's inspect some of the attributes associated with the tool.\n",
                "print(multiply.name)\n",
                "print(multiply.description)\n",
                "print(multiply.args)"
            ]
        },
        {
            "cell_type": "markdown",
            "id": "96698b67-993a-4c97-b867-333132e1eb14",
            "metadata": {},
            "source": [
                "Or create an **async** implementation, like this:"
            ]
        },
        {
            "cell_type": "code",
            "execution_count": 2,
            "id": "0c0991db-b997-4611-be37-4346e660506b",
            "metadata": {},
            "outputs": [],
            "source": [
                "from langchain_core.tools import tool\n",
                "\n",
                "\n",
                "@tool\n",
                "async def amultiply(a: int, b: int) -> int:\n",
                "    \"\"\"Multiply two numbers.\"\"\"\n",
                "    return a * b"
            ]
        },
        {
            "cell_type": "markdown",
            "id": "8f0edc51-c586-414c-8941-c8abe779943f",
            "metadata": {},
            "source": [
                "Note that `@tool` supports parsing of annotations, nested schemas, and other features:"
            ]
        },
        {
            "cell_type": "code",
            "execution_count": 3,
            "id": "5626423f-053e-4a66-adca-1d794d835397",
            "metadata": {},
            "outputs": [
                {
                    "data": {
                        "text/plain": [
                            "{'title': 'multiply_by_maxSchema',\n",
                            " 'description': 'Multiply a by the maximum of b.',\n",
                            " 'type': 'object',\n",
                            " 'properties': {'a': {'title': 'A',\n",
                            "   'description': 'scale factor',\n",
                            "   'type': 'string'},\n",
                            "  'b': {'title': 'B',\n",
                            "   'description': 'list of ints over which to take maximum',\n",
                            "   'type': 'array',\n",
                            "   'items': {'type': 'integer'}}},\n",
                            " 'required': ['a', 'b']}"
                        ]
                    },
                    "execution_count": 3,
                    "metadata": {},
                    "output_type": "execute_result"
                }
            ],
            "source": [
                "from typing import Annotated, List\n",
                "\n",
                "\n",
                "@tool\n",
                "def multiply_by_max(\n",
                "    a: Annotated[str, \"scale factor\"],\n",
                "    b: Annotated[List[int], \"list of ints over which to take maximum\"],\n",
                ") -> int:\n",
                "    \"\"\"Multiply a by the maximum of b.\"\"\"\n",
                "    return a * max(b)\n",
                "\n",
                "\n",
                "multiply_by_max.args_schema.schema()"
            ]
        },
        {
            "cell_type": "markdown",
            "id": "98d6eee9",
            "metadata": {},
            "source": [
                "You can also customize the tool name and JSON args by passing them into the tool decorator."
            ]
        },
        {
            "cell_type": "code",
            "execution_count": 4,
            "id": "9216d03a-f6ea-4216-b7e1-0661823a4c0b",
            "metadata": {},
            "outputs": [
                {
                    "name": "stdout",
                    "output_type": "stream",
                    "text": [
                        "multiplication-tool\n",
                        "Multiply two numbers.\n",
                        "{'a': {'title': 'A', 'description': 'first number', 'type': 'integer'}, 'b': {'title': 'B', 'description': 'second number', 'type': 'integer'}}\n",
                        "True\n"
                    ]
                }
            ],
            "source": [
                "from langchain.pydantic_v1 import BaseModel, Field\n",
                "\n",
                "\n",
                "class CalculatorInput(BaseModel):\n",
                "    a: int = Field(description=\"first number\")\n",
                "    b: int = Field(description=\"second number\")\n",
                "\n",
                "\n",
                "@tool(\"multiplication-tool\", args_schema=CalculatorInput, return_direct=True)\n",
                "def multiply(a: int, b: int) -> int:\n",
                "    \"\"\"Multiply two numbers.\"\"\"\n",
                "    return a * b\n",
                "\n",
                "\n",
                "# Let's inspect some of the attributes associated with the tool.\n",
                "print(multiply.name)\n",
                "print(multiply.description)\n",
                "print(multiply.args)\n",
                "print(multiply.return_direct)"
            ]
        },
        {
            "cell_type": "markdown",
            "id": "33a9e94d-0b60-48f3-a4c2-247dce096e66",
            "metadata": {},
            "source": [
                "#### Docstring parsing"
            ]
        },
        {
            "cell_type": "markdown",
            "id": "6d0cb586-93d4-4ff1-9779-71df7853cb68",
            "metadata": {},
            "source": [
                "`@tool` can optionally parse [Google Style docstrings](https://google.github.io/styleguide/pyguide.html#383-functions-and-methods) and associate the docstring components (such as arg descriptions) to the relevant parts of the tool schema. To toggle this behavior, specify `parse_docstring`:"
            ]
        },
        {
            "cell_type": "code",
            "execution_count": 5,
            "id": "336f5538-956e-47d5-9bde-b732559f9e61",
            "metadata": {},
            "outputs": [
                {
                    "data": {
                        "text/plain": [
                            "{'title': 'fooSchema',\n",
                            " 'description': 'The foo.',\n",
                            " 'type': 'object',\n",
                            " 'properties': {'bar': {'title': 'Bar',\n",
                            "   'description': 'The bar.',\n",
                            "   'type': 'string'},\n",
                            "  'baz': {'title': 'Baz', 'description': 'The baz.', 'type': 'integer'}},\n",
                            " 'required': ['bar', 'baz']}"
                        ]
                    },
                    "execution_count": 5,
                    "metadata": {},
                    "output_type": "execute_result"
                }
            ],
            "source": [
                "@tool(parse_docstring=True)\n",
                "def foo(bar: str, baz: int) -> str:\n",
                "    \"\"\"The foo.\n",
                "\n",
                "    Args:\n",
                "        bar: The bar.\n",
                "        baz: The baz.\n",
                "    \"\"\"\n",
                "    return bar\n",
                "\n",
                "\n",
                "foo.args_schema.schema()"
            ]
        },
        {
            "cell_type": "markdown",
            "id": "f18a2503-5393-421b-99fa-4a01dd824d0e",
            "metadata": {},
            "source": [
                ":::{.callout-caution}\n",
                "By default, `@tool(parse_docstring=True)` will raise `ValueError` if the docstring does not parse correctly. See [API Reference](https://api.python.langchain.com/en/latest/tools/langchain_core.tools.tool.html) for detail and examples.\n",
                ":::"
            ]
        },
        {
            "cell_type": "markdown",
            "id": "b63fcc3b",
            "metadata": {},
            "source": [
                "### StructuredTool\n",
                "\n",
                "The `StructuredTool.from_function` class method provides a bit more configurability than the `@tool` decorator, without requiring much additional code."
            ]
        },
        {
            "cell_type": "code",
            "execution_count": 6,
            "id": "564fbe6f-11df-402d-b135-ef6ff25e1e63",
            "metadata": {},
            "outputs": [
                {
                    "name": "stdout",
                    "output_type": "stream",
                    "text": [
                        "6\n",
                        "10\n"
                    ]
                }
            ],
            "source": [
                "from langchain_core.tools import StructuredTool\n",
                "\n",
                "\n",
                "def multiply(a: int, b: int) -> int:\n",
                "    \"\"\"Multiply two numbers.\"\"\"\n",
                "    return a * b\n",
                "\n",
                "\n",
                "async def amultiply(a: int, b: int) -> int:\n",
                "    \"\"\"Multiply two numbers.\"\"\"\n",
                "    return a * b\n",
                "\n",
                "\n",
                "calculator = StructuredTool.from_function(func=multiply, coroutine=amultiply)\n",
                "\n",
                "print(calculator.invoke({\"a\": 2, \"b\": 3}))\n",
                "print(await calculator.ainvoke({\"a\": 2, \"b\": 5}))"
            ]
        },
        {
            "cell_type": "markdown",
            "id": "26b3712a-b38d-4582-b6e6-bc7cfb1d6680",
            "metadata": {},
            "source": [
                "To configure it:"
            ]
        },
        {
            "cell_type": "code",
            "execution_count": 7,
            "id": "6bc055d4-1fbe-4db5-8881-9c382eba6b1b",
            "metadata": {},
            "outputs": [
                {
                    "name": "stdout",
                    "output_type": "stream",
                    "text": [
                        "6\n",
                        "Calculator\n",
                        "multiply numbers\n",
                        "{'a': {'title': 'A', 'description': 'first number', 'type': 'integer'}, 'b': {'title': 'B', 'description': 'second number', 'type': 'integer'}}\n"
                    ]
                }
            ],
            "source": [
                "class CalculatorInput(BaseModel):\n",
                "    a: int = Field(description=\"first number\")\n",
                "    b: int = Field(description=\"second number\")\n",
                "\n",
                "\n",
                "def multiply(a: int, b: int) -> int:\n",
                "    \"\"\"Multiply two numbers.\"\"\"\n",
                "    return a * b\n",
                "\n",
                "\n",
                "calculator = StructuredTool.from_function(\n",
                "    func=multiply,\n",
                "    name=\"Calculator\",\n",
                "    description=\"multiply numbers\",\n",
                "    args_schema=CalculatorInput,\n",
                "    return_direct=True,\n",
                "    # coroutine= ... <- you can specify an async method if desired as well\n",
                ")\n",
                "\n",
                "print(calculator.invoke({\"a\": 2, \"b\": 3}))\n",
                "print(calculator.name)\n",
                "print(calculator.description)\n",
                "print(calculator.args)"
            ]
        },
        {
            "cell_type": "markdown",
            "id": "5517995d-54e3-449b-8fdb-03561f5e4647",
            "metadata": {},
            "source": [
                "## Creating tools from Runnables\n",
                "\n",
                "LangChain [Runnables](/docs/concepts#runnable-interface) that accept string or `dict` input can be converted to tools using the [as_tool](https://api.python.langchain.com/en/latest/runnables/langchain_core.runnables.base.Runnable.html#langchain_core.runnables.base.Runnable.as_tool) method, which allows for the specification of names, descriptions, and additional schema information for arguments.\n",
                "\n",
                "Example usage:"
            ]
        },
        {
            "cell_type": "code",
            "execution_count": 9,
            "id": "8ef593c5-cf72-4c10-bfc9-7d21874a0c24",
            "metadata": {},
            "outputs": [
                {
                    "data": {
                        "text/plain": [
                            "{'answer_style': {'title': 'Answer Style', 'type': 'string'}}"
                        ]
                    },
                    "execution_count": 9,
                    "metadata": {},
                    "output_type": "execute_result"
                }
            ],
            "source": [
                "from langchain_core.language_models import GenericFakeChatModel\n",
                "from langchain_core.output_parsers import StrOutputParser\n",
                "from langchain_core.prompts import ChatPromptTemplate\n",
                "\n",
                "prompt = ChatPromptTemplate.from_messages(\n",
                "    [(\"human\", \"Hello. Please respond in the style of {answer_style}.\")]\n",
                ")\n",
                "\n",
                "# Placeholder LLM\n",
                "llm = GenericFakeChatModel(messages=iter([\"hello matey\"]))\n",
                "\n",
                "chain = prompt | llm | StrOutputParser()\n",
                "\n",
                "as_tool = chain.as_tool(\n",
                "    name=\"Style responder\", description=\"Description of when to use tool.\"\n",
                ")\n",
                "as_tool.args"
            ]
        },
        {
            "cell_type": "markdown",
            "id": "0521b787-a146-45a6-8ace-ae1ac4669dd7",
            "metadata": {},
            "source": [
                "See [this guide](/docs/how_to/convert_runnable_to_tool) for more detail."
            ]
        },
        {
            "cell_type": "markdown",
            "id": "b840074b-9c10-4ca0-aed8-626c52b2398f",
            "metadata": {},
            "source": [
                "## Subclass BaseTool\n",
                "\n",
                "You can define a custom tool by sub-classing from `BaseTool`. This provides maximal control over the tool definition, but requires writing more code."
            ]
        },
        {
            "cell_type": "code",
            "execution_count": 10,
            "id": "1dad8f8e",
            "metadata": {},
            "outputs": [],
            "source": [
                "from typing import Optional, Type\n",
                "\n",
                "from langchain.pydantic_v1 import BaseModel\n",
                "from langchain_core.callbacks import (\n",
                "    AsyncCallbackManagerForToolRun,\n",
                "    CallbackManagerForToolRun,\n",
                ")\n",
                "from langchain_core.tools import BaseTool\n",
                "\n",
                "\n",
                "class CalculatorInput(BaseModel):\n",
                "    a: int = Field(description=\"first number\")\n",
                "    b: int = Field(description=\"second number\")\n",
                "\n",
                "\n",
                "class CustomCalculatorTool(BaseTool):\n",
                "    name = \"Calculator\"\n",
                "    description = \"useful for when you need to answer questions about math\"\n",
                "    args_schema: Type[BaseModel] = CalculatorInput\n",
                "    return_direct: bool = True\n",
                "\n",
                "    def _run(\n",
                "        self, a: int, b: int, run_manager: Optional[CallbackManagerForToolRun] = None\n",
                "    ) -> str:\n",
                "        \"\"\"Use the tool.\"\"\"\n",
                "        return a * b\n",
                "\n",
                "    async def _arun(\n",
                "        self,\n",
                "        a: int,\n",
                "        b: int,\n",
                "        run_manager: Optional[AsyncCallbackManagerForToolRun] = None,\n",
                "    ) -> str:\n",
                "        \"\"\"Use the tool asynchronously.\"\"\"\n",
                "        # If the calculation is cheap, you can just delegate to the sync implementation\n",
                "        # as shown below.\n",
                "        # If the sync calculation is expensive, you should delete the entire _arun method.\n",
                "        # LangChain will automatically provide a better implementation that will\n",
                "        # kick off the task in a thread to make sure it doesn't block other async code.\n",
                "        return self._run(a, b, run_manager=run_manager.get_sync())"
            ]
        },
        {
            "cell_type": "code",
            "execution_count": 11,
            "id": "bb551c33",
            "metadata": {},
            "outputs": [
                {
                    "name": "stdout",
                    "output_type": "stream",
                    "text": [
                        "Calculator\n",
                        "useful for when you need to answer questions about math\n",
                        "{'a': {'title': 'A', 'description': 'first number', 'type': 'integer'}, 'b': {'title': 'B', 'description': 'second number', 'type': 'integer'}}\n",
                        "True\n",
                        "6\n",
                        "6\n"
                    ]
                }
            ],
            "source": [
                "multiply = CustomCalculatorTool()\n",
                "print(multiply.name)\n",
                "print(multiply.description)\n",
                "print(multiply.args)\n",
                "print(multiply.return_direct)\n",
                "\n",
                "print(multiply.invoke({\"a\": 2, \"b\": 3}))\n",
                "print(await multiply.ainvoke({\"a\": 2, \"b\": 3}))"
            ]
        },
        {
            "cell_type": "markdown",
            "id": "97aba6cc-4bdf-4fab-aff3-d89e7d9c3a09",
            "metadata": {},
            "source": [
                "## How to create async tools\n",
                "\n",
                "LangChain Tools implement the [Runnable interface 🏃](https://api.python.langchain.com/en/latest/runnables/langchain_core.runnables.base.Runnable.html).\n",
                "\n",
                "All Runnables expose the `invoke` and `ainvoke` methods (as well as other methods like `batch`, `abatch`, `astream` etc).\n",
                "\n",
                "So even if you only provide an `sync` implementation of a tool, you could still use the `ainvoke` interface, but there\n",
                "are some important things to know:\n",
                "\n",
                "* LangChain's by default provides an async implementation that assumes that the function is expensive to compute, so it'll delegate execution to another thread.\n",
                "* If you're working in an async codebase, you should create async tools rather than sync tools, to avoid incuring a small overhead due to that thread.\n",
                "* If you need both sync and async implementations, use `StructuredTool.from_function` or sub-class from `BaseTool`.\n",
                "* If implementing both sync and async, and the sync code is fast to run, override the default LangChain async implementation and simply call the sync code.\n",
                "* You CANNOT and SHOULD NOT use the sync `invoke` with an `async` tool."
            ]
        },
        {
            "cell_type": "code",
            "execution_count": 12,
            "id": "6615cb77-fd4c-4676-8965-f92cc71d4944",
            "metadata": {},
            "outputs": [
                {
                    "name": "stdout",
                    "output_type": "stream",
                    "text": [
                        "6\n",
                        "10\n"
                    ]
                }
            ],
            "source": [
                "from langchain_core.tools import StructuredTool\n",
                "\n",
                "\n",
                "def multiply(a: int, b: int) -> int:\n",
                "    \"\"\"Multiply two numbers.\"\"\"\n",
                "    return a * b\n",
                "\n",
                "\n",
                "calculator = StructuredTool.from_function(func=multiply)\n",
                "\n",
                "print(calculator.invoke({\"a\": 2, \"b\": 3}))\n",
                "print(\n",
                "    await calculator.ainvoke({\"a\": 2, \"b\": 5})\n",
                ")  # Uses default LangChain async implementation incurs small overhead"
            ]
        },
        {
            "cell_type": "code",
            "execution_count": 13,
            "id": "bb2af583-eadd-41f4-a645-bf8748bd3dcd",
            "metadata": {},
            "outputs": [
                {
                    "name": "stdout",
                    "output_type": "stream",
                    "text": [
                        "6\n",
                        "10\n"
                    ]
                }
            ],
            "source": [
                "from langchain_core.tools import StructuredTool\n",
                "\n",
                "\n",
                "def multiply(a: int, b: int) -> int:\n",
                "    \"\"\"Multiply two numbers.\"\"\"\n",
                "    return a * b\n",
                "\n",
                "\n",
                "async def amultiply(a: int, b: int) -> int:\n",
                "    \"\"\"Multiply two numbers.\"\"\"\n",
                "    return a * b\n",
                "\n",
                "\n",
                "calculator = StructuredTool.from_function(func=multiply, coroutine=amultiply)\n",
                "\n",
                "print(calculator.invoke({\"a\": 2, \"b\": 3}))\n",
                "print(\n",
                "    await calculator.ainvoke({\"a\": 2, \"b\": 5})\n",
                ")  # Uses use provided amultiply without additional overhead"
            ]
        },
        {
            "cell_type": "markdown",
            "id": "c80ffdaa-e4ba-4a70-8500-32bf4f60cc1a",
            "metadata": {},
            "source": [
                "You should not and cannot use `.invoke` when providing only an async definition."
            ]
        },
        {
            "cell_type": "code",
            "execution_count": 14,
            "id": "4ad0932c-8610-4278-8c57-f9218f654c8a",
            "metadata": {},
            "outputs": [
                {
                    "name": "stdout",
                    "output_type": "stream",
                    "text": [
                        "Raised not implemented error. You should not be doing this.\n"
                    ]
                }
            ],
            "source": [
                "@tool\n",
                "async def multiply(a: int, b: int) -> int:\n",
                "    \"\"\"Multiply two numbers.\"\"\"\n",
                "    return a * b\n",
                "\n",
                "\n",
                "try:\n",
                "    multiply.invoke({\"a\": 2, \"b\": 3})\n",
                "except NotImplementedError:\n",
                "    print(\"Raised not implemented error. You should not be doing this.\")"
            ]
        },
        {
            "cell_type": "markdown",
            "id": "f9c746a7-88d7-4afb-bcb8-0e98b891e8b6",
            "metadata": {},
            "source": [
                "## Handling Tool Errors \n",
                "\n",
                "If you're using tools with agents, you will likely need an error handling strategy, so the agent can recover from the error and continue execution.\n",
                "\n",
                "A simple strategy is to throw a `ToolException` from inside the tool and specify an error handler using `handle_tool_error`. \n",
                "\n",
                "When the error handler is specified, the exception will be caught and the error handler will decide which output to return from the tool.\n",
                "\n",
                "You can set `handle_tool_error` to `True`, a string value, or a function. If it's a function, the function should take a `ToolException` as a parameter and return a value.\n",
                "\n",
                "Please note that only raising a `ToolException` won't be effective. You need to first set the `handle_tool_error` of the tool because its default value is `False`."
            ]
        },
        {
            "cell_type": "code",
            "execution_count": 15,
            "id": "7094c0e8-6192-4870-a942-aad5b5ae48fd",
            "metadata": {},
            "outputs": [],
            "source": [
                "from langchain_core.tools import ToolException\n",
                "\n",
                "\n",
                "def get_weather(city: str) -> int:\n",
                "    \"\"\"Get weather for the given city.\"\"\"\n",
                "    raise ToolException(f\"Error: There is no city by the name of {city}.\")"
            ]
        },
        {
            "cell_type": "markdown",
            "id": "9d93b217-1d44-4d31-8956-db9ea680ff4f",
            "metadata": {},
            "source": [
                "Here's an example with the default `handle_tool_error=True` behavior."
            ]
        },
        {
            "cell_type": "code",
            "execution_count": 16,
            "id": "b4d22022-b105-4ccc-a15b-412cb9ea3097",
            "metadata": {},
            "outputs": [
                {
                    "data": {
                        "text/plain": [
                            "'Error: There is no city by the name of foobar.'"
                        ]
                    },
                    "execution_count": 16,
                    "metadata": {},
                    "output_type": "execute_result"
                }
            ],
            "source": [
                "get_weather_tool = StructuredTool.from_function(\n",
                "    func=get_weather,\n",
                "    handle_tool_error=True,\n",
                ")\n",
                "\n",
                "get_weather_tool.invoke({\"city\": \"foobar\"})"
            ]
        },
        {
            "cell_type": "markdown",
            "id": "f91d6dc0-3271-4adc-a155-21f2e62ffa56",
            "metadata": {},
            "source": [
                "We can set `handle_tool_error` to a string that will always be returned."
            ]
        },
        {
            "cell_type": "code",
            "execution_count": 17,
            "id": "3fad1728-d367-4e1b-9b54-3172981271cf",
            "metadata": {},
            "outputs": [
                {
                    "data": {
                        "text/plain": [
                            "\"There is no such city, but it's probably above 0K there!\""
                        ]
                    },
                    "execution_count": 17,
                    "metadata": {},
                    "output_type": "execute_result"
                }
            ],
            "source": [
                "get_weather_tool = StructuredTool.from_function(\n",
                "    func=get_weather,\n",
                "    handle_tool_error=\"There is no such city, but it's probably above 0K there!\",\n",
                ")\n",
                "\n",
                "get_weather_tool.invoke({\"city\": \"foobar\"})"
            ]
        },
        {
            "cell_type": "markdown",
            "id": "b0a640c1-e08f-4413-83b6-f599f304935f",
            "metadata": {},
            "source": [
                "Handling the error using a function:"
            ]
        },
        {
            "cell_type": "code",
            "execution_count": 18,
            "id": "ebfe7c1f-318d-4e58-99e1-f31e69473c46",
            "metadata": {},
            "outputs": [
                {
                    "data": {
                        "text/plain": [
                            "'The following errors occurred during tool execution: `Error: There is no city by the name of foobar.`'"
                        ]
                    },
                    "execution_count": 18,
                    "metadata": {},
                    "output_type": "execute_result"
                }
            ],
            "source": [
                "def _handle_error(error: ToolException) -> str:\n",
                "    return f\"The following errors occurred during tool execution: `{error.args[0]}`\"\n",
                "\n",
                "\n",
                "get_weather_tool = StructuredTool.from_function(\n",
                "    func=get_weather,\n",
                "    handle_tool_error=_handle_error,\n",
                ")\n",
                "\n",
                "get_weather_tool.invoke({\"city\": \"foobar\"})"
            ]
        },
        {
            "cell_type": "markdown",
            "id": "1a8d8383-11b3-445e-956f-df4e96995e00",
            "metadata": {},
            "source": [
                "## Returning artifacts of Tool execution\n",
                "\n",
                "Sometimes there are artifacts of a tool's execution that we want to make accessible to downstream components in our chain or agent, but that we don't want to expose to the model itself. For example if a tool returns custom objects like Documents, we may want to pass some view or metadata about this output to the model without passing the raw output to the model. At the same time, we may want to be able to access this full output elsewhere, for example in downstream tools.\n",
                "\n",
                "The Tool and [ToolMessage](https://api.python.langchain.com/en/latest/messages/langchain_core.messages.tool.ToolMessage.html) interfaces make it possible to distinguish between the parts of the tool output meant for the model (this is the ToolMessage.content) and those parts which are meant for use outside the model (ToolMessage.artifact).\n",
                "\n",
                ":::info Requires ``langchain-core >= 0.2.19``\n",
                "\n",
                "This functionality was added in ``langchain-core == 0.2.19``. Please make sure your package is up to date.\n",
                "\n",
                ":::\n",
                "\n",
                "If we want our tool to distinguish between message content and other artifacts, we need to specify `response_format=\"content_and_artifact\"` when defining our tool and make sure that we return a tuple of (content, artifact):"
            ]
        },
        {
            "cell_type": "code",
            "execution_count": 1,
            "id": "14905425-0334-43a0-9de9-5bcf622ede0e",
            "metadata": {},
            "outputs": [],
            "source": [
                "import random\n",
                "from typing import List, Tuple\n",
                "\n",
                "from langchain_core.tools import tool\n",
                "\n",
                "\n",
                "@tool(response_format=\"content_and_artifact\")\n",
                "def generate_random_ints(min: int, max: int, size: int) -> Tuple[str, List[int]]:\n",
                "    \"\"\"Generate size random ints in the range [min, max].\"\"\"\n",
                "    array = [random.randint(min, max) for _ in range(size)]\n",
                "    content = f\"Successfully generated array of {size} random ints in [{min}, {max}].\"\n",
                "    return content, array"
            ]
        },
        {
            "cell_type": "markdown",
            "id": "49f057a6-8938-43ea-8faf-ae41e797ceb8",
            "metadata": {},
            "source": [
                "If we invoke our tool directly with the tool arguments, we'll get back just the content part of the output:"
            ]
        },
        {
            "cell_type": "code",
            "execution_count": 9,
            "id": "0f2e1528-404b-46e6-b87c-f0957c4b9217",
            "metadata": {},
            "outputs": [
                {
                    "data": {
                        "text/plain": [
                            "'Successfully generated array of 10 random ints in [0, 9].'"
                        ]
                    },
                    "execution_count": 9,
                    "metadata": {},
                    "output_type": "execute_result"
                }
            ],
            "source": [
                "generate_random_ints.invoke({\"min\": 0, \"max\": 9, \"size\": 10})"
            ]
        },
        {
            "cell_type": "markdown",
            "id": "1e62ebba-1737-4b97-b61a-7313ade4e8c2",
            "metadata": {},
            "source": [
                "If we invoke our tool with a ToolCall (like the ones generated by tool-calling models), we'll get back a ToolMessage that contains both the content and artifact generated by the Tool:"
            ]
        },
        {
            "cell_type": "code",
            "execution_count": 3,
            "id": "cc197777-26eb-46b3-a83b-c2ce116c6311",
            "metadata": {},
            "outputs": [
                {
                    "data": {
                        "text/plain": [
                            "ToolMessage(content='Successfully generated array of 10 random ints in [0, 9].', name='generate_random_ints', tool_call_id='123', artifact=[1, 4, 2, 5, 3, 9, 0, 4, 7, 7])"
                        ]
                    },
                    "execution_count": 3,
                    "metadata": {},
                    "output_type": "execute_result"
                }
            ],
            "source": [
                "generate_random_ints.invoke(\n",
                "    {\n",
                "        \"name\": \"generate_random_ints\",\n",
                "        \"args\": {\"min\": 0, \"max\": 9, \"size\": 10},\n",
                "        \"id\": \"123\",  # required\n",
                "        \"type\": \"tool_call\",  # required\n",
                "    }\n",
                ")"
            ]
        },
        {
            "cell_type": "markdown",
            "id": "dfdc1040-bf25-4790-b4c3-59452db84e11",
            "metadata": {},
            "source": [
                "We can do the same when subclassing BaseTool:"
            ]
        },
        {
            "cell_type": "code",
            "execution_count": 6,
            "id": "fe1a09d1-378b-4b91-bb5e-0697c3d7eb92",
            "metadata": {},
            "outputs": [],
            "source": [
                "from langchain_core.tools import BaseTool\n",
                "\n",
                "\n",
                "class GenerateRandomFloats(BaseTool):\n",
                "    name: str = \"generate_random_floats\"\n",
                "    description: str = \"Generate size random floats in the range [min, max].\"\n",
                "    response_format: str = \"content_and_artifact\"\n",
                "\n",
                "    ndigits: int = 2\n",
                "\n",
                "    def _run(self, min: float, max: float, size: int) -> Tuple[str, List[float]]:\n",
                "        range_ = max - min\n",
                "        array = [\n",
                "            round(min + (range_ * random.random()), ndigits=self.ndigits)\n",
                "            for _ in range(size)\n",
                "        ]\n",
                "        content = f\"Generated {size} floats in [{min}, {max}], rounded to {self.ndigits} decimals.\"\n",
                "        return content, array\n",
                "\n",
                "    # Optionally define an equivalent async method\n",
                "\n",
                "    # async def _arun(self, min: float, max: float, size: int) -> Tuple[str, List[float]]:\n",
                "    #     ..."
            ]
        },
        {
            "cell_type": "code",
            "execution_count": 8,
            "id": "8c3d16f6-1c4a-48ab-b05a-38547c592e79",
            "metadata": {},
            "outputs": [
                {
                    "data": {
                        "text/plain": [
                            "ToolMessage(content='Generated 3 floats in [0.1, 3.3333], rounded to 4 decimals.', name='generate_random_floats', tool_call_id='123', artifact=[1.4277, 0.7578, 2.4871])"
                        ]
                    },
                    "execution_count": 8,
                    "metadata": {},
                    "output_type": "execute_result"
                }
            ],
            "source": [
                "rand_gen = GenerateRandomFloats(ndigits=4)\n",
                "\n",
                "rand_gen.invoke(\n",
                "    {\n",
                "        \"name\": \"generate_random_floats\",\n",
                "        \"args\": {\"min\": 0.1, \"max\": 3.3333, \"size\": 3},\n",
                "        \"id\": \"123\",\n",
                "        \"type\": \"tool_call\",\n",
                "    }\n",
                ")"
            ]
        }
    ],
    "metadata": {
        "kernelspec": {
            "display_name": "poetry-venv-311",
            "language": "python",
            "name": "poetry-venv-311"
        },
        "language_info": {
            "codemirror_mode": {
                "name": "ipython",
                "version": 3
            },
            "file_extension": ".py",
            "mimetype": "text/x-python",
            "name": "python",
            "nbconvert_exporter": "python",
            "pygments_lexer": "ipython3",
            "version": "3.11.9"
        },
        "vscode": {
            "interpreter": {
                "hash": "e90c8aa204a57276aa905271aff2d11799d0acb3547adabc5892e639a5e45e34"
            }
        }
    },
    "nbformat": 4,
    "nbformat_minor": 5
=======
 "cells": [
  {
   "cell_type": "markdown",
   "id": "5436020b",
   "metadata": {},
   "source": [
    "# How to create tools\n",
    "\n",
    "When constructing an agent, you will need to provide it with a list of `Tool`s that it can use. Besides the actual function that is called, the Tool consists of several components:\n",
    "\n",
    "| Attribute       | Type                      | Description                                                                                                      |\n",
    "|-----------------|---------------------------|------------------------------------------------------------------------------------------------------------------|\n",
    "| name          | str                     | Must be unique within a set of tools provided to an LLM or agent.                                           |\n",
    "| description   | str                     | Describes what the tool does. Used as context by the LLM or agent.                                       |\n",
    "| args_schema   | Pydantic BaseModel      | Optional but recommended, can be used to provide more information (e.g., few-shot examples) or validation for expected parameters |\n",
    "| return_direct   | boolean      | Only relevant for agents. When True, after invoking the given tool, the agent will stop and return the result direcly to the user.  |\n",
    "\n",
    "LangChain supports the creation of tools from:\n",
    "\n",
    "1. Functions;\n",
    "2. LangChain [Runnables](/docs/concepts#runnable-interface);\n",
    "3. By sub-classing from [BaseTool](https://python.langchain.com/v0.2/api_reference/core/tools/langchain_core.tools.BaseTool.html) -- This is the most flexible method, it provides the largest degree of control, at the expense of more effort and code.\n",
    "\n",
    "Creating tools from functions may be sufficient for most use cases, and can be done via a simple [@tool decorator](https://python.langchain.com/v0.2/api_reference/core/tools/langchain_core.tools.tool.html#langchain_core.tools.tool). If more configuration is needed-- e.g., specification of both sync and async implementations-- one can also use the [StructuredTool.from_function](https://python.langchain.com/v0.2/api_reference/core/tools/langchain_core.tools.StructuredTool.html#langchain_core.tools.StructuredTool.from_function) class method.\n",
    "\n",
    "In this guide we provide an overview of these methods.\n",
    "\n",
    ":::{.callout-tip}\n",
    "\n",
    "Models will perform better if the tools have well chosen names, descriptions and JSON schemas.\n",
    ":::"
   ]
  },
  {
   "cell_type": "markdown",
   "id": "c7326b23",
   "metadata": {},
   "source": [
    "## Creating tools from functions\n",
    "\n",
    "### @tool decorator\n",
    "\n",
    "This `@tool` decorator is the simplest way to define a custom tool. The decorator uses the function name as the tool name by default, but this can be overridden by passing a string as the first argument. Additionally, the decorator will use the function's docstring as the tool's description - so a docstring MUST be provided. "
   ]
  },
  {
   "cell_type": "code",
   "execution_count": 1,
   "id": "cc7005cd-072f-4d37-8453-6297468e5192",
   "metadata": {},
   "outputs": [
    {
     "name": "stdout",
     "output_type": "stream",
     "text": [
      "multiply\n",
      "Multiply two numbers.\n",
      "{'a': {'title': 'A', 'type': 'integer'}, 'b': {'title': 'B', 'type': 'integer'}}\n"
     ]
    }
   ],
   "source": [
    "from langchain_core.tools import tool\n",
    "\n",
    "\n",
    "@tool\n",
    "def multiply(a: int, b: int) -> int:\n",
    "    \"\"\"Multiply two numbers.\"\"\"\n",
    "    return a * b\n",
    "\n",
    "\n",
    "# Let's inspect some of the attributes associated with the tool.\n",
    "print(multiply.name)\n",
    "print(multiply.description)\n",
    "print(multiply.args)"
   ]
  },
  {
   "cell_type": "markdown",
   "id": "96698b67-993a-4c97-b867-333132e1eb14",
   "metadata": {},
   "source": [
    "Or create an **async** implementation, like this:"
   ]
  },
  {
   "cell_type": "code",
   "execution_count": 2,
   "id": "0c0991db-b997-4611-be37-4346e660506b",
   "metadata": {},
   "outputs": [],
   "source": [
    "from langchain_core.tools import tool\n",
    "\n",
    "\n",
    "@tool\n",
    "async def amultiply(a: int, b: int) -> int:\n",
    "    \"\"\"Multiply two numbers.\"\"\"\n",
    "    return a * b"
   ]
  },
  {
   "cell_type": "markdown",
   "id": "8f0edc51-c586-414c-8941-c8abe779943f",
   "metadata": {},
   "source": [
    "Note that `@tool` supports parsing of annotations, nested schemas, and other features:"
   ]
  },
  {
   "cell_type": "code",
   "execution_count": 3,
   "id": "5626423f-053e-4a66-adca-1d794d835397",
   "metadata": {},
   "outputs": [
    {
     "data": {
      "text/plain": [
       "{'title': 'multiply_by_maxSchema',\n",
       " 'description': 'Multiply a by the maximum of b.',\n",
       " 'type': 'object',\n",
       " 'properties': {'a': {'title': 'A',\n",
       "   'description': 'scale factor',\n",
       "   'type': 'string'},\n",
       "  'b': {'title': 'B',\n",
       "   'description': 'list of ints over which to take maximum',\n",
       "   'type': 'array',\n",
       "   'items': {'type': 'integer'}}},\n",
       " 'required': ['a', 'b']}"
      ]
     },
     "execution_count": 3,
     "metadata": {},
     "output_type": "execute_result"
    }
   ],
   "source": [
    "from typing import Annotated, List\n",
    "\n",
    "\n",
    "@tool\n",
    "def multiply_by_max(\n",
    "    a: Annotated[str, \"scale factor\"],\n",
    "    b: Annotated[List[int], \"list of ints over which to take maximum\"],\n",
    ") -> int:\n",
    "    \"\"\"Multiply a by the maximum of b.\"\"\"\n",
    "    return a * max(b)\n",
    "\n",
    "\n",
    "multiply_by_max.args_schema.schema()"
   ]
  },
  {
   "cell_type": "markdown",
   "id": "98d6eee9",
   "metadata": {},
   "source": [
    "You can also customize the tool name and JSON args by passing them into the tool decorator."
   ]
  },
  {
   "cell_type": "code",
   "execution_count": 4,
   "id": "9216d03a-f6ea-4216-b7e1-0661823a4c0b",
   "metadata": {},
   "outputs": [
    {
     "name": "stdout",
     "output_type": "stream",
     "text": [
      "multiplication-tool\n",
      "Multiply two numbers.\n",
      "{'a': {'title': 'A', 'description': 'first number', 'type': 'integer'}, 'b': {'title': 'B', 'description': 'second number', 'type': 'integer'}}\n",
      "True\n"
     ]
    }
   ],
   "source": [
    "from langchain.pydantic_v1 import BaseModel, Field\n",
    "\n",
    "\n",
    "class CalculatorInput(BaseModel):\n",
    "    a: int = Field(description=\"first number\")\n",
    "    b: int = Field(description=\"second number\")\n",
    "\n",
    "\n",
    "@tool(\"multiplication-tool\", args_schema=CalculatorInput, return_direct=True)\n",
    "def multiply(a: int, b: int) -> int:\n",
    "    \"\"\"Multiply two numbers.\"\"\"\n",
    "    return a * b\n",
    "\n",
    "\n",
    "# Let's inspect some of the attributes associated with the tool.\n",
    "print(multiply.name)\n",
    "print(multiply.description)\n",
    "print(multiply.args)\n",
    "print(multiply.return_direct)"
   ]
  },
  {
   "cell_type": "markdown",
   "id": "33a9e94d-0b60-48f3-a4c2-247dce096e66",
   "metadata": {},
   "source": [
    "#### Docstring parsing"
   ]
  },
  {
   "cell_type": "markdown",
   "id": "6d0cb586-93d4-4ff1-9779-71df7853cb68",
   "metadata": {},
   "source": [
    "`@tool` can optionally parse [Google Style docstrings](https://google.github.io/styleguide/pyguide.html#383-functions-and-methods) and associate the docstring components (such as arg descriptions) to the relevant parts of the tool schema. To toggle this behavior, specify `parse_docstring`:"
   ]
  },
  {
   "cell_type": "code",
   "execution_count": 5,
   "id": "336f5538-956e-47d5-9bde-b732559f9e61",
   "metadata": {},
   "outputs": [
    {
     "data": {
      "text/plain": [
       "{'title': 'fooSchema',\n",
       " 'description': 'The foo.',\n",
       " 'type': 'object',\n",
       " 'properties': {'bar': {'title': 'Bar',\n",
       "   'description': 'The bar.',\n",
       "   'type': 'string'},\n",
       "  'baz': {'title': 'Baz', 'description': 'The baz.', 'type': 'integer'}},\n",
       " 'required': ['bar', 'baz']}"
      ]
     },
     "execution_count": 5,
     "metadata": {},
     "output_type": "execute_result"
    }
   ],
   "source": [
    "@tool(parse_docstring=True)\n",
    "def foo(bar: str, baz: int) -> str:\n",
    "    \"\"\"The foo.\n",
    "\n",
    "    Args:\n",
    "        bar: The bar.\n",
    "        baz: The baz.\n",
    "    \"\"\"\n",
    "    return bar\n",
    "\n",
    "\n",
    "foo.args_schema.schema()"
   ]
  },
  {
   "cell_type": "markdown",
   "id": "f18a2503-5393-421b-99fa-4a01dd824d0e",
   "metadata": {},
   "source": [
    ":::{.callout-caution}\n",
    "By default, `@tool(parse_docstring=True)` will raise `ValueError` if the docstring does not parse correctly. See [API Reference](https://python.langchain.com/v0.2/api_reference/core/tools/langchain_core.tools.tool.html) for detail and examples.\n",
    ":::"
   ]
  },
  {
   "cell_type": "markdown",
   "id": "b63fcc3b",
   "metadata": {},
   "source": [
    "### StructuredTool\n",
    "\n",
    "The `StructuredTool.from_function` class method provides a bit more configurability than the `@tool` decorator, without requiring much additional code."
   ]
  },
  {
   "cell_type": "code",
   "execution_count": 6,
   "id": "564fbe6f-11df-402d-b135-ef6ff25e1e63",
   "metadata": {},
   "outputs": [
    {
     "name": "stdout",
     "output_type": "stream",
     "text": [
      "6\n",
      "10\n"
     ]
    }
   ],
   "source": [
    "from langchain_core.tools import StructuredTool\n",
    "\n",
    "\n",
    "def multiply(a: int, b: int) -> int:\n",
    "    \"\"\"Multiply two numbers.\"\"\"\n",
    "    return a * b\n",
    "\n",
    "\n",
    "async def amultiply(a: int, b: int) -> int:\n",
    "    \"\"\"Multiply two numbers.\"\"\"\n",
    "    return a * b\n",
    "\n",
    "\n",
    "calculator = StructuredTool.from_function(func=multiply, coroutine=amultiply)\n",
    "\n",
    "print(calculator.invoke({\"a\": 2, \"b\": 3}))\n",
    "print(await calculator.ainvoke({\"a\": 2, \"b\": 5}))"
   ]
  },
  {
   "cell_type": "markdown",
   "id": "26b3712a-b38d-4582-b6e6-bc7cfb1d6680",
   "metadata": {},
   "source": [
    "To configure it:"
   ]
  },
  {
   "cell_type": "code",
   "execution_count": 7,
   "id": "6bc055d4-1fbe-4db5-8881-9c382eba6b1b",
   "metadata": {},
   "outputs": [
    {
     "name": "stdout",
     "output_type": "stream",
     "text": [
      "6\n",
      "Calculator\n",
      "multiply numbers\n",
      "{'a': {'title': 'A', 'description': 'first number', 'type': 'integer'}, 'b': {'title': 'B', 'description': 'second number', 'type': 'integer'}}\n"
     ]
    }
   ],
   "source": [
    "class CalculatorInput(BaseModel):\n",
    "    a: int = Field(description=\"first number\")\n",
    "    b: int = Field(description=\"second number\")\n",
    "\n",
    "\n",
    "def multiply(a: int, b: int) -> int:\n",
    "    \"\"\"Multiply two numbers.\"\"\"\n",
    "    return a * b\n",
    "\n",
    "\n",
    "calculator = StructuredTool.from_function(\n",
    "    func=multiply,\n",
    "    name=\"Calculator\",\n",
    "    description=\"multiply numbers\",\n",
    "    args_schema=CalculatorInput,\n",
    "    return_direct=True,\n",
    "    # coroutine= ... <- you can specify an async method if desired as well\n",
    ")\n",
    "\n",
    "print(calculator.invoke({\"a\": 2, \"b\": 3}))\n",
    "print(calculator.name)\n",
    "print(calculator.description)\n",
    "print(calculator.args)"
   ]
  },
  {
   "cell_type": "markdown",
   "id": "5517995d-54e3-449b-8fdb-03561f5e4647",
   "metadata": {},
   "source": [
    "## Creating tools from Runnables\n",
    "\n",
    "LangChain [Runnables](/docs/concepts#runnable-interface) that accept string or `dict` input can be converted to tools using the [as_tool](https://python.langchain.com/v0.2/api_reference/core/runnables/langchain_core.runnables.base.Runnable.html#langchain_core.runnables.base.Runnable.as_tool) method, which allows for the specification of names, descriptions, and additional schema information for arguments.\n",
    "\n",
    "Example usage:"
   ]
  },
  {
   "cell_type": "code",
   "execution_count": 9,
   "id": "8ef593c5-cf72-4c10-bfc9-7d21874a0c24",
   "metadata": {},
   "outputs": [
    {
     "data": {
      "text/plain": [
       "{'answer_style': {'title': 'Answer Style', 'type': 'string'}}"
      ]
     },
     "execution_count": 9,
     "metadata": {},
     "output_type": "execute_result"
    }
   ],
   "source": [
    "from langchain_core.language_models import GenericFakeChatModel\n",
    "from langchain_core.output_parsers import StrOutputParser\n",
    "from langchain_core.prompts import ChatPromptTemplate\n",
    "\n",
    "prompt = ChatPromptTemplate.from_messages(\n",
    "    [(\"human\", \"Hello. Please respond in the style of {answer_style}.\")]\n",
    ")\n",
    "\n",
    "# Placeholder LLM\n",
    "llm = GenericFakeChatModel(messages=iter([\"hello matey\"]))\n",
    "\n",
    "chain = prompt | llm | StrOutputParser()\n",
    "\n",
    "as_tool = chain.as_tool(\n",
    "    name=\"Style responder\", description=\"Description of when to use tool.\"\n",
    ")\n",
    "as_tool.args"
   ]
  },
  {
   "cell_type": "markdown",
   "id": "0521b787-a146-45a6-8ace-ae1ac4669dd7",
   "metadata": {},
   "source": [
    "See [this guide](/docs/how_to/convert_runnable_to_tool) for more detail."
   ]
  },
  {
   "cell_type": "markdown",
   "id": "b840074b-9c10-4ca0-aed8-626c52b2398f",
   "metadata": {},
   "source": [
    "## Subclass BaseTool\n",
    "\n",
    "You can define a custom tool by sub-classing from `BaseTool`. This provides maximal control over the tool definition, but requires writing more code."
   ]
  },
  {
   "cell_type": "code",
   "execution_count": 10,
   "id": "1dad8f8e",
   "metadata": {},
   "outputs": [],
   "source": [
    "from typing import Optional, Type\n",
    "\n",
    "from langchain.pydantic_v1 import BaseModel\n",
    "from langchain_core.callbacks import (\n",
    "    AsyncCallbackManagerForToolRun,\n",
    "    CallbackManagerForToolRun,\n",
    ")\n",
    "from langchain_core.tools import BaseTool\n",
    "\n",
    "\n",
    "class CalculatorInput(BaseModel):\n",
    "    a: int = Field(description=\"first number\")\n",
    "    b: int = Field(description=\"second number\")\n",
    "\n",
    "\n",
    "class CustomCalculatorTool(BaseTool):\n",
    "    name = \"Calculator\"\n",
    "    description = \"useful for when you need to answer questions about math\"\n",
    "    args_schema: Type[BaseModel] = CalculatorInput\n",
    "    return_direct: bool = True\n",
    "\n",
    "    def _run(\n",
    "        self, a: int, b: int, run_manager: Optional[CallbackManagerForToolRun] = None\n",
    "    ) -> str:\n",
    "        \"\"\"Use the tool.\"\"\"\n",
    "        return a * b\n",
    "\n",
    "    async def _arun(\n",
    "        self,\n",
    "        a: int,\n",
    "        b: int,\n",
    "        run_manager: Optional[AsyncCallbackManagerForToolRun] = None,\n",
    "    ) -> str:\n",
    "        \"\"\"Use the tool asynchronously.\"\"\"\n",
    "        # If the calculation is cheap, you can just delegate to the sync implementation\n",
    "        # as shown below.\n",
    "        # If the sync calculation is expensive, you should delete the entire _arun method.\n",
    "        # LangChain will automatically provide a better implementation that will\n",
    "        # kick off the task in a thread to make sure it doesn't block other async code.\n",
    "        return self._run(a, b, run_manager=run_manager.get_sync())"
   ]
  },
  {
   "cell_type": "code",
   "execution_count": 11,
   "id": "bb551c33",
   "metadata": {},
   "outputs": [
    {
     "name": "stdout",
     "output_type": "stream",
     "text": [
      "Calculator\n",
      "useful for when you need to answer questions about math\n",
      "{'a': {'title': 'A', 'description': 'first number', 'type': 'integer'}, 'b': {'title': 'B', 'description': 'second number', 'type': 'integer'}}\n",
      "True\n",
      "6\n",
      "6\n"
     ]
    }
   ],
   "source": [
    "multiply = CustomCalculatorTool()\n",
    "print(multiply.name)\n",
    "print(multiply.description)\n",
    "print(multiply.args)\n",
    "print(multiply.return_direct)\n",
    "\n",
    "print(multiply.invoke({\"a\": 2, \"b\": 3}))\n",
    "print(await multiply.ainvoke({\"a\": 2, \"b\": 3}))"
   ]
  },
  {
   "cell_type": "markdown",
   "id": "97aba6cc-4bdf-4fab-aff3-d89e7d9c3a09",
   "metadata": {},
   "source": [
    "## How to create async tools\n",
    "\n",
    "LangChain Tools implement the [Runnable interface 🏃](https://python.langchain.com/v0.2/api_reference/core/runnables/langchain_core.runnables.base.Runnable.html).\n",
    "\n",
    "All Runnables expose the `invoke` and `ainvoke` methods (as well as other methods like `batch`, `abatch`, `astream` etc).\n",
    "\n",
    "So even if you only provide an `sync` implementation of a tool, you could still use the `ainvoke` interface, but there\n",
    "are some important things to know:\n",
    "\n",
    "* LangChain's by default provides an async implementation that assumes that the function is expensive to compute, so it'll delegate execution to another thread.\n",
    "* If you're working in an async codebase, you should create async tools rather than sync tools, to avoid incuring a small overhead due to that thread.\n",
    "* If you need both sync and async implementations, use `StructuredTool.from_function` or sub-class from `BaseTool`.\n",
    "* If implementing both sync and async, and the sync code is fast to run, override the default LangChain async implementation and simply call the sync code.\n",
    "* You CANNOT and SHOULD NOT use the sync `invoke` with an `async` tool."
   ]
  },
  {
   "cell_type": "code",
   "execution_count": 12,
   "id": "6615cb77-fd4c-4676-8965-f92cc71d4944",
   "metadata": {},
   "outputs": [
    {
     "name": "stdout",
     "output_type": "stream",
     "text": [
      "6\n",
      "10\n"
     ]
    }
   ],
   "source": [
    "from langchain_core.tools import StructuredTool\n",
    "\n",
    "\n",
    "def multiply(a: int, b: int) -> int:\n",
    "    \"\"\"Multiply two numbers.\"\"\"\n",
    "    return a * b\n",
    "\n",
    "\n",
    "calculator = StructuredTool.from_function(func=multiply)\n",
    "\n",
    "print(calculator.invoke({\"a\": 2, \"b\": 3}))\n",
    "print(\n",
    "    await calculator.ainvoke({\"a\": 2, \"b\": 5})\n",
    ")  # Uses default LangChain async implementation incurs small overhead"
   ]
  },
  {
   "cell_type": "code",
   "execution_count": 13,
   "id": "bb2af583-eadd-41f4-a645-bf8748bd3dcd",
   "metadata": {},
   "outputs": [
    {
     "name": "stdout",
     "output_type": "stream",
     "text": [
      "6\n",
      "10\n"
     ]
    }
   ],
   "source": [
    "from langchain_core.tools import StructuredTool\n",
    "\n",
    "\n",
    "def multiply(a: int, b: int) -> int:\n",
    "    \"\"\"Multiply two numbers.\"\"\"\n",
    "    return a * b\n",
    "\n",
    "\n",
    "async def amultiply(a: int, b: int) -> int:\n",
    "    \"\"\"Multiply two numbers.\"\"\"\n",
    "    return a * b\n",
    "\n",
    "\n",
    "calculator = StructuredTool.from_function(func=multiply, coroutine=amultiply)\n",
    "\n",
    "print(calculator.invoke({\"a\": 2, \"b\": 3}))\n",
    "print(\n",
    "    await calculator.ainvoke({\"a\": 2, \"b\": 5})\n",
    ")  # Uses use provided amultiply without additional overhead"
   ]
  },
  {
   "cell_type": "markdown",
   "id": "c80ffdaa-e4ba-4a70-8500-32bf4f60cc1a",
   "metadata": {},
   "source": [
    "You should not and cannot use `.invoke` when providing only an async definition."
   ]
  },
  {
   "cell_type": "code",
   "execution_count": 14,
   "id": "4ad0932c-8610-4278-8c57-f9218f654c8a",
   "metadata": {},
   "outputs": [
    {
     "name": "stdout",
     "output_type": "stream",
     "text": [
      "Raised not implemented error. You should not be doing this.\n"
     ]
    }
   ],
   "source": [
    "@tool\n",
    "async def multiply(a: int, b: int) -> int:\n",
    "    \"\"\"Multiply two numbers.\"\"\"\n",
    "    return a * b\n",
    "\n",
    "\n",
    "try:\n",
    "    multiply.invoke({\"a\": 2, \"b\": 3})\n",
    "except NotImplementedError:\n",
    "    print(\"Raised not implemented error. You should not be doing this.\")"
   ]
  },
  {
   "cell_type": "markdown",
   "id": "f9c746a7-88d7-4afb-bcb8-0e98b891e8b6",
   "metadata": {},
   "source": [
    "## Handling Tool Errors \n",
    "\n",
    "If you're using tools with agents, you will likely need an error handling strategy, so the agent can recover from the error and continue execution.\n",
    "\n",
    "A simple strategy is to throw a `ToolException` from inside the tool and specify an error handler using `handle_tool_error`. \n",
    "\n",
    "When the error handler is specified, the exception will be caught and the error handler will decide which output to return from the tool.\n",
    "\n",
    "You can set `handle_tool_error` to `True`, a string value, or a function. If it's a function, the function should take a `ToolException` as a parameter and return a value.\n",
    "\n",
    "Please note that only raising a `ToolException` won't be effective. You need to first set the `handle_tool_error` of the tool because its default value is `False`."
   ]
  },
  {
   "cell_type": "code",
   "execution_count": 15,
   "id": "7094c0e8-6192-4870-a942-aad5b5ae48fd",
   "metadata": {},
   "outputs": [],
   "source": [
    "from langchain_core.tools import ToolException\n",
    "\n",
    "\n",
    "def get_weather(city: str) -> int:\n",
    "    \"\"\"Get weather for the given city.\"\"\"\n",
    "    raise ToolException(f\"Error: There is no city by the name of {city}.\")"
   ]
  },
  {
   "cell_type": "markdown",
   "id": "9d93b217-1d44-4d31-8956-db9ea680ff4f",
   "metadata": {},
   "source": [
    "Here's an example with the default `handle_tool_error=True` behavior."
   ]
  },
  {
   "cell_type": "code",
   "execution_count": 16,
   "id": "b4d22022-b105-4ccc-a15b-412cb9ea3097",
   "metadata": {},
   "outputs": [
    {
     "data": {
      "text/plain": [
       "'Error: There is no city by the name of foobar.'"
      ]
     },
     "execution_count": 16,
     "metadata": {},
     "output_type": "execute_result"
    }
   ],
   "source": [
    "get_weather_tool = StructuredTool.from_function(\n",
    "    func=get_weather,\n",
    "    handle_tool_error=True,\n",
    ")\n",
    "\n",
    "get_weather_tool.invoke({\"city\": \"foobar\"})"
   ]
  },
  {
   "cell_type": "markdown",
   "id": "f91d6dc0-3271-4adc-a155-21f2e62ffa56",
   "metadata": {},
   "source": [
    "We can set `handle_tool_error` to a string that will always be returned."
   ]
  },
  {
   "cell_type": "code",
   "execution_count": 17,
   "id": "3fad1728-d367-4e1b-9b54-3172981271cf",
   "metadata": {},
   "outputs": [
    {
     "data": {
      "text/plain": [
       "\"There is no such city, but it's probably above 0K there!\""
      ]
     },
     "execution_count": 17,
     "metadata": {},
     "output_type": "execute_result"
    }
   ],
   "source": [
    "get_weather_tool = StructuredTool.from_function(\n",
    "    func=get_weather,\n",
    "    handle_tool_error=\"There is no such city, but it's probably above 0K there!\",\n",
    ")\n",
    "\n",
    "get_weather_tool.invoke({\"city\": \"foobar\"})"
   ]
  },
  {
   "cell_type": "markdown",
   "id": "b0a640c1-e08f-4413-83b6-f599f304935f",
   "metadata": {},
   "source": [
    "Handling the error using a function:"
   ]
  },
  {
   "cell_type": "code",
   "execution_count": 18,
   "id": "ebfe7c1f-318d-4e58-99e1-f31e69473c46",
   "metadata": {},
   "outputs": [
    {
     "data": {
      "text/plain": [
       "'The following errors occurred during tool execution: `Error: There is no city by the name of foobar.`'"
      ]
     },
     "execution_count": 18,
     "metadata": {},
     "output_type": "execute_result"
    }
   ],
   "source": [
    "def _handle_error(error: ToolException) -> str:\n",
    "    return f\"The following errors occurred during tool execution: `{error.args[0]}`\"\n",
    "\n",
    "\n",
    "get_weather_tool = StructuredTool.from_function(\n",
    "    func=get_weather,\n",
    "    handle_tool_error=_handle_error,\n",
    ")\n",
    "\n",
    "get_weather_tool.invoke({\"city\": \"foobar\"})"
   ]
  },
  {
   "cell_type": "markdown",
   "id": "1a8d8383-11b3-445e-956f-df4e96995e00",
   "metadata": {},
   "source": [
    "## Returning artifacts of Tool execution\n",
    "\n",
    "Sometimes there are artifacts of a tool's execution that we want to make accessible to downstream components in our chain or agent, but that we don't want to expose to the model itself. For example if a tool returns custom objects like Documents, we may want to pass some view or metadata about this output to the model without passing the raw output to the model. At the same time, we may want to be able to access this full output elsewhere, for example in downstream tools.\n",
    "\n",
    "The Tool and [ToolMessage](https://python.langchain.com/v0.2/api_reference/core/messages/langchain_core.messages.tool.ToolMessage.html) interfaces make it possible to distinguish between the parts of the tool output meant for the model (this is the ToolMessage.content) and those parts which are meant for use outside the model (ToolMessage.artifact).\n",
    "\n",
    ":::info Requires ``langchain-core >= 0.2.19``\n",
    "\n",
    "This functionality was added in ``langchain-core == 0.2.19``. Please make sure your package is up to date.\n",
    "\n",
    ":::\n",
    "\n",
    "If we want our tool to distinguish between message content and other artifacts, we need to specify `response_format=\"content_and_artifact\"` when defining our tool and make sure that we return a tuple of (content, artifact):"
   ]
  },
  {
   "cell_type": "code",
   "execution_count": 1,
   "id": "14905425-0334-43a0-9de9-5bcf622ede0e",
   "metadata": {},
   "outputs": [],
   "source": [
    "import random\n",
    "from typing import List, Tuple\n",
    "\n",
    "from langchain_core.tools import tool\n",
    "\n",
    "\n",
    "@tool(response_format=\"content_and_artifact\")\n",
    "def generate_random_ints(min: int, max: int, size: int) -> Tuple[str, List[int]]:\n",
    "    \"\"\"Generate size random ints in the range [min, max].\"\"\"\n",
    "    array = [random.randint(min, max) for _ in range(size)]\n",
    "    content = f\"Successfully generated array of {size} random ints in [{min}, {max}].\"\n",
    "    return content, array"
   ]
  },
  {
   "cell_type": "markdown",
   "id": "49f057a6-8938-43ea-8faf-ae41e797ceb8",
   "metadata": {},
   "source": [
    "If we invoke our tool directly with the tool arguments, we'll get back just the content part of the output:"
   ]
  },
  {
   "cell_type": "code",
   "execution_count": 9,
   "id": "0f2e1528-404b-46e6-b87c-f0957c4b9217",
   "metadata": {},
   "outputs": [
    {
     "data": {
      "text/plain": [
       "'Successfully generated array of 10 random ints in [0, 9].'"
      ]
     },
     "execution_count": 9,
     "metadata": {},
     "output_type": "execute_result"
    }
   ],
   "source": [
    "generate_random_ints.invoke({\"min\": 0, \"max\": 9, \"size\": 10})"
   ]
  },
  {
   "cell_type": "markdown",
   "id": "1e62ebba-1737-4b97-b61a-7313ade4e8c2",
   "metadata": {},
   "source": [
    "If we invoke our tool with a ToolCall (like the ones generated by tool-calling models), we'll get back a ToolMessage that contains both the content and artifact generated by the Tool:"
   ]
  },
  {
   "cell_type": "code",
   "execution_count": 3,
   "id": "cc197777-26eb-46b3-a83b-c2ce116c6311",
   "metadata": {},
   "outputs": [
    {
     "data": {
      "text/plain": [
       "ToolMessage(content='Successfully generated array of 10 random ints in [0, 9].', name='generate_random_ints', tool_call_id='123', artifact=[1, 4, 2, 5, 3, 9, 0, 4, 7, 7])"
      ]
     },
     "execution_count": 3,
     "metadata": {},
     "output_type": "execute_result"
    }
   ],
   "source": [
    "generate_random_ints.invoke(\n",
    "    {\n",
    "        \"name\": \"generate_random_ints\",\n",
    "        \"args\": {\"min\": 0, \"max\": 9, \"size\": 10},\n",
    "        \"id\": \"123\",  # required\n",
    "        \"type\": \"tool_call\",  # required\n",
    "    }\n",
    ")"
   ]
  },
  {
   "cell_type": "markdown",
   "id": "dfdc1040-bf25-4790-b4c3-59452db84e11",
   "metadata": {},
   "source": [
    "We can do the same when subclassing BaseTool:"
   ]
  },
  {
   "cell_type": "code",
   "execution_count": 6,
   "id": "fe1a09d1-378b-4b91-bb5e-0697c3d7eb92",
   "metadata": {},
   "outputs": [],
   "source": [
    "from langchain_core.tools import BaseTool\n",
    "\n",
    "\n",
    "class GenerateRandomFloats(BaseTool):\n",
    "    name: str = \"generate_random_floats\"\n",
    "    description: str = \"Generate size random floats in the range [min, max].\"\n",
    "    response_format: str = \"content_and_artifact\"\n",
    "\n",
    "    ndigits: int = 2\n",
    "\n",
    "    def _run(self, min: float, max: float, size: int) -> Tuple[str, List[float]]:\n",
    "        range_ = max - min\n",
    "        array = [\n",
    "            round(min + (range_ * random.random()), ndigits=self.ndigits)\n",
    "            for _ in range(size)\n",
    "        ]\n",
    "        content = f\"Generated {size} floats in [{min}, {max}], rounded to {self.ndigits} decimals.\"\n",
    "        return content, array\n",
    "\n",
    "    # Optionally define an equivalent async method\n",
    "\n",
    "    # async def _arun(self, min: float, max: float, size: int) -> Tuple[str, List[float]]:\n",
    "    #     ..."
   ]
  },
  {
   "cell_type": "code",
   "execution_count": 8,
   "id": "8c3d16f6-1c4a-48ab-b05a-38547c592e79",
   "metadata": {},
   "outputs": [
    {
     "data": {
      "text/plain": [
       "ToolMessage(content='Generated 3 floats in [0.1, 3.3333], rounded to 4 decimals.', name='generate_random_floats', tool_call_id='123', artifact=[1.4277, 0.7578, 2.4871])"
      ]
     },
     "execution_count": 8,
     "metadata": {},
     "output_type": "execute_result"
    }
   ],
   "source": [
    "rand_gen = GenerateRandomFloats(ndigits=4)\n",
    "\n",
    "rand_gen.invoke(\n",
    "    {\n",
    "        \"name\": \"generate_random_floats\",\n",
    "        \"args\": {\"min\": 0.1, \"max\": 3.3333, \"size\": 3},\n",
    "        \"id\": \"123\",\n",
    "        \"type\": \"tool_call\",\n",
    "    }\n",
    ")"
   ]
  }
 ],
 "metadata": {
  "kernelspec": {
   "display_name": "poetry-venv-311",
   "language": "python",
   "name": "poetry-venv-311"
  },
  "language_info": {
   "codemirror_mode": {
    "name": "ipython",
    "version": 3
   },
   "file_extension": ".py",
   "mimetype": "text/x-python",
   "name": "python",
   "nbconvert_exporter": "python",
   "pygments_lexer": "ipython3",
   "version": "3.11.9"
  },
  "vscode": {
   "interpreter": {
    "hash": "e90c8aa204a57276aa905271aff2d11799d0acb3547adabc5892e639a5e45e34"
   }
  }
 },
 "nbformat": 4,
 "nbformat_minor": 5
>>>>>>> 99f9a664
}<|MERGE_RESOLUTION|>--- conflicted
+++ resolved
@@ -1,979 +1,4 @@
 {
-<<<<<<< HEAD
-    "cells": [
-        {
-            "cell_type": "markdown",
-            "id": "5436020b",
-            "metadata": {},
-            "source": [
-                "# How to create tools\n",
-                "\n",
-                "When constructing an agent, you will need to provide it with a list of `Tool`s that it can use. Besides the actual function that is called, the Tool consists of several components:\n",
-                "\n",
-                "| Attribute       | Type                      | Description                                                                                                      |\n",
-                "|-----------------|---------------------------|------------------------------------------------------------------------------------------------------------------|\n",
-                "| name          | str                     | Must be unique within a set of tools provided to an LLM or agent.                                           |\n",
-                "| description   | str                     | Describes what the tool does. Used as context by the LLM or agent.                                       |\n",
-                "| args_schema   | Pydantic BaseModel      | Optional but recommended, can be used to provide more information (e.g., few-shot examples) or validation for expected parameters |\n",
-                "| return_direct   | boolean      | Only relevant for agents. When True, after invoking the given tool, the agent will stop and return the result direcly to the user.  |\n",
-                "\n",
-                "LangChain supports the creation of tools from:\n",
-                "\n",
-                "1. Functions;\n",
-                "2. LangChain [Runnables](/docs/concepts#runnable-interface);\n",
-                "3. By sub-classing from [BaseTool](https://api.python.langchain.com/en/latest/tools/langchain_core.tools.BaseTool.html) -- This is the most flexible method, it provides the largest degree of control, at the expense of more effort and code.\n",
-                "\n",
-                "Creating tools from functions may be sufficient for most use cases, and can be done via a simple [@tool decorator](https://api.python.langchain.com/en/latest/tools/langchain_core.tools.tool.html#langchain_core.tools.tool). If more configuration is needed-- e.g., specification of both sync and async implementations-- one can also use the [StructuredTool.from_function](https://api.python.langchain.com/en/latest/tools/langchain_core.tools.StructuredTool.html#langchain_core.tools.StructuredTool.from_function) class method.\n",
-                "\n",
-                "In this guide we provide an overview of these methods.\n",
-                "\n",
-                ":::{.callout-tip}\n",
-                "\n",
-                "Models will perform better if the tools have well chosen names, descriptions and JSON schemas.\n",
-                ":::"
-            ]
-        },
-        {
-            "cell_type": "markdown",
-            "id": "c7326b23",
-            "metadata": {},
-            "source": [
-                "## Creating tools from functions\n",
-                "\n",
-                "### @tool decorator\n",
-                "\n",
-                "This `@tool` decorator is the simplest way to define a custom tool. The decorator uses the function name as the tool name by default, but this can be overridden by passing a string as the first argument. Additionally, the decorator will use the function's docstring as the tool's description - so a docstring MUST be provided. "
-            ]
-        },
-        {
-            "cell_type": "code",
-            "execution_count": 1,
-            "id": "cc7005cd-072f-4d37-8453-6297468e5192",
-            "metadata": {},
-            "outputs": [
-                {
-                    "name": "stdout",
-                    "output_type": "stream",
-                    "text": [
-                        "multiply\n",
-                        "Multiply two numbers.\n",
-                        "{'a': {'title': 'A', 'type': 'integer'}, 'b': {'title': 'B', 'type': 'integer'}}\n"
-                    ]
-                }
-            ],
-            "source": [
-                "from langchain_core.tools import tool\n",
-                "\n",
-                "\n",
-                "@tool\n",
-                "def multiply(a: int, b: int) -> int:\n",
-                "    \"\"\"Multiply two numbers.\"\"\"\n",
-                "    return a * b\n",
-                "\n",
-                "\n",
-                "# Let's inspect some of the attributes associated with the tool.\n",
-                "print(multiply.name)\n",
-                "print(multiply.description)\n",
-                "print(multiply.args)"
-            ]
-        },
-        {
-            "cell_type": "markdown",
-            "id": "96698b67-993a-4c97-b867-333132e1eb14",
-            "metadata": {},
-            "source": [
-                "Or create an **async** implementation, like this:"
-            ]
-        },
-        {
-            "cell_type": "code",
-            "execution_count": 2,
-            "id": "0c0991db-b997-4611-be37-4346e660506b",
-            "metadata": {},
-            "outputs": [],
-            "source": [
-                "from langchain_core.tools import tool\n",
-                "\n",
-                "\n",
-                "@tool\n",
-                "async def amultiply(a: int, b: int) -> int:\n",
-                "    \"\"\"Multiply two numbers.\"\"\"\n",
-                "    return a * b"
-            ]
-        },
-        {
-            "cell_type": "markdown",
-            "id": "8f0edc51-c586-414c-8941-c8abe779943f",
-            "metadata": {},
-            "source": [
-                "Note that `@tool` supports parsing of annotations, nested schemas, and other features:"
-            ]
-        },
-        {
-            "cell_type": "code",
-            "execution_count": 3,
-            "id": "5626423f-053e-4a66-adca-1d794d835397",
-            "metadata": {},
-            "outputs": [
-                {
-                    "data": {
-                        "text/plain": [
-                            "{'title': 'multiply_by_maxSchema',\n",
-                            " 'description': 'Multiply a by the maximum of b.',\n",
-                            " 'type': 'object',\n",
-                            " 'properties': {'a': {'title': 'A',\n",
-                            "   'description': 'scale factor',\n",
-                            "   'type': 'string'},\n",
-                            "  'b': {'title': 'B',\n",
-                            "   'description': 'list of ints over which to take maximum',\n",
-                            "   'type': 'array',\n",
-                            "   'items': {'type': 'integer'}}},\n",
-                            " 'required': ['a', 'b']}"
-                        ]
-                    },
-                    "execution_count": 3,
-                    "metadata": {},
-                    "output_type": "execute_result"
-                }
-            ],
-            "source": [
-                "from typing import Annotated, List\n",
-                "\n",
-                "\n",
-                "@tool\n",
-                "def multiply_by_max(\n",
-                "    a: Annotated[str, \"scale factor\"],\n",
-                "    b: Annotated[List[int], \"list of ints over which to take maximum\"],\n",
-                ") -> int:\n",
-                "    \"\"\"Multiply a by the maximum of b.\"\"\"\n",
-                "    return a * max(b)\n",
-                "\n",
-                "\n",
-                "multiply_by_max.args_schema.schema()"
-            ]
-        },
-        {
-            "cell_type": "markdown",
-            "id": "98d6eee9",
-            "metadata": {},
-            "source": [
-                "You can also customize the tool name and JSON args by passing them into the tool decorator."
-            ]
-        },
-        {
-            "cell_type": "code",
-            "execution_count": 4,
-            "id": "9216d03a-f6ea-4216-b7e1-0661823a4c0b",
-            "metadata": {},
-            "outputs": [
-                {
-                    "name": "stdout",
-                    "output_type": "stream",
-                    "text": [
-                        "multiplication-tool\n",
-                        "Multiply two numbers.\n",
-                        "{'a': {'title': 'A', 'description': 'first number', 'type': 'integer'}, 'b': {'title': 'B', 'description': 'second number', 'type': 'integer'}}\n",
-                        "True\n"
-                    ]
-                }
-            ],
-            "source": [
-                "from langchain.pydantic_v1 import BaseModel, Field\n",
-                "\n",
-                "\n",
-                "class CalculatorInput(BaseModel):\n",
-                "    a: int = Field(description=\"first number\")\n",
-                "    b: int = Field(description=\"second number\")\n",
-                "\n",
-                "\n",
-                "@tool(\"multiplication-tool\", args_schema=CalculatorInput, return_direct=True)\n",
-                "def multiply(a: int, b: int) -> int:\n",
-                "    \"\"\"Multiply two numbers.\"\"\"\n",
-                "    return a * b\n",
-                "\n",
-                "\n",
-                "# Let's inspect some of the attributes associated with the tool.\n",
-                "print(multiply.name)\n",
-                "print(multiply.description)\n",
-                "print(multiply.args)\n",
-                "print(multiply.return_direct)"
-            ]
-        },
-        {
-            "cell_type": "markdown",
-            "id": "33a9e94d-0b60-48f3-a4c2-247dce096e66",
-            "metadata": {},
-            "source": [
-                "#### Docstring parsing"
-            ]
-        },
-        {
-            "cell_type": "markdown",
-            "id": "6d0cb586-93d4-4ff1-9779-71df7853cb68",
-            "metadata": {},
-            "source": [
-                "`@tool` can optionally parse [Google Style docstrings](https://google.github.io/styleguide/pyguide.html#383-functions-and-methods) and associate the docstring components (such as arg descriptions) to the relevant parts of the tool schema. To toggle this behavior, specify `parse_docstring`:"
-            ]
-        },
-        {
-            "cell_type": "code",
-            "execution_count": 5,
-            "id": "336f5538-956e-47d5-9bde-b732559f9e61",
-            "metadata": {},
-            "outputs": [
-                {
-                    "data": {
-                        "text/plain": [
-                            "{'title': 'fooSchema',\n",
-                            " 'description': 'The foo.',\n",
-                            " 'type': 'object',\n",
-                            " 'properties': {'bar': {'title': 'Bar',\n",
-                            "   'description': 'The bar.',\n",
-                            "   'type': 'string'},\n",
-                            "  'baz': {'title': 'Baz', 'description': 'The baz.', 'type': 'integer'}},\n",
-                            " 'required': ['bar', 'baz']}"
-                        ]
-                    },
-                    "execution_count": 5,
-                    "metadata": {},
-                    "output_type": "execute_result"
-                }
-            ],
-            "source": [
-                "@tool(parse_docstring=True)\n",
-                "def foo(bar: str, baz: int) -> str:\n",
-                "    \"\"\"The foo.\n",
-                "\n",
-                "    Args:\n",
-                "        bar: The bar.\n",
-                "        baz: The baz.\n",
-                "    \"\"\"\n",
-                "    return bar\n",
-                "\n",
-                "\n",
-                "foo.args_schema.schema()"
-            ]
-        },
-        {
-            "cell_type": "markdown",
-            "id": "f18a2503-5393-421b-99fa-4a01dd824d0e",
-            "metadata": {},
-            "source": [
-                ":::{.callout-caution}\n",
-                "By default, `@tool(parse_docstring=True)` will raise `ValueError` if the docstring does not parse correctly. See [API Reference](https://api.python.langchain.com/en/latest/tools/langchain_core.tools.tool.html) for detail and examples.\n",
-                ":::"
-            ]
-        },
-        {
-            "cell_type": "markdown",
-            "id": "b63fcc3b",
-            "metadata": {},
-            "source": [
-                "### StructuredTool\n",
-                "\n",
-                "The `StructuredTool.from_function` class method provides a bit more configurability than the `@tool` decorator, without requiring much additional code."
-            ]
-        },
-        {
-            "cell_type": "code",
-            "execution_count": 6,
-            "id": "564fbe6f-11df-402d-b135-ef6ff25e1e63",
-            "metadata": {},
-            "outputs": [
-                {
-                    "name": "stdout",
-                    "output_type": "stream",
-                    "text": [
-                        "6\n",
-                        "10\n"
-                    ]
-                }
-            ],
-            "source": [
-                "from langchain_core.tools import StructuredTool\n",
-                "\n",
-                "\n",
-                "def multiply(a: int, b: int) -> int:\n",
-                "    \"\"\"Multiply two numbers.\"\"\"\n",
-                "    return a * b\n",
-                "\n",
-                "\n",
-                "async def amultiply(a: int, b: int) -> int:\n",
-                "    \"\"\"Multiply two numbers.\"\"\"\n",
-                "    return a * b\n",
-                "\n",
-                "\n",
-                "calculator = StructuredTool.from_function(func=multiply, coroutine=amultiply)\n",
-                "\n",
-                "print(calculator.invoke({\"a\": 2, \"b\": 3}))\n",
-                "print(await calculator.ainvoke({\"a\": 2, \"b\": 5}))"
-            ]
-        },
-        {
-            "cell_type": "markdown",
-            "id": "26b3712a-b38d-4582-b6e6-bc7cfb1d6680",
-            "metadata": {},
-            "source": [
-                "To configure it:"
-            ]
-        },
-        {
-            "cell_type": "code",
-            "execution_count": 7,
-            "id": "6bc055d4-1fbe-4db5-8881-9c382eba6b1b",
-            "metadata": {},
-            "outputs": [
-                {
-                    "name": "stdout",
-                    "output_type": "stream",
-                    "text": [
-                        "6\n",
-                        "Calculator\n",
-                        "multiply numbers\n",
-                        "{'a': {'title': 'A', 'description': 'first number', 'type': 'integer'}, 'b': {'title': 'B', 'description': 'second number', 'type': 'integer'}}\n"
-                    ]
-                }
-            ],
-            "source": [
-                "class CalculatorInput(BaseModel):\n",
-                "    a: int = Field(description=\"first number\")\n",
-                "    b: int = Field(description=\"second number\")\n",
-                "\n",
-                "\n",
-                "def multiply(a: int, b: int) -> int:\n",
-                "    \"\"\"Multiply two numbers.\"\"\"\n",
-                "    return a * b\n",
-                "\n",
-                "\n",
-                "calculator = StructuredTool.from_function(\n",
-                "    func=multiply,\n",
-                "    name=\"Calculator\",\n",
-                "    description=\"multiply numbers\",\n",
-                "    args_schema=CalculatorInput,\n",
-                "    return_direct=True,\n",
-                "    # coroutine= ... <- you can specify an async method if desired as well\n",
-                ")\n",
-                "\n",
-                "print(calculator.invoke({\"a\": 2, \"b\": 3}))\n",
-                "print(calculator.name)\n",
-                "print(calculator.description)\n",
-                "print(calculator.args)"
-            ]
-        },
-        {
-            "cell_type": "markdown",
-            "id": "5517995d-54e3-449b-8fdb-03561f5e4647",
-            "metadata": {},
-            "source": [
-                "## Creating tools from Runnables\n",
-                "\n",
-                "LangChain [Runnables](/docs/concepts#runnable-interface) that accept string or `dict` input can be converted to tools using the [as_tool](https://api.python.langchain.com/en/latest/runnables/langchain_core.runnables.base.Runnable.html#langchain_core.runnables.base.Runnable.as_tool) method, which allows for the specification of names, descriptions, and additional schema information for arguments.\n",
-                "\n",
-                "Example usage:"
-            ]
-        },
-        {
-            "cell_type": "code",
-            "execution_count": 9,
-            "id": "8ef593c5-cf72-4c10-bfc9-7d21874a0c24",
-            "metadata": {},
-            "outputs": [
-                {
-                    "data": {
-                        "text/plain": [
-                            "{'answer_style': {'title': 'Answer Style', 'type': 'string'}}"
-                        ]
-                    },
-                    "execution_count": 9,
-                    "metadata": {},
-                    "output_type": "execute_result"
-                }
-            ],
-            "source": [
-                "from langchain_core.language_models import GenericFakeChatModel\n",
-                "from langchain_core.output_parsers import StrOutputParser\n",
-                "from langchain_core.prompts import ChatPromptTemplate\n",
-                "\n",
-                "prompt = ChatPromptTemplate.from_messages(\n",
-                "    [(\"human\", \"Hello. Please respond in the style of {answer_style}.\")]\n",
-                ")\n",
-                "\n",
-                "# Placeholder LLM\n",
-                "llm = GenericFakeChatModel(messages=iter([\"hello matey\"]))\n",
-                "\n",
-                "chain = prompt | llm | StrOutputParser()\n",
-                "\n",
-                "as_tool = chain.as_tool(\n",
-                "    name=\"Style responder\", description=\"Description of when to use tool.\"\n",
-                ")\n",
-                "as_tool.args"
-            ]
-        },
-        {
-            "cell_type": "markdown",
-            "id": "0521b787-a146-45a6-8ace-ae1ac4669dd7",
-            "metadata": {},
-            "source": [
-                "See [this guide](/docs/how_to/convert_runnable_to_tool) for more detail."
-            ]
-        },
-        {
-            "cell_type": "markdown",
-            "id": "b840074b-9c10-4ca0-aed8-626c52b2398f",
-            "metadata": {},
-            "source": [
-                "## Subclass BaseTool\n",
-                "\n",
-                "You can define a custom tool by sub-classing from `BaseTool`. This provides maximal control over the tool definition, but requires writing more code."
-            ]
-        },
-        {
-            "cell_type": "code",
-            "execution_count": 10,
-            "id": "1dad8f8e",
-            "metadata": {},
-            "outputs": [],
-            "source": [
-                "from typing import Optional, Type\n",
-                "\n",
-                "from langchain.pydantic_v1 import BaseModel\n",
-                "from langchain_core.callbacks import (\n",
-                "    AsyncCallbackManagerForToolRun,\n",
-                "    CallbackManagerForToolRun,\n",
-                ")\n",
-                "from langchain_core.tools import BaseTool\n",
-                "\n",
-                "\n",
-                "class CalculatorInput(BaseModel):\n",
-                "    a: int = Field(description=\"first number\")\n",
-                "    b: int = Field(description=\"second number\")\n",
-                "\n",
-                "\n",
-                "class CustomCalculatorTool(BaseTool):\n",
-                "    name = \"Calculator\"\n",
-                "    description = \"useful for when you need to answer questions about math\"\n",
-                "    args_schema: Type[BaseModel] = CalculatorInput\n",
-                "    return_direct: bool = True\n",
-                "\n",
-                "    def _run(\n",
-                "        self, a: int, b: int, run_manager: Optional[CallbackManagerForToolRun] = None\n",
-                "    ) -> str:\n",
-                "        \"\"\"Use the tool.\"\"\"\n",
-                "        return a * b\n",
-                "\n",
-                "    async def _arun(\n",
-                "        self,\n",
-                "        a: int,\n",
-                "        b: int,\n",
-                "        run_manager: Optional[AsyncCallbackManagerForToolRun] = None,\n",
-                "    ) -> str:\n",
-                "        \"\"\"Use the tool asynchronously.\"\"\"\n",
-                "        # If the calculation is cheap, you can just delegate to the sync implementation\n",
-                "        # as shown below.\n",
-                "        # If the sync calculation is expensive, you should delete the entire _arun method.\n",
-                "        # LangChain will automatically provide a better implementation that will\n",
-                "        # kick off the task in a thread to make sure it doesn't block other async code.\n",
-                "        return self._run(a, b, run_manager=run_manager.get_sync())"
-            ]
-        },
-        {
-            "cell_type": "code",
-            "execution_count": 11,
-            "id": "bb551c33",
-            "metadata": {},
-            "outputs": [
-                {
-                    "name": "stdout",
-                    "output_type": "stream",
-                    "text": [
-                        "Calculator\n",
-                        "useful for when you need to answer questions about math\n",
-                        "{'a': {'title': 'A', 'description': 'first number', 'type': 'integer'}, 'b': {'title': 'B', 'description': 'second number', 'type': 'integer'}}\n",
-                        "True\n",
-                        "6\n",
-                        "6\n"
-                    ]
-                }
-            ],
-            "source": [
-                "multiply = CustomCalculatorTool()\n",
-                "print(multiply.name)\n",
-                "print(multiply.description)\n",
-                "print(multiply.args)\n",
-                "print(multiply.return_direct)\n",
-                "\n",
-                "print(multiply.invoke({\"a\": 2, \"b\": 3}))\n",
-                "print(await multiply.ainvoke({\"a\": 2, \"b\": 3}))"
-            ]
-        },
-        {
-            "cell_type": "markdown",
-            "id": "97aba6cc-4bdf-4fab-aff3-d89e7d9c3a09",
-            "metadata": {},
-            "source": [
-                "## How to create async tools\n",
-                "\n",
-                "LangChain Tools implement the [Runnable interface 🏃](https://api.python.langchain.com/en/latest/runnables/langchain_core.runnables.base.Runnable.html).\n",
-                "\n",
-                "All Runnables expose the `invoke` and `ainvoke` methods (as well as other methods like `batch`, `abatch`, `astream` etc).\n",
-                "\n",
-                "So even if you only provide an `sync` implementation of a tool, you could still use the `ainvoke` interface, but there\n",
-                "are some important things to know:\n",
-                "\n",
-                "* LangChain's by default provides an async implementation that assumes that the function is expensive to compute, so it'll delegate execution to another thread.\n",
-                "* If you're working in an async codebase, you should create async tools rather than sync tools, to avoid incuring a small overhead due to that thread.\n",
-                "* If you need both sync and async implementations, use `StructuredTool.from_function` or sub-class from `BaseTool`.\n",
-                "* If implementing both sync and async, and the sync code is fast to run, override the default LangChain async implementation and simply call the sync code.\n",
-                "* You CANNOT and SHOULD NOT use the sync `invoke` with an `async` tool."
-            ]
-        },
-        {
-            "cell_type": "code",
-            "execution_count": 12,
-            "id": "6615cb77-fd4c-4676-8965-f92cc71d4944",
-            "metadata": {},
-            "outputs": [
-                {
-                    "name": "stdout",
-                    "output_type": "stream",
-                    "text": [
-                        "6\n",
-                        "10\n"
-                    ]
-                }
-            ],
-            "source": [
-                "from langchain_core.tools import StructuredTool\n",
-                "\n",
-                "\n",
-                "def multiply(a: int, b: int) -> int:\n",
-                "    \"\"\"Multiply two numbers.\"\"\"\n",
-                "    return a * b\n",
-                "\n",
-                "\n",
-                "calculator = StructuredTool.from_function(func=multiply)\n",
-                "\n",
-                "print(calculator.invoke({\"a\": 2, \"b\": 3}))\n",
-                "print(\n",
-                "    await calculator.ainvoke({\"a\": 2, \"b\": 5})\n",
-                ")  # Uses default LangChain async implementation incurs small overhead"
-            ]
-        },
-        {
-            "cell_type": "code",
-            "execution_count": 13,
-            "id": "bb2af583-eadd-41f4-a645-bf8748bd3dcd",
-            "metadata": {},
-            "outputs": [
-                {
-                    "name": "stdout",
-                    "output_type": "stream",
-                    "text": [
-                        "6\n",
-                        "10\n"
-                    ]
-                }
-            ],
-            "source": [
-                "from langchain_core.tools import StructuredTool\n",
-                "\n",
-                "\n",
-                "def multiply(a: int, b: int) -> int:\n",
-                "    \"\"\"Multiply two numbers.\"\"\"\n",
-                "    return a * b\n",
-                "\n",
-                "\n",
-                "async def amultiply(a: int, b: int) -> int:\n",
-                "    \"\"\"Multiply two numbers.\"\"\"\n",
-                "    return a * b\n",
-                "\n",
-                "\n",
-                "calculator = StructuredTool.from_function(func=multiply, coroutine=amultiply)\n",
-                "\n",
-                "print(calculator.invoke({\"a\": 2, \"b\": 3}))\n",
-                "print(\n",
-                "    await calculator.ainvoke({\"a\": 2, \"b\": 5})\n",
-                ")  # Uses use provided amultiply without additional overhead"
-            ]
-        },
-        {
-            "cell_type": "markdown",
-            "id": "c80ffdaa-e4ba-4a70-8500-32bf4f60cc1a",
-            "metadata": {},
-            "source": [
-                "You should not and cannot use `.invoke` when providing only an async definition."
-            ]
-        },
-        {
-            "cell_type": "code",
-            "execution_count": 14,
-            "id": "4ad0932c-8610-4278-8c57-f9218f654c8a",
-            "metadata": {},
-            "outputs": [
-                {
-                    "name": "stdout",
-                    "output_type": "stream",
-                    "text": [
-                        "Raised not implemented error. You should not be doing this.\n"
-                    ]
-                }
-            ],
-            "source": [
-                "@tool\n",
-                "async def multiply(a: int, b: int) -> int:\n",
-                "    \"\"\"Multiply two numbers.\"\"\"\n",
-                "    return a * b\n",
-                "\n",
-                "\n",
-                "try:\n",
-                "    multiply.invoke({\"a\": 2, \"b\": 3})\n",
-                "except NotImplementedError:\n",
-                "    print(\"Raised not implemented error. You should not be doing this.\")"
-            ]
-        },
-        {
-            "cell_type": "markdown",
-            "id": "f9c746a7-88d7-4afb-bcb8-0e98b891e8b6",
-            "metadata": {},
-            "source": [
-                "## Handling Tool Errors \n",
-                "\n",
-                "If you're using tools with agents, you will likely need an error handling strategy, so the agent can recover from the error and continue execution.\n",
-                "\n",
-                "A simple strategy is to throw a `ToolException` from inside the tool and specify an error handler using `handle_tool_error`. \n",
-                "\n",
-                "When the error handler is specified, the exception will be caught and the error handler will decide which output to return from the tool.\n",
-                "\n",
-                "You can set `handle_tool_error` to `True`, a string value, or a function. If it's a function, the function should take a `ToolException` as a parameter and return a value.\n",
-                "\n",
-                "Please note that only raising a `ToolException` won't be effective. You need to first set the `handle_tool_error` of the tool because its default value is `False`."
-            ]
-        },
-        {
-            "cell_type": "code",
-            "execution_count": 15,
-            "id": "7094c0e8-6192-4870-a942-aad5b5ae48fd",
-            "metadata": {},
-            "outputs": [],
-            "source": [
-                "from langchain_core.tools import ToolException\n",
-                "\n",
-                "\n",
-                "def get_weather(city: str) -> int:\n",
-                "    \"\"\"Get weather for the given city.\"\"\"\n",
-                "    raise ToolException(f\"Error: There is no city by the name of {city}.\")"
-            ]
-        },
-        {
-            "cell_type": "markdown",
-            "id": "9d93b217-1d44-4d31-8956-db9ea680ff4f",
-            "metadata": {},
-            "source": [
-                "Here's an example with the default `handle_tool_error=True` behavior."
-            ]
-        },
-        {
-            "cell_type": "code",
-            "execution_count": 16,
-            "id": "b4d22022-b105-4ccc-a15b-412cb9ea3097",
-            "metadata": {},
-            "outputs": [
-                {
-                    "data": {
-                        "text/plain": [
-                            "'Error: There is no city by the name of foobar.'"
-                        ]
-                    },
-                    "execution_count": 16,
-                    "metadata": {},
-                    "output_type": "execute_result"
-                }
-            ],
-            "source": [
-                "get_weather_tool = StructuredTool.from_function(\n",
-                "    func=get_weather,\n",
-                "    handle_tool_error=True,\n",
-                ")\n",
-                "\n",
-                "get_weather_tool.invoke({\"city\": \"foobar\"})"
-            ]
-        },
-        {
-            "cell_type": "markdown",
-            "id": "f91d6dc0-3271-4adc-a155-21f2e62ffa56",
-            "metadata": {},
-            "source": [
-                "We can set `handle_tool_error` to a string that will always be returned."
-            ]
-        },
-        {
-            "cell_type": "code",
-            "execution_count": 17,
-            "id": "3fad1728-d367-4e1b-9b54-3172981271cf",
-            "metadata": {},
-            "outputs": [
-                {
-                    "data": {
-                        "text/plain": [
-                            "\"There is no such city, but it's probably above 0K there!\""
-                        ]
-                    },
-                    "execution_count": 17,
-                    "metadata": {},
-                    "output_type": "execute_result"
-                }
-            ],
-            "source": [
-                "get_weather_tool = StructuredTool.from_function(\n",
-                "    func=get_weather,\n",
-                "    handle_tool_error=\"There is no such city, but it's probably above 0K there!\",\n",
-                ")\n",
-                "\n",
-                "get_weather_tool.invoke({\"city\": \"foobar\"})"
-            ]
-        },
-        {
-            "cell_type": "markdown",
-            "id": "b0a640c1-e08f-4413-83b6-f599f304935f",
-            "metadata": {},
-            "source": [
-                "Handling the error using a function:"
-            ]
-        },
-        {
-            "cell_type": "code",
-            "execution_count": 18,
-            "id": "ebfe7c1f-318d-4e58-99e1-f31e69473c46",
-            "metadata": {},
-            "outputs": [
-                {
-                    "data": {
-                        "text/plain": [
-                            "'The following errors occurred during tool execution: `Error: There is no city by the name of foobar.`'"
-                        ]
-                    },
-                    "execution_count": 18,
-                    "metadata": {},
-                    "output_type": "execute_result"
-                }
-            ],
-            "source": [
-                "def _handle_error(error: ToolException) -> str:\n",
-                "    return f\"The following errors occurred during tool execution: `{error.args[0]}`\"\n",
-                "\n",
-                "\n",
-                "get_weather_tool = StructuredTool.from_function(\n",
-                "    func=get_weather,\n",
-                "    handle_tool_error=_handle_error,\n",
-                ")\n",
-                "\n",
-                "get_weather_tool.invoke({\"city\": \"foobar\"})"
-            ]
-        },
-        {
-            "cell_type": "markdown",
-            "id": "1a8d8383-11b3-445e-956f-df4e96995e00",
-            "metadata": {},
-            "source": [
-                "## Returning artifacts of Tool execution\n",
-                "\n",
-                "Sometimes there are artifacts of a tool's execution that we want to make accessible to downstream components in our chain or agent, but that we don't want to expose to the model itself. For example if a tool returns custom objects like Documents, we may want to pass some view or metadata about this output to the model without passing the raw output to the model. At the same time, we may want to be able to access this full output elsewhere, for example in downstream tools.\n",
-                "\n",
-                "The Tool and [ToolMessage](https://api.python.langchain.com/en/latest/messages/langchain_core.messages.tool.ToolMessage.html) interfaces make it possible to distinguish between the parts of the tool output meant for the model (this is the ToolMessage.content) and those parts which are meant for use outside the model (ToolMessage.artifact).\n",
-                "\n",
-                ":::info Requires ``langchain-core >= 0.2.19``\n",
-                "\n",
-                "This functionality was added in ``langchain-core == 0.2.19``. Please make sure your package is up to date.\n",
-                "\n",
-                ":::\n",
-                "\n",
-                "If we want our tool to distinguish between message content and other artifacts, we need to specify `response_format=\"content_and_artifact\"` when defining our tool and make sure that we return a tuple of (content, artifact):"
-            ]
-        },
-        {
-            "cell_type": "code",
-            "execution_count": 1,
-            "id": "14905425-0334-43a0-9de9-5bcf622ede0e",
-            "metadata": {},
-            "outputs": [],
-            "source": [
-                "import random\n",
-                "from typing import List, Tuple\n",
-                "\n",
-                "from langchain_core.tools import tool\n",
-                "\n",
-                "\n",
-                "@tool(response_format=\"content_and_artifact\")\n",
-                "def generate_random_ints(min: int, max: int, size: int) -> Tuple[str, List[int]]:\n",
-                "    \"\"\"Generate size random ints in the range [min, max].\"\"\"\n",
-                "    array = [random.randint(min, max) for _ in range(size)]\n",
-                "    content = f\"Successfully generated array of {size} random ints in [{min}, {max}].\"\n",
-                "    return content, array"
-            ]
-        },
-        {
-            "cell_type": "markdown",
-            "id": "49f057a6-8938-43ea-8faf-ae41e797ceb8",
-            "metadata": {},
-            "source": [
-                "If we invoke our tool directly with the tool arguments, we'll get back just the content part of the output:"
-            ]
-        },
-        {
-            "cell_type": "code",
-            "execution_count": 9,
-            "id": "0f2e1528-404b-46e6-b87c-f0957c4b9217",
-            "metadata": {},
-            "outputs": [
-                {
-                    "data": {
-                        "text/plain": [
-                            "'Successfully generated array of 10 random ints in [0, 9].'"
-                        ]
-                    },
-                    "execution_count": 9,
-                    "metadata": {},
-                    "output_type": "execute_result"
-                }
-            ],
-            "source": [
-                "generate_random_ints.invoke({\"min\": 0, \"max\": 9, \"size\": 10})"
-            ]
-        },
-        {
-            "cell_type": "markdown",
-            "id": "1e62ebba-1737-4b97-b61a-7313ade4e8c2",
-            "metadata": {},
-            "source": [
-                "If we invoke our tool with a ToolCall (like the ones generated by tool-calling models), we'll get back a ToolMessage that contains both the content and artifact generated by the Tool:"
-            ]
-        },
-        {
-            "cell_type": "code",
-            "execution_count": 3,
-            "id": "cc197777-26eb-46b3-a83b-c2ce116c6311",
-            "metadata": {},
-            "outputs": [
-                {
-                    "data": {
-                        "text/plain": [
-                            "ToolMessage(content='Successfully generated array of 10 random ints in [0, 9].', name='generate_random_ints', tool_call_id='123', artifact=[1, 4, 2, 5, 3, 9, 0, 4, 7, 7])"
-                        ]
-                    },
-                    "execution_count": 3,
-                    "metadata": {},
-                    "output_type": "execute_result"
-                }
-            ],
-            "source": [
-                "generate_random_ints.invoke(\n",
-                "    {\n",
-                "        \"name\": \"generate_random_ints\",\n",
-                "        \"args\": {\"min\": 0, \"max\": 9, \"size\": 10},\n",
-                "        \"id\": \"123\",  # required\n",
-                "        \"type\": \"tool_call\",  # required\n",
-                "    }\n",
-                ")"
-            ]
-        },
-        {
-            "cell_type": "markdown",
-            "id": "dfdc1040-bf25-4790-b4c3-59452db84e11",
-            "metadata": {},
-            "source": [
-                "We can do the same when subclassing BaseTool:"
-            ]
-        },
-        {
-            "cell_type": "code",
-            "execution_count": 6,
-            "id": "fe1a09d1-378b-4b91-bb5e-0697c3d7eb92",
-            "metadata": {},
-            "outputs": [],
-            "source": [
-                "from langchain_core.tools import BaseTool\n",
-                "\n",
-                "\n",
-                "class GenerateRandomFloats(BaseTool):\n",
-                "    name: str = \"generate_random_floats\"\n",
-                "    description: str = \"Generate size random floats in the range [min, max].\"\n",
-                "    response_format: str = \"content_and_artifact\"\n",
-                "\n",
-                "    ndigits: int = 2\n",
-                "\n",
-                "    def _run(self, min: float, max: float, size: int) -> Tuple[str, List[float]]:\n",
-                "        range_ = max - min\n",
-                "        array = [\n",
-                "            round(min + (range_ * random.random()), ndigits=self.ndigits)\n",
-                "            for _ in range(size)\n",
-                "        ]\n",
-                "        content = f\"Generated {size} floats in [{min}, {max}], rounded to {self.ndigits} decimals.\"\n",
-                "        return content, array\n",
-                "\n",
-                "    # Optionally define an equivalent async method\n",
-                "\n",
-                "    # async def _arun(self, min: float, max: float, size: int) -> Tuple[str, List[float]]:\n",
-                "    #     ..."
-            ]
-        },
-        {
-            "cell_type": "code",
-            "execution_count": 8,
-            "id": "8c3d16f6-1c4a-48ab-b05a-38547c592e79",
-            "metadata": {},
-            "outputs": [
-                {
-                    "data": {
-                        "text/plain": [
-                            "ToolMessage(content='Generated 3 floats in [0.1, 3.3333], rounded to 4 decimals.', name='generate_random_floats', tool_call_id='123', artifact=[1.4277, 0.7578, 2.4871])"
-                        ]
-                    },
-                    "execution_count": 8,
-                    "metadata": {},
-                    "output_type": "execute_result"
-                }
-            ],
-            "source": [
-                "rand_gen = GenerateRandomFloats(ndigits=4)\n",
-                "\n",
-                "rand_gen.invoke(\n",
-                "    {\n",
-                "        \"name\": \"generate_random_floats\",\n",
-                "        \"args\": {\"min\": 0.1, \"max\": 3.3333, \"size\": 3},\n",
-                "        \"id\": \"123\",\n",
-                "        \"type\": \"tool_call\",\n",
-                "    }\n",
-                ")"
-            ]
-        }
-    ],
-    "metadata": {
-        "kernelspec": {
-            "display_name": "poetry-venv-311",
-            "language": "python",
-            "name": "poetry-venv-311"
-        },
-        "language_info": {
-            "codemirror_mode": {
-                "name": "ipython",
-                "version": 3
-            },
-            "file_extension": ".py",
-            "mimetype": "text/x-python",
-            "name": "python",
-            "nbconvert_exporter": "python",
-            "pygments_lexer": "ipython3",
-            "version": "3.11.9"
-        },
-        "vscode": {
-            "interpreter": {
-                "hash": "e90c8aa204a57276aa905271aff2d11799d0acb3547adabc5892e639a5e45e34"
-            }
-        }
-    },
-    "nbformat": 4,
-    "nbformat_minor": 5
-=======
  "cells": [
   {
    "cell_type": "markdown",
@@ -1947,5 +972,4 @@
  },
  "nbformat": 4,
  "nbformat_minor": 5
->>>>>>> 99f9a664
 }