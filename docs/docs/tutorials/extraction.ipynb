--- conflicted
+++ resolved
@@ -1,419 +1,4 @@
 {
-<<<<<<< HEAD
-    "cells": [
-        {
-            "cell_type": "raw",
-            "id": "df29b30a-fd27-4e08-8269-870df5631f9e",
-            "metadata": {},
-            "source": [
-                "---\n",
-                "sidebar_position: 4\n",
-                "---"
-            ]
-        },
-        {
-            "cell_type": "markdown",
-            "id": "d28530a6-ddfd-49c0-85dc-b723551f6614",
-            "metadata": {},
-            "source": [
-                "# Build an Extraction Chain\n",
-                "\n",
-                ":::info Prerequisites\n",
-                "\n",
-                "This guide assumes familiarity with the following concepts:\n",
-                "\n",
-                "- [Chat Models](/docs/concepts/#chat-models)\n",
-                "- [Tools](/docs/concepts/#tools)\n",
-                "- [Tool calling](/docs/concepts/#function-tool-calling)\n",
-                "\n",
-                ":::\n",
-                "\n",
-                "In this tutorial, we will build a chain to extract structured information from unstructured text. \n",
-                "\n",
-                ":::{.callout-important}\n",
-                "This tutorial will only work with models that support **tool calling**\n",
-                ":::"
-            ]
-        },
-        {
-            "cell_type": "markdown",
-            "id": "4412def2-38e3-4bd0-bbf0-fb09ff9e5985",
-            "metadata": {},
-            "source": [
-                "## Setup\n",
-                "\n",
-                "### Jupyter Notebook\n",
-                "\n",
-                "This guide (and most of the other guides in the documentation) uses [Jupyter notebooks](https://jupyter.org/) and assumes the reader is as well. Jupyter notebooks are perfect for learning how to work with LLM systems because oftentimes things can go wrong (unexpected output, API down, etc) and going through guides in an interactive environment is a great way to better understand them.\n",
-                "\n",
-                "This and other tutorials are perhaps most conveniently run in a Jupyter notebook. See [here](https://jupyter.org/install) for instructions on how to install.\n",
-                "\n",
-                "### Installation\n",
-                "\n",
-                "To install LangChain run:\n",
-                "\n",
-                "```{=mdx}\n",
-                "import Tabs from '@theme/Tabs';\n",
-                "import TabItem from '@theme/TabItem';\n",
-                "import CodeBlock from \"@theme/CodeBlock\";\n",
-                "\n",
-                "<Tabs>\n",
-                "  <TabItem value=\"pip\" label=\"Pip\" default>\n",
-                "    <CodeBlock language=\"bash\">pip install langchain</CodeBlock>\n",
-                "  </TabItem>\n",
-                "  <TabItem value=\"conda\" label=\"Conda\">\n",
-                "    <CodeBlock language=\"bash\">conda install langchain -c conda-forge</CodeBlock>\n",
-                "  </TabItem>\n",
-                "</Tabs>\n",
-                "\n",
-                "```\n",
-                "\n",
-                "\n",
-                "For more details, see our [Installation guide](/docs/how_to/installation).\n",
-                "\n",
-                "### LangSmith\n",
-                "\n",
-                "Many of the applications you build with LangChain will contain multiple steps with multiple invocations of LLM calls.\n",
-                "As these applications get more and more complex, it becomes crucial to be able to inspect what exactly is going on inside your chain or agent.\n",
-                "The best way to do this is with [LangSmith](https://smith.langchain.com).\n",
-                "\n",
-                "After you sign up at the link above, make sure to set your environment variables to start logging traces:\n",
-                "\n",
-                "```shell\n",
-                "export LANGCHAIN_TRACING_V2=\"true\"\n",
-                "export LANGCHAIN_API_KEY=\"...\"\n",
-                "```\n",
-                "\n",
-                "Or, if in a notebook, you can set them with:\n",
-                "\n",
-                "```python\n",
-                "import getpass\n",
-                "import os\n",
-                "\n",
-                "os.environ[\"LANGCHAIN_TRACING_V2\"] = \"true\"\n",
-                "os.environ[\"LANGCHAIN_API_KEY\"] = getpass.getpass()\n",
-                "```"
-            ]
-        },
-        {
-            "cell_type": "markdown",
-            "id": "54d6b970-2ea3-4192-951e-21237212b359",
-            "metadata": {},
-            "source": [
-                "## The Schema\n",
-                "\n",
-                "First, we need to describe what information we want to extract from the text.\n",
-                "\n",
-                "We'll use Pydantic to define an example schema  to extract personal information."
-            ]
-        },
-        {
-            "cell_type": "code",
-            "execution_count": 5,
-            "id": "c141084c-fb94-4093-8d6a-81175d688e40",
-            "metadata": {},
-            "outputs": [],
-            "source": [
-                "from typing import Optional\n",
-                "\n",
-                "from langchain_core.pydantic_v1 import BaseModel, Field\n",
-                "\n",
-                "\n",
-                "class Person(BaseModel):\n",
-                "    \"\"\"Information about a person.\"\"\"\n",
-                "\n",
-                "    # ^ Doc-string for the entity Person.\n",
-                "    # This doc-string is sent to the LLM as the description of the schema Person,\n",
-                "    # and it can help to improve extraction results.\n",
-                "\n",
-                "    # Note that:\n",
-                "    # 1. Each field is an `optional` -- this allows the model to decline to extract it!\n",
-                "    # 2. Each field has a `description` -- this description is used by the LLM.\n",
-                "    # Having a good description can help improve extraction results.\n",
-                "    name: Optional[str] = Field(default=None, description=\"The name of the person\")\n",
-                "    hair_color: Optional[str] = Field(\n",
-                "        default=None, description=\"The color of the person's hair if known\"\n",
-                "    )\n",
-                "    height_in_meters: Optional[str] = Field(\n",
-                "        default=None, description=\"Height measured in meters\"\n",
-                "    )"
-            ]
-        },
-        {
-            "cell_type": "markdown",
-            "id": "f248dd54-e36d-435a-b154-394ab4ed6792",
-            "metadata": {},
-            "source": [
-                "There are two best practices when defining schema:\n",
-                "\n",
-                "1. Document the **attributes** and the **schema** itself: This information is sent to the LLM and is used to improve the quality of information extraction.\n",
-                "2. Do not force the LLM to make up information! Above we used `Optional` for the attributes allowing the LLM to output `None` if it doesn't know the answer.\n",
-                "\n",
-                ":::{.callout-important}\n",
-                "For best performance, document the schema well and make sure the model isn't force to return results if there's no information to be extracted in the text.\n",
-                ":::\n",
-                "\n",
-                "## The Extractor\n",
-                "\n",
-                "Let's create an information extractor using the schema we defined above."
-            ]
-        },
-        {
-            "cell_type": "code",
-            "execution_count": 6,
-            "id": "a5e490f6-35ad-455e-8ae4-2bae021583ff",
-            "metadata": {},
-            "outputs": [],
-            "source": [
-                "from typing import Optional\n",
-                "\n",
-                "from langchain_core.prompts import ChatPromptTemplate, MessagesPlaceholder\n",
-                "from langchain_core.pydantic_v1 import BaseModel, Field\n",
-                "\n",
-                "# Define a custom prompt to provide instructions and any additional context.\n",
-                "# 1) You can add examples into the prompt template to improve extraction quality\n",
-                "# 2) Introduce additional parameters to take context into account (e.g., include metadata\n",
-                "#    about the document from which the text was extracted.)\n",
-                "prompt = ChatPromptTemplate.from_messages(\n",
-                "    [\n",
-                "        (\n",
-                "            \"system\",\n",
-                "            \"You are an expert extraction algorithm. \"\n",
-                "            \"Only extract relevant information from the text. \"\n",
-                "            \"If you do not know the value of an attribute asked to extract, \"\n",
-                "            \"return null for the attribute's value.\",\n",
-                "        ),\n",
-                "        # Please see the how-to about improving performance with\n",
-                "        # reference examples.\n",
-                "        # MessagesPlaceholder('examples'),\n",
-                "        (\"human\", \"{text}\"),\n",
-                "    ]\n",
-                ")"
-            ]
-        },
-        {
-            "cell_type": "markdown",
-            "id": "832bf6a1-8e0c-4b6a-aa37-12fe9c42a6d9",
-            "metadata": {},
-            "source": [
-                "We need to use a model that supports function/tool calling.\n",
-                "\n",
-                "Please review [the documentation](/docs/concepts#function-tool-calling) for list of some models that can be used with this API."
-            ]
-        },
-        {
-            "cell_type": "code",
-            "execution_count": 7,
-            "id": "04d846a6-d5cb-4009-ac19-61e3aac0177e",
-            "metadata": {},
-            "outputs": [
-                {
-                    "name": "stderr",
-                    "output_type": "stream",
-                    "text": [
-                        "/Users/harrisonchase/workplace/langchain/libs/core/langchain_core/_api/beta_decorator.py:87: LangChainBetaWarning: The method `ChatMistralAI.with_structured_output` is in beta. It is actively being worked on, so the API may change.\n",
-                        "  warn_beta(\n"
-                    ]
-                }
-            ],
-            "source": [
-                "from langchain_mistralai import ChatMistralAI\n",
-                "\n",
-                "llm = ChatMistralAI(model=\"mistral-large-latest\", temperature=0)\n",
-                "\n",
-                "runnable = prompt | llm.with_structured_output(schema=Person)"
-            ]
-        },
-        {
-            "cell_type": "markdown",
-            "id": "23582c0b-00ed-403f-a10e-3aeabf921f12",
-            "metadata": {},
-            "source": [
-                "Let's test it out"
-            ]
-        },
-        {
-            "cell_type": "code",
-            "execution_count": 8,
-            "id": "13165ac8-a1dc-44ce-a6ed-f52b577473e4",
-            "metadata": {},
-            "outputs": [
-                {
-                    "data": {
-                        "text/plain": [
-                            "Person(name='Alan Smith', hair_color='blond', height_in_meters='1.83')"
-                        ]
-                    },
-                    "execution_count": 8,
-                    "metadata": {},
-                    "output_type": "execute_result"
-                }
-            ],
-            "source": [
-                "text = \"Alan Smith is 6 feet tall and has blond hair.\"\n",
-                "runnable.invoke({\"text\": text})"
-            ]
-        },
-        {
-            "cell_type": "markdown",
-            "id": "bd1c493d-f9dc-4236-8da9-50f6919f5710",
-            "metadata": {},
-            "source": [
-                ":::{.callout-important} \n",
-                "\n",
-                "Extraction is Generative 🤯\n",
-                "\n",
-                "LLMs are generative models, so they can do some pretty cool things like correctly extract the height of the person in meters\n",
-                "even though it was provided in feet!\n",
-                ":::\n",
-                "\n",
-                "We can see the LangSmith trace here: https://smith.langchain.com/public/44b69a63-3b3b-47b8-8a6d-61b46533f015/r"
-            ]
-        },
-        {
-            "cell_type": "markdown",
-            "id": "28c5ef0c-b8d1-4e12-bd0e-e2528de87fcc",
-            "metadata": {},
-            "source": [
-                "## Multiple Entities\n",
-                "\n",
-                "In **most cases**, you should be extracting a list of entities rather than a single entity.\n",
-                "\n",
-                "This can be easily achieved using pydantic by nesting models inside one another."
-            ]
-        },
-        {
-            "cell_type": "code",
-            "execution_count": 9,
-            "id": "591a0c16-7a17-4883-91ee-0d6d2fdb265c",
-            "metadata": {},
-            "outputs": [],
-            "source": [
-                "from typing import List, Optional\n",
-                "\n",
-                "from langchain_core.pydantic_v1 import BaseModel, Field\n",
-                "\n",
-                "\n",
-                "class Person(BaseModel):\n",
-                "    \"\"\"Information about a person.\"\"\"\n",
-                "\n",
-                "    # ^ Doc-string for the entity Person.\n",
-                "    # This doc-string is sent to the LLM as the description of the schema Person,\n",
-                "    # and it can help to improve extraction results.\n",
-                "\n",
-                "    # Note that:\n",
-                "    # 1. Each field is an `optional` -- this allows the model to decline to extract it!\n",
-                "    # 2. Each field has a `description` -- this description is used by the LLM.\n",
-                "    # Having a good description can help improve extraction results.\n",
-                "    name: Optional[str] = Field(default=None, description=\"The name of the person\")\n",
-                "    hair_color: Optional[str] = Field(\n",
-                "        default=None, description=\"The color of the person's hair if known\"\n",
-                "    )\n",
-                "    height_in_meters: Optional[str] = Field(\n",
-                "        default=None, description=\"Height measured in meters\"\n",
-                "    )\n",
-                "\n",
-                "\n",
-                "class Data(BaseModel):\n",
-                "    \"\"\"Extracted data about people.\"\"\"\n",
-                "\n",
-                "    # Creates a model so that we can extract multiple entities.\n",
-                "    people: List[Person]"
-            ]
-        },
-        {
-            "cell_type": "markdown",
-            "id": "5f5cda33-fd7b-481e-956a-703f45e40e1d",
-            "metadata": {},
-            "source": [
-                ":::{.callout-important}\n",
-                "Extraction might not be perfect here. Please continue to see how to use **Reference Examples** to improve the quality of extraction, and see the **guidelines** section!\n",
-                ":::"
-            ]
-        },
-        {
-            "cell_type": "code",
-            "execution_count": 10,
-            "id": "cf7062cc-1d1d-4a37-9122-509d1b87f0a6",
-            "metadata": {},
-            "outputs": [
-                {
-                    "data": {
-                        "text/plain": [
-                            "Data(people=[Person(name='Jeff', hair_color=None, height_in_meters=None), Person(name='Anna', hair_color=None, height_in_meters=None)])"
-                        ]
-                    },
-                    "execution_count": 10,
-                    "metadata": {},
-                    "output_type": "execute_result"
-                }
-            ],
-            "source": [
-                "runnable = prompt | llm.with_structured_output(schema=Data)\n",
-                "text = \"My name is Jeff, my hair is black and i am 6 feet tall. Anna has the same color hair as me.\"\n",
-                "runnable.invoke({\"text\": text})"
-            ]
-        },
-        {
-            "cell_type": "markdown",
-            "id": "fba1d770-bf4d-4de4-9e4f-7384872ef0dc",
-            "metadata": {},
-            "source": [
-                ":::{.callout-tip}\n",
-                "When the schema accommodates the extraction of **multiple entities**, it also allows the model to extract **no entities** if no relevant information\n",
-                "is in the text by providing an empty list. \n",
-                "\n",
-                "This is usually a **good** thing! It allows specifying **required** attributes on an entity without necessarily forcing the model to detect this entity.\n",
-                ":::\n",
-                "\n",
-                "We can see the LangSmith trace here: https://smith.langchain.com/public/7173764d-5e76-45fe-8496-84460bd9cdef/r"
-            ]
-        },
-        {
-            "cell_type": "markdown",
-            "id": "f07a7455-7de6-4a6f-9772-0477ef65e3dc",
-            "metadata": {},
-            "source": [
-                "## Next steps\n",
-                "\n",
-                "Now that you understand the basics of extraction with LangChain, you're ready to proceed to the rest of the how-to guides:\n",
-                "\n",
-                "- [Add Examples](/docs/how_to/extraction_examples): Learn how to use **reference examples** to improve performance.\n",
-                "- [Handle Long Text](/docs/how_to/extraction_long_text): What should you do if the text does not fit into the context window of the LLM?\n",
-                "- [Use a Parsing Approach](/docs/how_to/extraction_parse): Use a prompt based approach to extract with models that do not support **tool/function calling**."
-            ]
-        },
-        {
-            "cell_type": "code",
-            "execution_count": null,
-            "id": "3deb47ba",
-            "metadata": {},
-            "outputs": [],
-            "source": []
-        }
-    ],
-    "metadata": {
-        "kernelspec": {
-            "display_name": "Python 3 (ipykernel)",
-            "language": "python",
-            "name": "python3"
-        },
-        "language_info": {
-            "codemirror_mode": {
-                "name": "ipython",
-                "version": 3
-            },
-            "file_extension": ".py",
-            "mimetype": "text/x-python",
-            "name": "python",
-            "nbconvert_exporter": "python",
-            "pygments_lexer": "ipython3",
-            "version": "3.10.1"
-        }
-    },
-    "nbformat": 4,
-    "nbformat_minor": 5
-=======
  "cells": [
   {
    "cell_type": "raw",
@@ -825,5 +410,4 @@
  },
  "nbformat": 4,
  "nbformat_minor": 5
->>>>>>> 16f5fdb3
 }