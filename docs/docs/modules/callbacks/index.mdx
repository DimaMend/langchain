---
sidebar_position: 5
sidebar_class_name: hidden
---
# Callbacks

:::info
Head to [Integrations](/docs/integrations/callbacks/) for documentation on built-in callbacks integrations with 3rd-party tools.
:::

LangChain provides a callbacks system that allows you to hook into the various stages of your LLM application. This is useful for logging, monitoring, streaming, and other tasks.

You can subscribe to these events by using the `callbacks` argument available throughout the API. This argument is list of handler objects, which are expected to implement one or more of the methods described below in more detail.

## Callback handlers

`CallbackHandlers` are objects that implement the `CallbackHandler` interface, which has a method for each event that can be subscribed to. The `CallbackManager` will call the appropriate method on each handler when the event is triggered.

```python
class BaseCallbackHandler:
    """Base callback handler that can be used to handle callbacks from langchain."""

    def on_llm_start(
        self, serialized: Dict[str, Any], prompts: List[str], **kwargs: Any
    ) -> Any:
        """Run when LLM starts running."""

    def on_chat_model_start(
        self, serialized: Dict[str, Any], messages: List[List[BaseMessage]], **kwargs: Any
    ) -> Any:
        """Run when Chat Model starts running."""

    def on_llm_new_token(self, token: str, **kwargs: Any) -> Any:
        """Run on new LLM token. Only available when streaming is enabled."""

    def on_llm_end(self, response: LLMResult, **kwargs: Any) -> Any:
        """Run when LLM ends running."""

    def on_llm_error(
        self, error: Union[Exception, KeyboardInterrupt], **kwargs: Any
    ) -> Any:
        """Run when LLM errors."""

    def on_chain_start(
        self, serialized: Dict[str, Any], inputs: Dict[str, Any], **kwargs: Any
    ) -> Any:
        """Run when chain starts running."""

    def on_chain_end(self, outputs: Dict[str, Any], **kwargs: Any) -> Any:
        """Run when chain ends running."""

    def on_chain_error(
        self, error: Union[Exception, KeyboardInterrupt], **kwargs: Any
    ) -> Any:
        """Run when chain errors."""

    def on_tool_start(
        self, serialized: Dict[str, Any], input_str: str, **kwargs: Any
    ) -> Any:
        """Run when tool starts running."""

    def on_tool_end(self, output: Any, **kwargs: Any) -> Any:
        """Run when tool ends running."""

    def on_tool_error(
        self, error: Union[Exception, KeyboardInterrupt], **kwargs: Any
    ) -> Any:
        """Run when tool errors."""

    def on_text(self, text: str, **kwargs: Any) -> Any:
        """Run on arbitrary text."""

    def on_agent_action(self, action: AgentAction, **kwargs: Any) -> Any:
        """Run on agent action."""

    def on_agent_finish(self, finish: AgentFinish, **kwargs: Any) -> Any:
        """Run on agent end."""
```

## Get started

LangChain provides a few built-in handlers that you can use to get started. These are available in the `langchain_core/callbacks` module. The most basic handler is the `StdOutCallbackHandler`, which simply logs all events to `stdout`.

**Note** when the `verbose` flag on the object is set to true, the `StdOutCallbackHandler` will be invoked even without being explicitly passed in.

```python
from langchain_core.callbacks import StdOutCallbackHandler
from langchain.chains import LLMChain
from langchain_openai import OpenAI
from langchain_core.prompts import PromptTemplate

handler = StdOutCallbackHandler()
llm = OpenAI()
prompt = PromptTemplate.from_template("1 + {number} = ")

# Constructor callback: First, let's explicitly set the StdOutCallbackHandler when initializing our chain
chain = LLMChain(llm=llm, prompt=prompt, callbacks=[handler])
chain.invoke({"number":2})

# Use verbose flag: Then, let's use the `verbose` flag to achieve the same result
chain = LLMChain(llm=llm, prompt=prompt, verbose=True)
chain.invoke({"number":2})

# Request callbacks: Finally, let's use the request `callbacks` to achieve the same result
chain = LLMChain(llm=llm, prompt=prompt)
chain.invoke({"number":2}, {"callbacks":[handler]})

```

<CodeOutputBlock lang="python">

```
> Entering new LLMChain chain...
Prompt after formatting:
1 + 2 = 

> Finished chain.


> Entering new LLMChain chain...
Prompt after formatting:
1 + 2 = 

> Finished chain.


> Entering new LLMChain chain...
Prompt after formatting:
1 + 2 = 

> Finished chain.
```

</CodeOutputBlock>

## Where to pass in callbacks

The `callbacks` are available on most objects throughout the API (Chains, Models, Tools, Agents, etc.) in two different places:

- **Constructor callbacks**: defined in the constructor, e.g. `LLMChain(callbacks=[handler], tags=['a-tag'])`. In this case, the callbacks will be used for all calls made on that object, and will be scoped to that object only, e.g. if you pass a handler to the `LLMChain` constructor, it will not be used by the Model attached to that chain.
- **Request callbacks**: defined in the 'invoke' method used for issuing a request. In this case, the callbacks will be used for that specific request only, and all sub-requests that it contains (e.g. a call to an LLMChain triggers a call to a Model, which uses the same handler passed in the `invoke()` method).  In the `invoke()` method callbacks are passed through the config parameter.
Example with the 'invoke' method (**Note**: the same approach can be used for the `batch`, `ainvoke`, and `abatch` methods.):
```python
handler = StdOutCallbackHandler()
llm = OpenAI()
prompt = PromptTemplate.from_template("1 + {number} = ")

config = {
    'callbacks' : [handler]
}

chain = prompt | chain
chain.invoke({"number":2}, config=config)
```

**Note:** `chain = prompt | chain` is equivalent to `chain = LLMChain(llm=llm, prompt=prompt)` (check [LangChain Expression Language (LCEL) documentation](/docs/expression_language/) for more details)

The `verbose` argument is available on most objects throughout the API (Chains, Models, Tools, Agents, etc.) as a constructor argument, e.g. `LLMChain(verbose=True)`, and it is equivalent to passing a `ConsoleCallbackHandler` to the `callbacks` argument of that object and all child objects. This is useful for debugging, as it will log all events to the console.

### When do you want to use each of these?

<<<<<<< HEAD
- Constructor callbacks are most useful for use cases such as logging, monitoring, etc., which are _not specific to a single request_, but rather to the entire chain. For example, if you want to log all the requests made to an LLMChain, you would pass a handler to the constructor.
- Request callbacks are most useful for use cases such as streaming, where you want to stream the output of a single request to a specific websocket connection, or other similar use cases. For example, if you want to stream the output of a single request to a websocket, you would pass a handler to the `call()` method
=======
- Constructor callbacks are most useful for use cases such as logging, monitoring, etc., which are _not specific to a single request_, but rather to the entire chain. For example, if you want to log all the requests made to an `LLMChain`, you would pass a handler to the constructor.
- Request callbacks are most useful for use cases such as streaming, where you want to stream the output of a single request to a specific websocket connection, or other similar use cases. For example, if you want to stream the output of a single request to a websocket, you would pass a handler to the `invoke()` method
>>>>>>> 9e569d85
<|MERGE_RESOLUTION|>--- conflicted
+++ resolved
@@ -159,10 +159,5 @@
 
 ### When do you want to use each of these?
 
-<<<<<<< HEAD
-- Constructor callbacks are most useful for use cases such as logging, monitoring, etc., which are _not specific to a single request_, but rather to the entire chain. For example, if you want to log all the requests made to an LLMChain, you would pass a handler to the constructor.
-- Request callbacks are most useful for use cases such as streaming, where you want to stream the output of a single request to a specific websocket connection, or other similar use cases. For example, if you want to stream the output of a single request to a websocket, you would pass a handler to the `call()` method
-=======
 - Constructor callbacks are most useful for use cases such as logging, monitoring, etc., which are _not specific to a single request_, but rather to the entire chain. For example, if you want to log all the requests made to an `LLMChain`, you would pass a handler to the constructor.
 - Request callbacks are most useful for use cases such as streaming, where you want to stream the output of a single request to a specific websocket connection, or other similar use cases. For example, if you want to stream the output of a single request to a websocket, you would pass a handler to the `invoke()` method
->>>>>>> 9e569d85
