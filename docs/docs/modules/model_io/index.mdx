---
sidebar_position: 0
sidebar_custom_props:
  description: Interface with language models
sidebar_class_name: hidden
---

# Model I/O

The core element of any language model application is...the model. LangChain gives you the building blocks to interface with any language model.

![Flowchart illustrating the Model I/O process with steps Format, Predict, and Parse, showing the transformation from input variables to structured output.](/img/model_io.jpg "Model Input/Output Process Diagram")

# Quickstart

The below quickstart will cover the basics of using LangChain's Model I/O components. It will introduce the two different types of models - LLMs and Chat Models. It will then cover how to use Prompt Templates to format the inputs to these models, and how to use Output Parsers to work with the outputs.

Language models in LangChain come in two flavors:

### [ChatModels](/docs/modules/model_io/chat/)

[Chat models](/docs/modules/model_io/chat/) are often backed by LLMs but tuned specifically for having conversations.
Crucially, their provider APIs use a different interface than pure text completion models. Instead of a single string,
they take a list of chat messages as input and they return an AI message as output. See the section below for more details on what exactly a message consists of. GPT-4 and Anthropic's Claude-2 are both implemented as chat models.

### [LLMs](/docs/modules/model_io/llms/)

[LLMs](/docs/modules/model_io/llms/) in LangChain refer to pure text completion models.
The APIs they wrap take a string prompt as input and output a string completion. OpenAI's GPT-3 is implemented as an LLM.

These two API types have different input and output schemas.

Additionally, not all models are the same. Different models have different prompting strategies that work best for them. For example, Anthropic's models work best with XML while OpenAI's work best with JSON. You should keep this in mind when designing your apps.

For this getting started guide, we will use chat models and will provide a few options: using an API like Anthropic or OpenAI, or using a local open source model via Ollama.

import Tabs from '@theme/Tabs';
import TabItem from '@theme/TabItem';
import CodeBlock from "@theme/CodeBlock";

<Tabs>
  <TabItem value="openai" label="OpenAI" default>

First we'll need to install their partner package:

```shell
<<<<<<< HEAD
pip install gigachain-openai
=======
pip install langchain-openai
>>>>>>> cd4c5428
```

Accessing the API requires an API key, which you can get by creating an account and heading [here](https://platform.openai.com/account/api-keys). Once we have a key we'll want to set it as an environment variable by running:

```shell
export OPENAI_API_KEY="..."
```

We can then initialize the model:

```python
from langchain_openai import ChatOpenAI
from langchain_openai import OpenAI

llm = OpenAI()
chat_model = ChatOpenAI(model="gpt-3.5-turbo-0125")
```

If you'd prefer not to set an environment variable you can pass the key in directly via the `api_key` named parameter when initiating the OpenAI LLM class:

```python
from langchain_openai import ChatOpenAI
llm = ChatOpenAI(api_key="...")
```

Both `llm` and `chat_model` are objects that represent configuration for a particular model. 
You can initialize them with parameters like `temperature` and others, and pass them around.
The main difference between them is their input and output schemas.
The LLM objects take string as input and output string.
The ChatModel objects take a list of messages as input and output a message.

We can see the difference between an LLM and a ChatModel when we invoke it.

```python
from langchain_core.messages import HumanMessage

text = "What would be a good company name for a company that makes colorful socks?"
messages = [HumanMessage(content=text)]

llm.invoke(text)
# >> Feetful of Fun

chat_model.invoke(messages)
# >> AIMessage(content="Socks O'Color")
```

The LLM returns a string, while the ChatModel returns a message.

  </TabItem>
  <TabItem value="local" label="Local (using Ollama)">

[Ollama](https://ollama.ai/) allows you to run open-source large language models, such as Llama 2, locally.

First, follow [these instructions](https://github.com/jmorganca/ollama) to set up and run a local Ollama instance:

* [Download](https://ollama.ai/download)
* Fetch a model via `ollama pull llama2`

Then, make sure the Ollama server is running. After that, you can do:
```python
from langchain_community.llms import Ollama
from langchain_community.chat_models import ChatOllama

llm = Ollama(model="llama2")
chat_model = ChatOllama()
```

Both `llm` and `chat_model` are objects that represent configuration for a particular model. 
You can initialize them with parameters like `temperature` and others, and pass them around.
The main difference between them is their input and output schemas.
The LLM objects take string as input and output string.
The ChatModel objects take a list of messages as input and output a message.

We can see the difference between an LLM and a ChatModel when we invoke it.

```python
from langchain_core.messages import HumanMessage

text = "What would be a good company name for a company that makes colorful socks?"
messages = [HumanMessage(content=text)]

llm.invoke(text)
# >> Feetful of Fun

chat_model.invoke(messages)
# >> AIMessage(content="Socks O'Color")
```

The LLM returns a string, while the ChatModel returns a message.

  </TabItem>
  <TabItem value="anthropic" label="Anthropic (chat model only)">

First we'll need to import the LangChain x Anthropic package.

```shell
<<<<<<< HEAD
pip install gigachain-anthropic
=======
pip install langchain-anthropic
>>>>>>> cd4c5428
```

Accessing the API requires an API key, which you can get by creating an account [here](https://claude.ai/login). Once we have a key we'll want to set it as an environment variable by running:

```shell
export ANTHROPIC_API_KEY="..."
```

We can then initialize the model:

```python
from langchain_anthropic import ChatAnthropic

chat_model = ChatAnthropic(model="claude-3-sonnet-20240229", temperature=0.2, max_tokens=1024)
```

If you'd prefer not to set an environment variable you can pass the key in directly via the `api_key` named parameter when initiating the Anthropic Chat Model class:

```python
chat_model = ChatAnthropic(api_key="...")
```

  </TabItem>
  <TabItem value="cohere" label="Cohere (chat model only)">

First we'll need to install their partner package:

```shell
<<<<<<< HEAD
pip install gigachain-cohere
=======
pip install langchain-cohere
>>>>>>> cd4c5428
```

Accessing the API requires an API key, which you can get by creating an account and heading [here](https://dashboard.cohere.com/api-keys). Once we have a key we'll want to set it as an environment variable by running:

```shell
export COHERE_API_KEY="..."
```

We can then initialize the model:

```python
from langchain_cohere import ChatCohere

chat_model = ChatCohere()
```

If you'd prefer not to set an environment variable you can pass the key in directly via the `cohere_api_key` named parameter when initiating the Cohere LLM class:

```python
from langchain_cohere import ChatCohere

chat_model = ChatCohere(cohere_api_key="...")
```

  </TabItem>
</Tabs>

## Prompt Templates

Most LLM applications do not pass user input directly into an LLM. Usually they will add the user input to a larger piece of text, called a prompt template, that provides additional context on the specific task at hand.

In the previous example, the text we passed to the model contained instructions to generate a company name. For our application, it would be great if the user only had to provide the description of a company/product without worrying about giving the model instructions.

PromptTemplates help with exactly this!
They bundle up all the logic for going from user input into a fully formatted prompt.
This can start off very simple - for example, a prompt to produce the above string would just be:

```python
<<<<<<< HEAD
from langchain.prompts import PromptTemplate
=======
from langchain_core.prompts import PromptTemplate
>>>>>>> cd4c5428

prompt = PromptTemplate.from_template("What is a good name for a company that makes {product}?")
prompt.format(product="colorful socks")
```

```python
What is a good name for a company that makes colorful socks?
```

There are several advantages of using these over raw string formatting.
You can "partial" out variables - e.g. you can format only some of the variables at a time.
You can compose them together, easily combining different templates into a single prompt.
For explanations of these functionalities, see the [section on prompts](/docs/modules/model_io/prompts) for more detail.

`PromptTemplate`s can also be used to produce a list of messages.
In this case, the prompt not only contains information about the content, but also each message (its role, its position in the list, etc.).
Here, what happens most often is a `ChatPromptTemplate` is a list of `ChatMessageTemplates`.
Each `ChatMessageTemplate` contains instructions for how to format that `ChatMessage` - its role, and then also its content.
Let's take a look at this below:

```python
<<<<<<< HEAD
from langchain.prompts.chat import ChatPromptTemplate
=======
from langchain_core.prompts.chat import ChatPromptTemplate
>>>>>>> cd4c5428

template = "You are a helpful assistant that translates {input_language} to {output_language}."
human_template = "{text}"

chat_prompt = ChatPromptTemplate.from_messages([
    ("system", template),
    ("human", human_template),
])

chat_prompt.format_messages(input_language="English", output_language="French", text="I love programming.")
```

```pycon
[
    SystemMessage(content="You are a helpful assistant that translates English to French.", additional_kwargs={}),
    HumanMessage(content="I love programming.")
]
```


ChatPromptTemplates can also be constructed in other ways - see the [section on prompts](/docs/modules/model_io/prompts) for more detail.

## Output parsers

`OutputParser`s convert the raw output of a language model into a format that can be used downstream.
There are a few main types of `OutputParser`s, including:

- Convert text from `LLM` into structured information (e.g. JSON)
- Convert a `ChatMessage` into just a string
- Convert the extra information returned from a call besides the message (like OpenAI function invocation) into a string.

For full information on this, see the [section on output parsers](/docs/modules/model_io/output_parsers).

In this getting started guide, we use a simple one that parses a list of comma separated values.

```python
from langchain.output_parsers import CommaSeparatedListOutputParser

output_parser = CommaSeparatedListOutputParser()
output_parser.parse("hi, bye")
# >> ['hi', 'bye']
```

## Composing with LCEL

We can now combine all these into one chain.
This chain will take input variables, pass those to a prompt template to create a prompt, pass the prompt to a language model, and then pass the output through an (optional) output parser.
This is a convenient way to bundle up a modular piece of logic.
Let's see it in action!

```python
template = "Generate a list of 5 {text}.\n\n{format_instructions}"

chat_prompt = ChatPromptTemplate.from_template(template)
chat_prompt = chat_prompt.partial(format_instructions=output_parser.get_format_instructions())
chain = chat_prompt | chat_model | output_parser
chain.invoke({"text": "colors"})
# >> ['red', 'blue', 'green', 'yellow', 'orange']
```

Note that we are using the `|` syntax to join these components together.
This `|` syntax is powered by the LangChain Expression Language (LCEL) and relies on the universal `Runnable` interface that all of these objects implement.
To learn more about LCEL, read the documentation [here](/docs/expression_language).

## Conclusion

That's it for getting started with prompts, models, and output parsers! This just covered the surface of what there is to learn. For more information, check out:

- The [prompts section](./prompts) for information on how to work with prompt templates
- The [ChatModel section](./chat) for more information on the ChatModel interface
- The [LLM section](./llms) for more information on the LLM interface
- The [output parser section](./output_parsers) for information about the different types of output parsers.<|MERGE_RESOLUTION|>--- conflicted
+++ resolved
@@ -44,11 +44,7 @@
 First we'll need to install their partner package:
 
 ```shell
-<<<<<<< HEAD
 pip install gigachain-openai
-=======
-pip install langchain-openai
->>>>>>> cd4c5428
 ```
 
 Accessing the API requires an API key, which you can get by creating an account and heading [here](https://platform.openai.com/account/api-keys). Once we have a key we'll want to set it as an environment variable by running:
@@ -145,11 +141,7 @@
 First we'll need to import the LangChain x Anthropic package.
 
 ```shell
-<<<<<<< HEAD
 pip install gigachain-anthropic
-=======
-pip install langchain-anthropic
->>>>>>> cd4c5428
 ```
 
 Accessing the API requires an API key, which you can get by creating an account [here](https://claude.ai/login). Once we have a key we'll want to set it as an environment variable by running:
@@ -178,11 +170,7 @@
 First we'll need to install their partner package:
 
 ```shell
-<<<<<<< HEAD
 pip install gigachain-cohere
-=======
-pip install langchain-cohere
->>>>>>> cd4c5428
 ```
 
 Accessing the API requires an API key, which you can get by creating an account and heading [here](https://dashboard.cohere.com/api-keys). Once we have a key we'll want to set it as an environment variable by running:
@@ -221,11 +209,7 @@
 This can start off very simple - for example, a prompt to produce the above string would just be:
 
 ```python
-<<<<<<< HEAD
-from langchain.prompts import PromptTemplate
-=======
 from langchain_core.prompts import PromptTemplate
->>>>>>> cd4c5428
 
 prompt = PromptTemplate.from_template("What is a good name for a company that makes {product}?")
 prompt.format(product="colorful socks")
@@ -247,11 +231,7 @@
 Let's take a look at this below:
 
 ```python
-<<<<<<< HEAD
-from langchain.prompts.chat import ChatPromptTemplate
-=======
 from langchain_core.prompts.chat import ChatPromptTemplate
->>>>>>> cd4c5428
 
 template = "You are a helpful assistant that translates {input_language} to {output_language}."
 human_template = "{text}"
