{
 "cells": [
  {
   "cell_type": "markdown",
   "id": "4ef893cf-eac1-45e6-9eb6-72e9ca043200",
   "metadata": {},
   "source": [
    "# Возврат исходных документов\n",
    "\n",
    "В этом разделе показано как доработать приложение, созданное в разделе [Быстрый старт](/docs/use_cases/question_answering/quickstart), чтобы оно возвращало документы, использованные для генерации.\n",
    "\n",
    "Такое поведение поможет пользователям ознакомиться с источниками данных."
   ]
  },
  {
   "cell_type": "markdown",
   "id": "487d8d79-5ee9-4aa4-9fdf-cd5f4303e099",
   "metadata": {},
   "source": [
    "## Установка зависимостей\n",
    "\n",
    "Для разработки используются модели генерации и эмбеддингов GigaChat, а также векторное хранилище Chroma.\n",
    "Вы можете использовать любую [векторное хранилище](/docs/modules/data_connection/vectorstores/) или [ретривер](/docs/modules/data_connection/retrievers/)\n",
    "\n",
<<<<<<< HEAD
    "Установите пакеты с помощью команды:"
=======
    "We'll use the following packages:"
   ]
  },
  {
   "cell_type": "code",
   "execution_count": 1,
   "id": "28d272cd-4e31-40aa-bbb4-0be0a1f49a14",
   "metadata": {},
   "outputs": [],
   "source": [
    "%pip install --upgrade --quiet  langchain langchain-community langchainhub langchain-openai langchain-chroma bs4"
   ]
  },
  {
   "cell_type": "markdown",
   "id": "51ef48de-70b6-4f43-8e0b-ab9b84c9c02a",
   "metadata": {},
   "source": [
    "We need to set environment variable `OPENAI_API_KEY`, which can be done directly or loaded from a `.env` file like so:"
>>>>>>> cd4c5428
   ]
  },
  {
   "cell_type": "code",
   "execution_count": null,
   "id": "28d272cd-4e31-40aa-bbb4-0be0a1f49a14",
   "metadata": {},
   "outputs": [],
   "source": [
    "%pip install --upgrade --quiet  gigachain langchainhub chromadb bs4"
   ]
  },
  {
   "cell_type": "markdown",
   "id": "fa6ba684-26cf-4860-904e-a4d51380c134",
   "metadata": {},
   "source": [
    "## Цепочка без возврата исходных документов\n",
    "\n",
    "Пример цепочки, которая не возвращает исходные документы, разобранный в разделе [Быстрый старт](/docs/use_cases/question_answering/quickstart):"
   ]
  },
  {
   "cell_type": "code",
   "execution_count": null,
   "id": "d8a913b1-0eea-442a-8a64-ec73333f104b",
   "metadata": {},
   "outputs": [],
   "source": [
    "import bs4\n",
    "from langchain import hub\n",
<<<<<<< HEAD
    "from langchain.chat_models.gigachat import GigaChat\n",
    "from langchain_chroma import Chroma\n",
    "from langchain_community.document_loaders import WebBaseLoader\n",
    "from langchain_community.embeddings.gigachat import GigaChatEmbeddings\n",
=======
    "from langchain_chroma import Chroma\n",
    "from langchain_community.document_loaders import WebBaseLoader\n",
>>>>>>> cd4c5428
    "from langchain_core.output_parsers import StrOutputParser\n",
    "from langchain_core.runnables import RunnablePassthrough\n",
    "from langchain_text_splitters import RecursiveCharacterTextSplitter"
   ]
  },
  {
   "cell_type": "code",
   "execution_count": 2,
   "id": "820244ae-74b4-4593-b392-822979dd91b8",
   "metadata": {},
   "outputs": [],
   "source": [
    "# Загрузка, разделение на части и индексация содержимого блога.\n",
    "loader = WebBaseLoader(\n",
    "    web_paths=(\"https://lilianweng.github.io/posts/2023-06-23-agent/\",),\n",
    "    bs_kwargs=dict(\n",
    "        parse_only=bs4.SoupStrainer(\n",
    "            class_=(\"post-content\", \"post-title\", \"post-header\")\n",
    "        )\n",
    "    ),\n",
    ")\n",
    "docs = loader.load()\n",
    "\n",
    "text_splitter = RecursiveCharacterTextSplitter(chunk_size=1000, chunk_overlap=200)\n",
    "splits = text_splitter.split_documents(docs)\n",
    "vectorstore = Chroma.from_documents(\n",
    "    documents=splits,\n",
    "    embedding=GigaChatEmbeddings(\n",
    "        credentials=\"NjgxZmQ1Y2ItMWVmNS00Y2ZmLWE2MDgtZmZjNDM0NDA3NmJlOjA2NTNhNjAwLTU5NmYtNGQ0Ni05N2MxLTVhYjI0NWU0OTBlOA==\",\n",
    "        verify_ssl_certs=False,\n",
    "        scope=\"GIGACHAT_API_CORP\",\n",
    "    ),\n",
    ")\n",
    "\n",
    "# Извлечение данных и генерация с помощью релевантных фрагментов блога.\n",
    "retriever = vectorstore.as_retriever()\n",
    "prompt = hub.pull(\"rlm/rag-prompt\")\n",
<<<<<<< HEAD
    "llm = GigaChat(\n",
    "    credentials=\"NjgxZmQ1Y2ItMWVmNS00Y2ZmLWE2MDgtZmZjNDM0NDA3NmJlOjA2NTNhNjAwLTU5NmYtNGQ0Ni05N2MxLTVhYjI0NWU0OTBlOA==\",\n",
    "    verify_ssl_certs=False,\n",
    "    scope=\"GIGACHAT_API_CORP\",\n",
    ")\n",
=======
    "llm = ChatOpenAI(model=\"gpt-3.5-turbo\", temperature=0)\n",
>>>>>>> cd4c5428
    "\n",
    "\n",
    "def format_docs(docs):\n",
    "    return \"\\n\\n\".join(doc.page_content for doc in docs)\n",
    "\n",
    "\n",
    "rag_chain = (\n",
    "    {\"context\": retriever | format_docs, \"question\": RunnablePassthrough()}\n",
    "    | prompt\n",
    "    | llm\n",
    "    | StrOutputParser()\n",
    ")"
   ]
  },
  {
   "cell_type": "code",
   "execution_count": 3,
   "id": "0d3b0f36-7b56-49c0-8e40-a1aa9ebcbf24",
   "metadata": {},
   "outputs": [
    {
     "data": {
      "text/plain": [
       "'Task decomposition is the process of breaking down a complex task into smaller, simpler steps. This allows an agent to better understand and plan ahead for the task at hand. In the context provided, it is mentioned that the AI assistant can parse user input into several tasks, each with its own unique identifier and dependencies on previous tasks. This helps in breaking down complex tasks into manageable parts, making it easier for the agent to complete the task successfully.'"
      ]
     },
     "execution_count": 3,
     "metadata": {},
     "output_type": "execute_result"
    }
   ],
   "source": [
    "rag_chain.invoke(\"What is Task Decomposition?\")"
   ]
  },
  {
   "cell_type": "markdown",
   "id": "1c2f99b5-80b4-4178-bf30-c1c0a152638f",
   "metadata": {},
   "source": [
    "## Добавление исходных документов {#adding-sources}\n",
    "\n",
    "LCEL позволяет возвращать документы, полученные ретривером:"
   ]
  },
  {
   "cell_type": "code",
   "execution_count": 4,
   "id": "ded41680-b749-4e2a-9daa-b1165d74783b",
   "metadata": {},
   "outputs": [
    {
     "data": {
      "text/plain": [
       "{'context': [Document(page_content='The AI assistant can parse user input to several tasks: [{\"task\": task, \"id\", task_id, \"dep\": dependency_task_ids, \"args\": {\"text\": text, \"image\": URL, \"audio\": URL, \"video\": URL}}]. The \"dep\" field denotes the id of the previous task which generates a new resource that the current task relies on. A special tag \"-task_id\" refers to the generated text image, audio and video in the dependency task with id as task_id. The task MUST be selected from the following options: {{ Available Task List }}. There is a logical relationship between tasks, please note their order. If the user input can\\'t be parsed, you need to reply empty JSON. Here are several cases for your reference: {{ Demonstrations }}. The chat history is recorded as {{ Chat History }}. From this chat history, you can find the path of the user-mentioned resources for your task planning.', metadata={'source': 'https://lilianweng.github.io/posts/2023-06-23-agent/'}),\n",
       "  Document(page_content='Fig. 1. Overview of a LLM-powered autonomous agent system.\\nComponent One: Planning#\\nA complicated task usually involves many steps. An agent needs to know what they are and plan ahead.\\nTask Decomposition#\\nChain of thought (CoT; Wei et al. 2022) has become a standard prompting technique for enhancing model performance on complex tasks. The model is instructed to “think step by step” to utilize more test-time computation to decompose hard tasks into smaller and simpler steps. CoT transforms big tasks into multiple manageable tasks and shed lights into an interpretation of the model’s thinking process.', metadata={'source': 'https://lilianweng.github.io/posts/2023-06-23-agent/'}),\n",
       "  Document(page_content='Here are a sample conversation for task clarification sent to OpenAI ChatCompletion endpoint used by GPT-Engineer. The user inputs are wrapped in {{user input text}}.\\n[\\n  {\\n    \"role\": \"system\",\\n    \"content\": \"You will read instructions and not carry them out, only seek to clarify them.\\\\nSpecifically you will first summarise a list of super short bullets of areas that need clarification.\\\\nThen you will pick one clarifying question, and wait for an answer from the user.\\\\n\"\\n  },\\n  {\\n    \"role\": \"user\",\\n    \"content\": \"We are writing {{a Super Mario game in python. MVC components split in separate files. Keyboard control.}}\\\\n\"\\n  },\\n  {\\n    \"role\": \"assistant\",', metadata={'source': 'https://lilianweng.github.io/posts/2023-06-23-agent/'}),\n",
       "  Document(page_content='[6] Google Blog. “Announcing ScaNN: Efficient Vector Similarity Search” July 28, 2020.\\n[7] https://chat.openai.com/share/46ff149e-a4c7-4dd7-a800-fc4a642ea389\\n[8] Shinn & Labash. “Reflexion: an autonomous agent with dynamic memory and self-reflection” arXiv preprint arXiv:2303.11366 (2023).\\n[9] Laskin et al. “In-context Reinforcement Learning with Algorithm Distillation” ICLR 2023.\\n[10] Karpas et al. “MRKL Systems A modular, neuro-symbolic architecture that combines large language models, external knowledge sources and discrete reasoning.” arXiv preprint arXiv:2205.00445 (2022).\\n[11] Weaviate Blog. Why is Vector Search so fast? Sep 13, 2022.\\n[12] Li et al. “API-Bank: A Benchmark for Tool-Augmented LLMs” arXiv preprint arXiv:2304.08244 (2023).\\n[13] Shen et al. “HuggingGPT: Solving AI Tasks with ChatGPT and its Friends in HuggingFace” arXiv preprint arXiv:2303.17580 (2023).', metadata={'source': 'https://lilianweng.github.io/posts/2023-06-23-agent/'})],\n",
       " 'question': 'What is Task Decomposition',\n",
       " 'answer': 'Task Decomposition is the process of breaking down a complicated task into smaller and simpler steps, allowing an agent to plan ahead and understand what they need to do. This technique has been shown to enhance model performance on complex tasks by instructing the model to think step by step and utilize more test-time computation.'}"
      ]
     },
     "execution_count": 4,
     "metadata": {},
     "output_type": "execute_result"
    }
   ],
   "source": [
    "from langchain_core.runnables import RunnableParallel\n",
    "\n",
    "rag_chain_from_docs = (\n",
    "    RunnablePassthrough.assign(context=(lambda x: format_docs(x[\"context\"])))\n",
    "    | prompt\n",
    "    | llm\n",
    "    | StrOutputParser()\n",
    ")\n",
    "\n",
    "rag_chain_with_source = RunnableParallel(\n",
    "    {\"context\": retriever, \"question\": RunnablePassthrough()}\n",
    ").assign(answer=rag_chain_from_docs)\n",
    "\n",
    "rag_chain_with_source.invoke(\"What is Task Decomposition\")"
   ]
<<<<<<< HEAD
=======
  },
  {
   "cell_type": "markdown",
   "id": "b437da5d-ca09-4d15-9be2-c35e5a1ace77",
   "metadata": {},
   "source": [
    ":::{.callout-tip}\n",
    "\n",
    "Check out the [LangSmith trace](https://smith.langchain.com/public/007d7e01-cb62-4a84-8b71-b24767f953ee/r)\n",
    "\n",
    ":::"
   ]
>>>>>>> cd4c5428
  }
 ],
 "metadata": {
  "kernelspec": {
   "display_name": "Python 3",
   "language": "python",
   "name": "python3"
  },
  "language_info": {
   "codemirror_mode": {
    "name": "ipython",
    "version": 3
   },
   "file_extension": ".py",
   "mimetype": "text/x-python",
   "name": "python",
   "nbconvert_exporter": "python",
   "pygments_lexer": "ipython3",
   "version": "3.9.6"
  }
 },
 "nbformat": 4,
 "nbformat_minor": 5
}<|MERGE_RESOLUTION|>--- conflicted
+++ resolved
@@ -22,29 +22,7 @@
     "Для разработки используются модели генерации и эмбеддингов GigaChat, а также векторное хранилище Chroma.\n",
     "Вы можете использовать любую [векторное хранилище](/docs/modules/data_connection/vectorstores/) или [ретривер](/docs/modules/data_connection/retrievers/)\n",
     "\n",
-<<<<<<< HEAD
     "Установите пакеты с помощью команды:"
-=======
-    "We'll use the following packages:"
-   ]
-  },
-  {
-   "cell_type": "code",
-   "execution_count": 1,
-   "id": "28d272cd-4e31-40aa-bbb4-0be0a1f49a14",
-   "metadata": {},
-   "outputs": [],
-   "source": [
-    "%pip install --upgrade --quiet  langchain langchain-community langchainhub langchain-openai langchain-chroma bs4"
-   ]
-  },
-  {
-   "cell_type": "markdown",
-   "id": "51ef48de-70b6-4f43-8e0b-ab9b84c9c02a",
-   "metadata": {},
-   "source": [
-    "We need to set environment variable `OPENAI_API_KEY`, which can be done directly or loaded from a `.env` file like so:"
->>>>>>> cd4c5428
    ]
   },
   {
@@ -76,18 +54,13 @@
    "source": [
     "import bs4\n",
     "from langchain import hub\n",
-<<<<<<< HEAD
-    "from langchain.chat_models.gigachat import GigaChat\n",
     "from langchain_chroma import Chroma\n",
     "from langchain_community.document_loaders import WebBaseLoader\n",
-    "from langchain_community.embeddings.gigachat import GigaChatEmbeddings\n",
-=======
-    "from langchain_chroma import Chroma\n",
-    "from langchain_community.document_loaders import WebBaseLoader\n",
->>>>>>> cd4c5428
     "from langchain_core.output_parsers import StrOutputParser\n",
     "from langchain_core.runnables import RunnablePassthrough\n",
-    "from langchain_text_splitters import RecursiveCharacterTextSplitter"
+    "from langchain_text_splitters import RecursiveCharacterTextSplitter\n",
+    "from langchain_community.chat_models import GigaChat\n",
+    "from langchain_community.embeddings import GigaChatEmbeddings"
    ]
   },
   {
@@ -122,15 +95,11 @@
     "# Извлечение данных и генерация с помощью релевантных фрагментов блога.\n",
     "retriever = vectorstore.as_retriever()\n",
     "prompt = hub.pull(\"rlm/rag-prompt\")\n",
-<<<<<<< HEAD
     "llm = GigaChat(\n",
     "    credentials=\"NjgxZmQ1Y2ItMWVmNS00Y2ZmLWE2MDgtZmZjNDM0NDA3NmJlOjA2NTNhNjAwLTU5NmYtNGQ0Ni05N2MxLTVhYjI0NWU0OTBlOA==\",\n",
     "    verify_ssl_certs=False,\n",
     "    scope=\"GIGACHAT_API_CORP\",\n",
     ")\n",
-=======
-    "llm = ChatOpenAI(model=\"gpt-3.5-turbo\", temperature=0)\n",
->>>>>>> cd4c5428
     "\n",
     "\n",
     "def format_docs(docs):\n",
@@ -214,8 +183,6 @@
     "\n",
     "rag_chain_with_source.invoke(\"What is Task Decomposition\")"
    ]
-<<<<<<< HEAD
-=======
   },
   {
    "cell_type": "markdown",
@@ -228,7 +195,6 @@
     "\n",
     ":::"
    ]
->>>>>>> cd4c5428
   }
  ],
  "metadata": {
