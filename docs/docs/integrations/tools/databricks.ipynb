--- conflicted
+++ resolved
@@ -85,19 +85,16 @@
   },
   {
    "cell_type": "markdown",
-<<<<<<< HEAD
-   "metadata": {
-    "collapsed": false,
-    "jupyter": {
-     "outputs_hidden": false
-    }
-   },
-   "source": [
+   "metadata": {
+    "collapsed": false,
+    "jupyter": {
+     "outputs_hidden": false
+    }
+   },
+   "source": [
+    "(Optional) To increase the retry time for getting a function execution response, set environment variable UC_TOOL_CLIENT_EXECUTION_TIMEOUT. Default retry time value is 120s.",
+     
     "## LangGraph agent example"
-=======
-   "metadata": {},
-   "source": [
-    "(Optional) To increase the retry time for getting a function execution response, set environment variable UC_TOOL_CLIENT_EXECUTION_TIMEOUT. Default retry time value is 120s."
    ]
   },
   {
@@ -109,7 +106,18 @@
     "import os\n",
     "\n",
     "os.environ[\"UC_TOOL_CLIENT_EXECUTION_TIMEOUT\"] = \"200\""
->>>>>>> 81f7daa4
+   ]
+  },
+  {
+   "cell_type": "markdown",
+   "metadata": {
+    "collapsed": false,
+    "jupyter": {
+     "outputs_hidden": false
+    }
+   },
+   "source": [
+    "## LangGraph agent example"
    ]
   },
   {
