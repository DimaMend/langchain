# NVIDIA
The `langchain-nvidia-ai-endpoints` package contains LangChain integrations building applications with models on 
NVIDIA NIM inference microservice. NIM supports models across domains like chat, embedding, and re-ranking models 
from the community as well as NVIDIA. These models are optimized by NVIDIA to deliver the best performance on NVIDIA 
accelerated infrastructure and deployed as a NIM, an easy-to-use, prebuilt containers that deploy anywhere using a single 
command on NVIDIA accelerated infrastructure.

NVIDIA hosted deployments of NIMs are available to test on the [NVIDIA API catalog](https://build.nvidia.com/). After testing, 
NIMs can be exported from NVIDIA’s API catalog using the NVIDIA AI Enterprise license and run on-premises or in the cloud, 
giving enterprises ownership and full control of their IP and AI application.

NIMs are packaged as container images on a per model basis and are distributed as NGC container images through the NVIDIA NGC Catalog. 
At their core, NIMs provide easy, consistent, and familiar APIs for running inference on an AI model.

<<<<<<< HEAD
> [NVIDIA AI Foundation Endpoints](https://www.nvidia.com/en-us/ai-data-science/foundation-models/) give users easy access to NVIDIA hosted API endpoints for 
> NVIDIA AI Foundation Models like `Mixtral 8x7B`, `Llama 2`, `Stable Diffusion`, etc. These models, 
> hosted on the [NVIDIA API catalog](https://build.nvidia.com/), are optimized, tested, and hosted on 
> the NVIDIA AI platform, making them fast and easy to evaluate, further customize, 
> and seamlessly run at peak performance on any accelerated stack.
> 
> With [NVIDIA AI Foundation Endpoints](https://www.nvidia.com/en-us/ai-data-science/foundation-models/), you can get quick results from a fully 
> accelerated stack running on [NVIDIA DGX Cloud](https://www.nvidia.com/en-us/data-center/dgx-cloud/). Once customized, these 
> models can be deployed anywhere with enterprise-grade security, stability, 
> and support using [NVIDIA AI Enterprise](https://www.nvidia.com/en-us/data-center/products/ai-enterprise/).
=======
Below is an example on how to use some common functionality surrounding text-generative and embedding models.
>>>>>>> 29aa9d67

## Installation

<<<<<<< HEAD
The supported models can be found [in build.nvidia.com](https://build.nvidia.com/).
=======
```python
pip install -U --quiet langchain-nvidia-ai-endpoints
```
>>>>>>> 29aa9d67

## Setup

**To get started:**

<<<<<<< HEAD
1. Create a free account with [NVIDIA](https://build.nvidia.com/), which hosts NVIDIA AI Foundation models

2. Click on your model of choice

3. Under `Input` select the `Python` tab, and click `Get API Key`. Then click `Generate Key`.

4. Copy and save the generated key as `NVIDIA_API_KEY`. From there, you should have access to the endpoints.
=======
1. Create a free account with [NVIDIA](https://build.nvidia.com/), which hosts NVIDIA AI Foundation models.
>>>>>>> 29aa9d67

2. Click on your model of choice.

3. Under Input select the Python tab, and click `Get API Key`. Then click `Generate Key`.

4. Copy and save the generated key as NVIDIA_API_KEY. From there, you should have access to the endpoints.

```python
import getpass
import os

if not os.environ.get("NVIDIA_API_KEY", "").startswith("nvapi-"):
    nvidia_api_key = getpass.getpass("Enter your NVIDIA API key: ")
    assert nvidia_api_key.startswith("nvapi-"), f"{nvidia_api_key[:5]}... is not a valid key"
    os.environ["NVIDIA_API_KEY"] = nvidia_api_key
```
## Working with NVIDIA API Catalog

```python
from langchain_nvidia_ai_endpoints import ChatNVIDIA

llm = ChatNVIDIA(model="mistralai/mixtral-8x22b-instruct-v0.1")
result = llm.invoke("Write a ballad about LangChain.")
print(result.content)
```

Using the API, you can query live endpoints available on the NVIDIA API Catalog to get quick results from a DGX-hosted cloud compute environment. All models are source-accessible and can be deployed on your own compute cluster using NVIDIA NIM which is part of NVIDIA AI Enterprise, shown in the next section [Working with NVIDIA NIMs](##working-with-nvidia-nims). 

## Working with NVIDIA NIMs
When ready to deploy, you can self-host models with NVIDIA NIM—which is included with the NVIDIA AI Enterprise software license—and run them anywhere, giving you ownership of your customizations and full control of your intellectual property (IP) and AI applications.

[Learn more about NIMs](https://developer.nvidia.com/blog/nvidia-nim-offers-optimized-inference-microservices-for-deploying-ai-models-at-scale/)

```python
from langchain_nvidia_ai_endpoints import ChatNVIDIA, NVIDIAEmbeddings, NVIDIARerank

# connect to an chat NIM running at localhost:8000, specifyig a specific model
llm = ChatNVIDIA(base_url="http://localhost:8000/v1", model="meta/llama3-8b-instruct")

# connect to an embedding NIM running at localhost:8080
embedder = NVIDIAEmbeddings(base_url="http://localhost:8080/v1")

# connect to a reranking NIM running at localhost:2016
ranker = NVIDIARerank(base_url="http://localhost:2016/v1")
```

## Using NVIDIA AI Foundation Endpoints

A selection of NVIDIA AI Foundation models are supported directly in LangChain with familiar APIs.

The active models which are supported can be found [in API Catalog](https://build.nvidia.com/).

**The following may be useful examples to help you get started:**
- **[`ChatNVIDIA` Model](/docs/integrations/chat/nvidia_ai_endpoints).**
- **[`NVIDIAEmbeddings` Model for RAG Workflows](/docs/integrations/text_embedding/nvidia_ai_endpoints).**<|MERGE_RESOLUTION|>--- conflicted
+++ resolved
@@ -12,46 +12,19 @@
 NIMs are packaged as container images on a per model basis and are distributed as NGC container images through the NVIDIA NGC Catalog. 
 At their core, NIMs provide easy, consistent, and familiar APIs for running inference on an AI model.
 
-<<<<<<< HEAD
-> [NVIDIA AI Foundation Endpoints](https://www.nvidia.com/en-us/ai-data-science/foundation-models/) give users easy access to NVIDIA hosted API endpoints for 
-> NVIDIA AI Foundation Models like `Mixtral 8x7B`, `Llama 2`, `Stable Diffusion`, etc. These models, 
-> hosted on the [NVIDIA API catalog](https://build.nvidia.com/), are optimized, tested, and hosted on 
-> the NVIDIA AI platform, making them fast and easy to evaluate, further customize, 
-> and seamlessly run at peak performance on any accelerated stack.
-> 
-> With [NVIDIA AI Foundation Endpoints](https://www.nvidia.com/en-us/ai-data-science/foundation-models/), you can get quick results from a fully 
-> accelerated stack running on [NVIDIA DGX Cloud](https://www.nvidia.com/en-us/data-center/dgx-cloud/). Once customized, these 
-> models can be deployed anywhere with enterprise-grade security, stability, 
-> and support using [NVIDIA AI Enterprise](https://www.nvidia.com/en-us/data-center/products/ai-enterprise/).
-=======
 Below is an example on how to use some common functionality surrounding text-generative and embedding models.
->>>>>>> 29aa9d67
 
 ## Installation
 
-<<<<<<< HEAD
-The supported models can be found [in build.nvidia.com](https://build.nvidia.com/).
-=======
 ```python
 pip install -U --quiet langchain-nvidia-ai-endpoints
 ```
->>>>>>> 29aa9d67
 
 ## Setup
 
 **To get started:**
 
-<<<<<<< HEAD
-1. Create a free account with [NVIDIA](https://build.nvidia.com/), which hosts NVIDIA AI Foundation models
-
-2. Click on your model of choice
-
-3. Under `Input` select the `Python` tab, and click `Get API Key`. Then click `Generate Key`.
-
-4. Copy and save the generated key as `NVIDIA_API_KEY`. From there, you should have access to the endpoints.
-=======
 1. Create a free account with [NVIDIA](https://build.nvidia.com/), which hosts NVIDIA AI Foundation models.
->>>>>>> 29aa9d67
 
 2. Click on your model of choice.
 
