--- conflicted
+++ resolved
@@ -22,11 +22,7 @@
   },
   {
    "cell_type": "code",
-<<<<<<< HEAD
-   "execution_count": null,
-=======
    "execution_count": 13,
->>>>>>> 3925071d
    "metadata": {},
    "outputs": [],
    "source": [
@@ -79,9 +75,6 @@
    "cell_type": "code",
    "execution_count": null,
    "metadata": {},
-<<<<<<< HEAD
-   "outputs": [],
-=======
    "outputs": [
     {
      "data": {
@@ -94,7 +87,6 @@
      "output_type": "execute_result"
     }
    ],
->>>>>>> 3925071d
    "source": [
     "docs[0]"
    ]
@@ -115,11 +107,7 @@
    "outputs": [],
    "source": [
     "loader = SitemapLoader(\n",
-<<<<<<< HEAD
     "    web_path=\"https://api.python.langchain.com/sitemap.xml\",\n",
-=======
-    "    web_path=\" https://api.python.langchain.com/sitemap.xml\",\n",
->>>>>>> 3925071d
     "    filter_urls=[\"https://api.python.langchain.com/en/latest\"],\n",
     ")\n",
     "documents = loader.load()"
@@ -127,13 +115,6 @@
   },
   {
    "cell_type": "code",
-<<<<<<< HEAD
-   "execution_count": null,
-   "metadata": {
-    "scrolled": true
-   },
-   "outputs": [],
-=======
    "execution_count": 8,
    "metadata": {
     "scrolled": true
@@ -150,7 +131,6 @@
      "output_type": "execute_result"
     }
    ],
->>>>>>> 3925071d
    "source": [
     "documents[0]"
    ]
@@ -184,11 +164,7 @@
   },
   {
    "cell_type": "code",
-<<<<<<< HEAD
-   "execution_count": null,
-=======
    "execution_count": 10,
->>>>>>> 3925071d
    "metadata": {},
    "outputs": [],
    "source": [
@@ -216,11 +192,7 @@
   },
   {
    "cell_type": "code",
-<<<<<<< HEAD
-   "execution_count": null,
-=======
    "execution_count": 11,
->>>>>>> 3925071d
    "metadata": {},
    "outputs": [],
    "source": [
