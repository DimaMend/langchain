--- conflicted
+++ resolved
@@ -1,244 +1,240 @@
 {
- "cells": [
-  {
-   "cell_type": "markdown",
-   "id": "278b6c63",
-   "metadata": {},
-   "source": [
-    "# Voyage AI\n",
-    "\n",
-    ">[Voyage AI](https://www.voyageai.com/) provides cutting-edge embedding/vectorizations models.\n",
-    "\n",
-    "Let's load the Voyage AI Embedding class. (Install the LangChain partner package with `pip install langchain-voyageai`)"
-   ]
-  },
-  {
-   "cell_type": "code",
-   "execution_count": 1,
-   "id": "0be1af71",
-   "metadata": {},
-   "outputs": [],
-   "source": [
-    "from langchain_voyageai import VoyageAIEmbeddings"
-   ]
-  },
-  {
-   "cell_type": "markdown",
-   "id": "137cfde9-b88c-409a-9394-a9e31a6bf30d",
-   "metadata": {},
-   "source": [
-    "Voyage AI utilizes API keys to monitor usage and manage permissions. To obtain your key, create an account on our [homepage](https://www.voyageai.com). Then, create a VoyageEmbeddings model with your API key. You can use any of the following models: ([source](https://docs.voyageai.com/docs/embeddings)):\n",
-    "\n",
-    "- `voyage-large-2` (default)\n",
-    "- `voyage-code-2`\n",
-    "- `voyage-2`\n",
-    "- `voyage-law-2`\n",
-<<<<<<< HEAD
-    "- `voyage-large-2-instruct`"
-=======
-    "- `voyage-large-2-instruct`\n",
-    "- `voyage-finance-2`\n",
-    "- `voyage-multilingual-2`"
->>>>>>> 29aa9d67
-   ]
-  },
-  {
-   "cell_type": "code",
-   "execution_count": 2,
-   "id": "2c66e5da",
-   "metadata": {},
-   "outputs": [],
-   "source": [
-    "embeddings = VoyageAIEmbeddings(\n",
-    "    voyage_api_key=\"[ Your Voyage API key ]\", model=\"voyage-law-2\"\n",
-    ")"
-   ]
-  },
-  {
-   "cell_type": "markdown",
-   "id": "459dffb3-9bff-41f2-8507-642de7431b2d",
-   "metadata": {},
-   "source": [
-    "Prepare the documents and use `embed_documents` to get their embeddings."
-   ]
-  },
-  {
-   "cell_type": "code",
-   "execution_count": 3,
-   "id": "c85e948f-85fd-4d56-8d21-6e2f7e65cab8",
-   "metadata": {},
-   "outputs": [],
-   "source": [
-    "documents = [\n",
-    "    \"Caching embeddings enables the storage or temporary caching of embeddings, eliminating the necessity to recompute them each time.\",\n",
-    "    \"An LLMChain is a chain that composes basic LLM functionality. It consists of a PromptTemplate and a language model (either an LLM or chat model). It formats the prompt template using the input key values provided (and also memory key values, if available), passes the formatted string to LLM and returns the LLM output.\",\n",
-    "    \"A Runnable represents a generic unit of work that can be invoked, batched, streamed, and/or transformed.\",\n",
-    "]"
-   ]
-  },
-  {
-   "cell_type": "code",
-   "execution_count": 4,
-   "id": "5a77a12d-6ac6-4ab8-b103-80ff24487019",
-   "metadata": {},
-   "outputs": [],
-   "source": [
-    "documents_embds = embeddings.embed_documents(documents)"
-   ]
-  },
-  {
-   "cell_type": "code",
-   "execution_count": 5,
-   "id": "2c89167c-816c-487e-8704-90908a4190bb",
-   "metadata": {},
-   "outputs": [
-    {
-     "data": {
-      "text/plain": [
-       "[0.0562174916267395,\n",
-       " 0.018221192061901093,\n",
-       " 0.0025736060924828053,\n",
-       " -0.009720131754875183,\n",
-       " 0.04108370840549469]"
-      ]
-     },
-     "execution_count": 5,
-     "metadata": {},
-     "output_type": "execute_result"
-    }
-   ],
-   "source": [
-    "documents_embds[0][:5]"
-   ]
-  },
-  {
-   "cell_type": "markdown",
-   "id": "f8d796d1-4ced-44d3-81bf-282721edb6bb",
-   "metadata": {},
-   "source": [
-    "Similarly, use `embed_query` to embed the query."
-   ]
-  },
-  {
-   "cell_type": "code",
-   "execution_count": 6,
-   "id": "bfb6142c",
-   "metadata": {},
-   "outputs": [],
-   "source": [
-    "query = \"What's an LLMChain?\""
-   ]
-  },
-  {
-   "cell_type": "code",
-   "execution_count": 7,
-   "id": "91bc875d-829b-4c3d-8e6f-fc2dda30a3bd",
-   "metadata": {},
-   "outputs": [],
-   "source": [
-    "query_embd = embeddings.embed_query(query)"
-   ]
-  },
-  {
-   "cell_type": "code",
-   "execution_count": 8,
-   "id": "a4b0d49e-0c73-44b6-aed5-5b426564e085",
-   "metadata": {},
-   "outputs": [
-    {
-     "data": {
-      "text/plain": [
-       "[-0.0052348352037370205,\n",
-       " -0.040072452276945114,\n",
-       " 0.0033957737032324076,\n",
-       " 0.01763271726667881,\n",
-       " -0.019235141575336456]"
-      ]
-     },
-     "execution_count": 8,
-     "metadata": {},
-     "output_type": "execute_result"
-    }
-   ],
-   "source": [
-    "query_embd[:5]"
-   ]
-  },
-  {
-   "cell_type": "markdown",
-   "id": "b16ddbb2-61f0-49ec-92c3-a6f236d9517f",
-   "metadata": {},
-   "source": [
-    "## A minimalist retrieval system"
-   ]
-  },
-  {
-   "cell_type": "markdown",
-   "id": "5464cb0a-6967-4f1e-ac7c-0aab80b2795a",
-   "metadata": {},
-   "source": [
-    "The main feature of the embeddings is that the cosine similarity between two embeddings captures the semantic relatedness of the corresponding original passages. This allows us to use the embeddings to do semantic retrieval / search."
-   ]
-  },
-  {
-   "cell_type": "markdown",
-   "id": "a0bd3ad2-ca68-4e75-9172-76aea28ba46e",
-   "metadata": {},
-   "source": [
-    " We can find a few closest embeddings in the documents embeddings based on the cosine similarity, and retrieve the corresponding document using the `KNNRetriever` class from LangChain."
-   ]
-  },
-  {
-   "cell_type": "code",
-   "execution_count": 9,
-   "id": "0a3fc579-85a9-4bd0-a944-4e32ac62e2d4",
-   "metadata": {},
-   "outputs": [
-    {
-     "name": "stdout",
-     "output_type": "stream",
-     "text": [
-      "An LLMChain is a chain that composes basic LLM functionality. It consists of a PromptTemplate and a language model (either an LLM or chat model). It formats the prompt template using the input key values provided (and also memory key values, if available), passes the formatted string to LLM and returns the LLM output.\n"
-     ]
-    }
-   ],
-   "source": [
-    "from langchain_community.retrievers import KNNRetriever\n",
-    "\n",
-    "retriever = KNNRetriever.from_texts(documents, embeddings)\n",
-    "\n",
-    "# retrieve the most relevant documents\n",
-    "result = retriever.invoke(query)\n",
-    "top1_retrieved_doc = result[0].page_content  # return the top1 retrieved result\n",
-    "\n",
-    "print(top1_retrieved_doc)"
-   ]
-  }
- ],
- "metadata": {
-  "kernelspec": {
-   "display_name": "Python 3 (ipykernel)",
-   "language": "python",
-   "name": "python3"
-  },
-  "language_info": {
-   "codemirror_mode": {
-    "name": "ipython",
-    "version": 3
-   },
-   "file_extension": ".py",
-   "mimetype": "text/x-python",
-   "name": "python",
-   "nbconvert_exporter": "python",
-   "pygments_lexer": "ipython3",
-   "version": "3.9.6"
-  },
-  "vscode": {
-   "interpreter": {
-    "hash": "e971737741ff4ec9aff7dc6155a1060a59a8a6d52c757dbbe66bf8ee389494b1"
-   }
-  }
- },
- "nbformat": 4,
- "nbformat_minor": 5
+    "cells": [
+        {
+            "cell_type": "markdown",
+            "id": "278b6c63",
+            "metadata": {},
+            "source": [
+                "# Voyage AI\n",
+                "\n",
+                ">[Voyage AI](https://www.voyageai.com/) provides cutting-edge embedding/vectorizations models.\n",
+                "\n",
+                "Let's load the Voyage AI Embedding class. (Install the LangChain partner package with `pip install langchain-voyageai`)"
+            ]
+        },
+        {
+            "cell_type": "code",
+            "execution_count": 1,
+            "id": "0be1af71",
+            "metadata": {},
+            "outputs": [],
+            "source": [
+                "from langchain_voyageai import VoyageAIEmbeddings"
+            ]
+        },
+        {
+            "cell_type": "markdown",
+            "id": "137cfde9-b88c-409a-9394-a9e31a6bf30d",
+            "metadata": {},
+            "source": [
+                "Voyage AI utilizes API keys to monitor usage and manage permissions. To obtain your key, create an account on our [homepage](https://www.voyageai.com). Then, create a VoyageEmbeddings model with your API key. You can use any of the following models: ([source](https://docs.voyageai.com/docs/embeddings)):\n",
+                "\n",
+                "- `voyage-large-2` (default)\n",
+                "- `voyage-code-2`\n",
+                "- `voyage-2`\n",
+                "- `voyage-law-2`\n",
+                "- `voyage-large-2-instruct`\n",
+                "- `voyage-finance-2`\n",
+                "- `voyage-multilingual-2`"
+            ]
+        },
+        {
+            "cell_type": "code",
+            "execution_count": 2,
+            "id": "2c66e5da",
+            "metadata": {},
+            "outputs": [],
+            "source": [
+                "embeddings = VoyageAIEmbeddings(\n",
+                "    voyage_api_key=\"[ Your Voyage API key ]\", model=\"voyage-law-2\"\n",
+                ")"
+            ]
+        },
+        {
+            "cell_type": "markdown",
+            "id": "459dffb3-9bff-41f2-8507-642de7431b2d",
+            "metadata": {},
+            "source": [
+                "Prepare the documents and use `embed_documents` to get their embeddings."
+            ]
+        },
+        {
+            "cell_type": "code",
+            "execution_count": 3,
+            "id": "c85e948f-85fd-4d56-8d21-6e2f7e65cab8",
+            "metadata": {},
+            "outputs": [],
+            "source": [
+                "documents = [\n",
+                "    \"Caching embeddings enables the storage or temporary caching of embeddings, eliminating the necessity to recompute them each time.\",\n",
+                "    \"An LLMChain is a chain that composes basic LLM functionality. It consists of a PromptTemplate and a language model (either an LLM or chat model). It formats the prompt template using the input key values provided (and also memory key values, if available), passes the formatted string to LLM and returns the LLM output.\",\n",
+                "    \"A Runnable represents a generic unit of work that can be invoked, batched, streamed, and/or transformed.\",\n",
+                "]"
+            ]
+        },
+        {
+            "cell_type": "code",
+            "execution_count": 4,
+            "id": "5a77a12d-6ac6-4ab8-b103-80ff24487019",
+            "metadata": {},
+            "outputs": [],
+            "source": [
+                "documents_embds = embeddings.embed_documents(documents)"
+            ]
+        },
+        {
+            "cell_type": "code",
+            "execution_count": 5,
+            "id": "2c89167c-816c-487e-8704-90908a4190bb",
+            "metadata": {},
+            "outputs": [
+                {
+                    "data": {
+                        "text/plain": [
+                            "[0.0562174916267395,\n",
+                            " 0.018221192061901093,\n",
+                            " 0.0025736060924828053,\n",
+                            " -0.009720131754875183,\n",
+                            " 0.04108370840549469]"
+                        ]
+                    },
+                    "execution_count": 5,
+                    "metadata": {},
+                    "output_type": "execute_result"
+                }
+            ],
+            "source": [
+                "documents_embds[0][:5]"
+            ]
+        },
+        {
+            "cell_type": "markdown",
+            "id": "f8d796d1-4ced-44d3-81bf-282721edb6bb",
+            "metadata": {},
+            "source": [
+                "Similarly, use `embed_query` to embed the query."
+            ]
+        },
+        {
+            "cell_type": "code",
+            "execution_count": 6,
+            "id": "bfb6142c",
+            "metadata": {},
+            "outputs": [],
+            "source": [
+                "query = \"What's an LLMChain?\""
+            ]
+        },
+        {
+            "cell_type": "code",
+            "execution_count": 7,
+            "id": "91bc875d-829b-4c3d-8e6f-fc2dda30a3bd",
+            "metadata": {},
+            "outputs": [],
+            "source": [
+                "query_embd = embeddings.embed_query(query)"
+            ]
+        },
+        {
+            "cell_type": "code",
+            "execution_count": 8,
+            "id": "a4b0d49e-0c73-44b6-aed5-5b426564e085",
+            "metadata": {},
+            "outputs": [
+                {
+                    "data": {
+                        "text/plain": [
+                            "[-0.0052348352037370205,\n",
+                            " -0.040072452276945114,\n",
+                            " 0.0033957737032324076,\n",
+                            " 0.01763271726667881,\n",
+                            " -0.019235141575336456]"
+                        ]
+                    },
+                    "execution_count": 8,
+                    "metadata": {},
+                    "output_type": "execute_result"
+                }
+            ],
+            "source": [
+                "query_embd[:5]"
+            ]
+        },
+        {
+            "cell_type": "markdown",
+            "id": "b16ddbb2-61f0-49ec-92c3-a6f236d9517f",
+            "metadata": {},
+            "source": [
+                "## A minimalist retrieval system"
+            ]
+        },
+        {
+            "cell_type": "markdown",
+            "id": "5464cb0a-6967-4f1e-ac7c-0aab80b2795a",
+            "metadata": {},
+            "source": [
+                "The main feature of the embeddings is that the cosine similarity between two embeddings captures the semantic relatedness of the corresponding original passages. This allows us to use the embeddings to do semantic retrieval / search."
+            ]
+        },
+        {
+            "cell_type": "markdown",
+            "id": "a0bd3ad2-ca68-4e75-9172-76aea28ba46e",
+            "metadata": {},
+            "source": [
+                " We can find a few closest embeddings in the documents embeddings based on the cosine similarity, and retrieve the corresponding document using the `KNNRetriever` class from LangChain."
+            ]
+        },
+        {
+            "cell_type": "code",
+            "execution_count": 9,
+            "id": "0a3fc579-85a9-4bd0-a944-4e32ac62e2d4",
+            "metadata": {},
+            "outputs": [
+                {
+                    "name": "stdout",
+                    "output_type": "stream",
+                    "text": [
+                        "An LLMChain is a chain that composes basic LLM functionality. It consists of a PromptTemplate and a language model (either an LLM or chat model). It formats the prompt template using the input key values provided (and also memory key values, if available), passes the formatted string to LLM and returns the LLM output.\n"
+                    ]
+                }
+            ],
+            "source": [
+                "from langchain_community.retrievers import KNNRetriever\n",
+                "\n",
+                "retriever = KNNRetriever.from_texts(documents, embeddings)\n",
+                "\n",
+                "# retrieve the most relevant documents\n",
+                "result = retriever.invoke(query)\n",
+                "top1_retrieved_doc = result[0].page_content  # return the top1 retrieved result\n",
+                "\n",
+                "print(top1_retrieved_doc)"
+            ]
+        }
+    ],
+    "metadata": {
+        "kernelspec": {
+            "display_name": "Python 3 (ipykernel)",
+            "language": "python",
+            "name": "python3"
+        },
+        "language_info": {
+            "codemirror_mode": {
+                "name": "ipython",
+                "version": 3
+            },
+            "file_extension": ".py",
+            "mimetype": "text/x-python",
+            "name": "python",
+            "nbconvert_exporter": "python",
+            "pygments_lexer": "ipython3",
+            "version": "3.9.6"
+        },
+        "vscode": {
+            "interpreter": {
+                "hash": "e971737741ff4ec9aff7dc6155a1060a59a8a6d52c757dbbe66bf8ee389494b1"
+            }
+        }
+    },
+    "nbformat": 4,
+    "nbformat_minor": 5
 }