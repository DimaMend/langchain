--- conflicted
+++ resolved
@@ -63,14 +63,8 @@
    "metadata": {},
    "outputs": [],
    "source": [
-<<<<<<< HEAD
-    "import opik\n",
-    "\n",
-    "opik.configure(use_local=False)"
-=======
        "import opik \n",
        "opik.configure(use_local=False) \n"
->>>>>>> 6d4505db
    ]
   },
   {
