--- conflicted
+++ resolved
@@ -24,7 +24,7 @@
     "The integration lives in the `langchain-community` package, so we need to install that. We also need to install the `pymongo` package.\n",
     "\n",
     "```bash\n",
-    "pip install -U langchain-community pymongo\n",
+    "pip install -U --quiet langchain-community pymongo\n",
     "```"
    ]
   },
@@ -43,7 +43,6 @@
    "metadata": {},
    "outputs": [],
    "source": [
-<<<<<<< HEAD
     "# os.environ[\"LANGCHAIN_TRACING_V2\"] = \"true\"\n",
     "# os.environ[\"LANGCHAIN_API_KEY\"] = getpass.getpass()"
    ]
@@ -63,9 +62,6 @@
     "If you want to customize where the chat histories go, you can also pass:\n",
     "1. *database_name* - name of the database to use\n",
     "1. *collection_name* - collection to use within that database"
-=======
-    "%pip install --upgrade --quiet  pymongo"
->>>>>>> 560bb49c
    ]
   },
   {
