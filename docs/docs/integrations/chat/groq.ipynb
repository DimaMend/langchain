{
 "cells": [
  {
   "cell_type": "raw",
   "metadata": {
    "vscode": {
     "languageId": "raw"
    }
   },
   "source": [
    "---\n",
    "sidebar_label: Groq\n",
    "keywords: [chatgroq]\n",
    "---"
   ]
  },
  {
   "cell_type": "markdown",
   "metadata": {},
   "source": [
    "# Groq\n",
    "\n",
<<<<<<< HEAD
    "Install the langchain-groq package if not already installed:\n",
    "\n",
    "```bash\n",
    "pip install gigachain-groq\n",
    "```\n",
    "\n",
    "Request an [API key](https://wow.groq.com) and set it as an environment variable:\n",
=======
    "LangChain supports integration with [Groq](https://groq.com/) chat models. Groq specializes in fast AI inference.\n",
>>>>>>> 29aa9d67
    "\n",
    "To get started, you'll first need to install the langchain-groq package:"
   ]
  },
  {
   "cell_type": "code",
   "execution_count": null,
   "metadata": {},
   "outputs": [],
   "source": [
    "%pip install -qU langchain-groq"
   ]
  },
  {
   "cell_type": "markdown",
   "metadata": {},
   "source": [
    "Request an [API key](https://wow.groq.com) and set it as an environment variable:\n",
    "\n",
    "```bash\n",
    "export GROQ_API_KEY=<YOUR API KEY>\n",
    "```\n",
    "\n",
    "Alternatively, you may configure the API key when you initialize ChatGroq.\n",
    "\n",
    "Here's an example of it in action:"
   ]
  },
  {
   "cell_type": "code",
   "execution_count": 8,
   "metadata": {},
   "outputs": [
    {
     "data": {
      "text/plain": [
       "AIMessage(content=\"Low latency is crucial for Large Language Models (LLMs) because it directly impacts the user experience, model performance, and overall efficiency. Here are some reasons why low latency is essential for LLMs:\\n\\n1. **Real-time Interaction**: LLMs are often used in applications that require real-time interaction, such as chatbots, virtual assistants, and language translation. Low latency ensures that the model responds quickly to user input, providing a seamless and engaging experience.\\n2. **Conversational Flow**: In conversational AI, latency can disrupt the natural flow of conversation. Low latency helps maintain a smooth conversation, allowing users to respond quickly and naturally, without feeling like they're waiting for the model to catch up.\\n3. **Model Performance**: High latency can lead to increased error rates, as the model may struggle to keep up with the input pace. Low latency enables the model to process information more efficiently, resulting in better accuracy and performance.\\n4. **Scalability**: As the number of users and requests increases, low latency becomes even more critical. It allows the model to handle a higher volume of requests without sacrificing performance, making it more scalable and efficient.\\n5. **Resource Utilization**: Low latency can reduce the computational resources required to process requests. By minimizing latency, you can optimize resource allocation, reduce costs, and improve overall system efficiency.\\n6. **User Experience**: High latency can lead to frustration, abandonment, and a poor user experience. Low latency ensures that users receive timely responses, which is essential for building trust and satisfaction.\\n7. **Competitive Advantage**: In applications like customer service or language translation, low latency can be a key differentiator. It can provide a competitive advantage by offering a faster and more responsive experience, setting your application apart from others.\\n8. **Edge Computing**: With the increasing adoption of edge computing, low latency is critical for processing data closer to the user. This reduces latency even further, enabling real-time processing and analysis of data.\\n9. **Real-time Analytics**: Low latency enables real-time analytics and insights, which are essential for applications like sentiment analysis, trend detection, and anomaly detection.\\n10. **Future-Proofing**: As LLMs continue to evolve and become more complex, low latency will become even more critical. By prioritizing low latency now, you'll be better prepared to handle the demands of future LLM applications.\\n\\nIn summary, low latency is vital for LLMs because it ensures a seamless user experience, improves model performance, and enables efficient resource utilization. By prioritizing low latency, you can build more effective, scalable, and efficient LLM applications that meet the demands of real-time interaction and processing.\", response_metadata={'token_usage': {'completion_tokens': 541, 'prompt_tokens': 33, 'total_tokens': 574, 'completion_time': 1.499777658, 'prompt_time': 0.008344704, 'queue_time': None, 'total_time': 1.508122362}, 'model_name': 'llama3-70b-8192', 'system_fingerprint': 'fp_87cbfbbc4d', 'finish_reason': 'stop', 'logprobs': None}, id='run-49dad960-ace8-4cd7-90b3-2db99ecbfa44-0')"
      ]
     },
     "execution_count": 8,
     "metadata": {},
     "output_type": "execute_result"
    }
   ],
   "source": [
    "from langchain_core.prompts import ChatPromptTemplate\n",
    "from langchain_groq import ChatGroq\n",
    "\n",
    "chat = ChatGroq(\n",
    "    temperature=0,\n",
    "    model=\"llama3-70b-8192\",\n",
    "    # api_key=\"\" # Optional if not set as an environment variable\n",
    ")\n",
    "\n",
    "system = \"You are a helpful assistant.\"\n",
    "human = \"{text}\"\n",
    "prompt = ChatPromptTemplate.from_messages([(\"system\", system), (\"human\", human)])\n",
    "\n",
    "chain = prompt | chat\n",
    "chain.invoke({\"text\": \"Explain the importance of low latency for LLMs.\"})"
   ]
  },
  {
   "cell_type": "markdown",
   "metadata": {},
   "source": [
    "You can view the available models [here](https://console.groq.com/docs/models).\n",
    "\n",
    "## Tool calling\n",
    "\n",
    "Groq chat models support [tool calling](/docs/how_to/tool_calling) to generate output matching a specific schema. The model may choose to call multiple tools or the same tool multiple times if appropriate.\n",
    "\n",
    "Here's an example:"
   ]
  },
  {
   "cell_type": "code",
   "execution_count": 10,
   "metadata": {},
   "outputs": [
    {
     "data": {
      "text/plain": [
       "[{'name': 'get_current_weather',\n",
       "  'args': {'location': 'San Francisco', 'unit': 'Celsius'},\n",
       "  'id': 'call_pydj'},\n",
       " {'name': 'get_current_weather',\n",
       "  'args': {'location': 'Tokyo', 'unit': 'Celsius'},\n",
       "  'id': 'call_jgq3'}]"
      ]
     },
     "execution_count": 10,
     "metadata": {},
     "output_type": "execute_result"
    }
   ],
   "source": [
    "from typing import Optional\n",
    "\n",
    "from langchain_core.tools import tool\n",
    "\n",
    "\n",
    "@tool\n",
    "def get_current_weather(location: str, unit: Optional[str]):\n",
    "    \"\"\"Get the current weather in a given location\"\"\"\n",
    "    return \"Cloudy with a chance of rain.\"\n",
    "\n",
    "\n",
    "tool_model = chat.bind_tools([get_current_weather], tool_choice=\"auto\")\n",
    "\n",
    "res = tool_model.invoke(\"What is the weather like in San Francisco and Tokyo?\")\n",
    "\n",
    "res.tool_calls"
   ]
  },
  {
   "cell_type": "markdown",
   "metadata": {},
   "source": [
    "### `.with_structured_output()`\n",
    "\n",
    "You can also use the convenience [`.with_structured_output()`](/docs/how_to/structured_output/#the-with_structured_output-method) method to coerce `ChatGroq` into returning a structured output.\n",
    "Here is an example:"
   ]
  },
  {
   "cell_type": "code",
   "execution_count": 11,
   "metadata": {},
   "outputs": [
    {
     "data": {
      "text/plain": [
       "Joke(setup='Why did the cat join a band?', punchline='Because it wanted to be the purr-cussionist!', rating=None)"
      ]
     },
     "execution_count": 11,
     "metadata": {},
     "output_type": "execute_result"
    }
   ],
   "source": [
    "from langchain_core.pydantic_v1 import BaseModel, Field\n",
    "\n",
    "\n",
    "class Joke(BaseModel):\n",
    "    \"\"\"Joke to tell user.\"\"\"\n",
    "\n",
    "    setup: str = Field(description=\"The setup of the joke\")\n",
    "    punchline: str = Field(description=\"The punchline to the joke\")\n",
    "    rating: Optional[int] = Field(description=\"How funny the joke is, from 1 to 10\")\n",
    "\n",
    "\n",
    "structured_llm = chat.with_structured_output(Joke)\n",
    "\n",
    "structured_llm.invoke(\"Tell me a joke about cats\")"
   ]
  },
  {
   "cell_type": "markdown",
   "metadata": {},
   "source": [
    "Behind the scenes, this takes advantage of the above tool calling functionality.\n",
    "\n",
    "## Async"
   ]
  },
  {
   "cell_type": "code",
   "execution_count": 12,
   "metadata": {},
   "outputs": [
    {
     "data": {
      "text/plain": [
       "AIMessage(content='Here is a limerick about the sun:\\n\\nThere once was a sun in the sky,\\nWhose warmth and light caught the eye,\\nIt shone bright and bold,\\nWith a fiery gold,\\nAnd brought life to all, as it flew by.', response_metadata={'token_usage': {'completion_tokens': 51, 'prompt_tokens': 18, 'total_tokens': 69, 'completion_time': 0.144614022, 'prompt_time': 0.00585394, 'queue_time': None, 'total_time': 0.150467962}, 'model_name': 'llama3-70b-8192', 'system_fingerprint': 'fp_2f30b0b571', 'finish_reason': 'stop', 'logprobs': None}, id='run-e42340ba-f0ad-4b54-af61-8308d8ec8256-0')"
      ]
     },
     "execution_count": 12,
     "metadata": {},
     "output_type": "execute_result"
    }
   ],
   "source": [
    "chat = ChatGroq(temperature=0, model=\"llama3-70b-8192\")\n",
    "prompt = ChatPromptTemplate.from_messages([(\"human\", \"Write a Limerick about {topic}\")])\n",
    "chain = prompt | chat\n",
    "await chain.ainvoke({\"topic\": \"The Sun\"})"
   ]
  },
  {
   "cell_type": "markdown",
   "metadata": {},
   "source": [
    "## Streaming"
   ]
  },
  {
   "cell_type": "code",
   "execution_count": 13,
   "metadata": {},
   "outputs": [
    {
     "name": "stdout",
     "output_type": "stream",
     "text": [
      "Silvery glow bright\n",
      "Luna's gentle light shines down\n",
      "Midnight's gentle queen"
     ]
    }
   ],
   "source": [
    "chat = ChatGroq(temperature=0, model=\"llama3-70b-8192\")\n",
    "prompt = ChatPromptTemplate.from_messages([(\"human\", \"Write a haiku about {topic}\")])\n",
    "chain = prompt | chat\n",
    "for chunk in chain.stream({\"topic\": \"The Moon\"}):\n",
    "    print(chunk.content, end=\"\", flush=True)"
   ]
  },
  {
   "cell_type": "markdown",
   "metadata": {},
   "source": [
    "## Passing custom parameters\n",
    "\n",
    "You can pass other Groq-specific parameters using the `model_kwargs` argument on initialization. Here's an example of enabling JSON mode:"
   ]
  },
  {
   "cell_type": "code",
   "execution_count": 15,
   "metadata": {},
   "outputs": [
    {
     "data": {
      "text/plain": [
       "AIMessage(content='{ \"response\": \"That\\'s a tough question! There are eight species of bears found in the world, and each one is unique and amazing in its own way. However, if I had to pick one, I\\'d say the giant panda is a popular favorite among many people. Who can resist those adorable black and white markings?\", \"followup_question\": \"Would you like to know more about the giant panda\\'s habitat and diet?\" }', response_metadata={'token_usage': {'completion_tokens': 89, 'prompt_tokens': 50, 'total_tokens': 139, 'completion_time': 0.249032839, 'prompt_time': 0.011134497, 'queue_time': None, 'total_time': 0.260167336}, 'model_name': 'llama3-70b-8192', 'system_fingerprint': 'fp_2f30b0b571', 'finish_reason': 'stop', 'logprobs': None}, id='run-558ce67e-8c63-43fe-a48f-6ecf181bc922-0')"
      ]
     },
     "execution_count": 15,
     "metadata": {},
     "output_type": "execute_result"
    }
   ],
   "source": [
    "chat = ChatGroq(\n",
    "    model=\"llama3-70b-8192\", model_kwargs={\"response_format\": {\"type\": \"json_object\"}}\n",
    ")\n",
    "\n",
    "system = \"\"\"\n",
    "You are a helpful assistant.\n",
    "Always respond with a JSON object with two string keys: \"response\" and \"followup_question\".\n",
    "\"\"\"\n",
    "human = \"{question}\"\n",
    "prompt = ChatPromptTemplate.from_messages([(\"system\", system), (\"human\", human)])\n",
    "\n",
    "chain = prompt | chat\n",
    "\n",
    "chain.invoke({\"question\": \"what bear is best?\"})"
   ]
  },
  {
   "cell_type": "code",
   "execution_count": null,
   "metadata": {},
   "outputs": [],
   "source": []
  }
 ],
 "metadata": {
  "kernelspec": {
   "display_name": ".venv",
   "language": "python",
   "name": "python3"
  },
  "language_info": {
   "codemirror_mode": {
    "name": "ipython",
    "version": 3
   },
   "file_extension": ".py",
   "mimetype": "text/x-python",
   "name": "python",
   "nbconvert_exporter": "python",
   "pygments_lexer": "ipython3",
   "version": "3.10.5"
  }
 },
 "nbformat": 4,
 "nbformat_minor": 2
}<|MERGE_RESOLUTION|>--- conflicted
+++ resolved
@@ -1,325 +1,315 @@
 {
- "cells": [
-  {
-   "cell_type": "raw",
-   "metadata": {
-    "vscode": {
-     "languageId": "raw"
-    }
-   },
-   "source": [
-    "---\n",
-    "sidebar_label: Groq\n",
-    "keywords: [chatgroq]\n",
-    "---"
-   ]
-  },
-  {
-   "cell_type": "markdown",
-   "metadata": {},
-   "source": [
-    "# Groq\n",
-    "\n",
-<<<<<<< HEAD
-    "Install the langchain-groq package if not already installed:\n",
-    "\n",
-    "```bash\n",
-    "pip install gigachain-groq\n",
-    "```\n",
-    "\n",
-    "Request an [API key](https://wow.groq.com) and set it as an environment variable:\n",
-=======
-    "LangChain supports integration with [Groq](https://groq.com/) chat models. Groq specializes in fast AI inference.\n",
->>>>>>> 29aa9d67
-    "\n",
-    "To get started, you'll first need to install the langchain-groq package:"
-   ]
-  },
-  {
-   "cell_type": "code",
-   "execution_count": null,
-   "metadata": {},
-   "outputs": [],
-   "source": [
-    "%pip install -qU langchain-groq"
-   ]
-  },
-  {
-   "cell_type": "markdown",
-   "metadata": {},
-   "source": [
-    "Request an [API key](https://wow.groq.com) and set it as an environment variable:\n",
-    "\n",
-    "```bash\n",
-    "export GROQ_API_KEY=<YOUR API KEY>\n",
-    "```\n",
-    "\n",
-    "Alternatively, you may configure the API key when you initialize ChatGroq.\n",
-    "\n",
-    "Here's an example of it in action:"
-   ]
-  },
-  {
-   "cell_type": "code",
-   "execution_count": 8,
-   "metadata": {},
-   "outputs": [
-    {
-     "data": {
-      "text/plain": [
-       "AIMessage(content=\"Low latency is crucial for Large Language Models (LLMs) because it directly impacts the user experience, model performance, and overall efficiency. Here are some reasons why low latency is essential for LLMs:\\n\\n1. **Real-time Interaction**: LLMs are often used in applications that require real-time interaction, such as chatbots, virtual assistants, and language translation. Low latency ensures that the model responds quickly to user input, providing a seamless and engaging experience.\\n2. **Conversational Flow**: In conversational AI, latency can disrupt the natural flow of conversation. Low latency helps maintain a smooth conversation, allowing users to respond quickly and naturally, without feeling like they're waiting for the model to catch up.\\n3. **Model Performance**: High latency can lead to increased error rates, as the model may struggle to keep up with the input pace. Low latency enables the model to process information more efficiently, resulting in better accuracy and performance.\\n4. **Scalability**: As the number of users and requests increases, low latency becomes even more critical. It allows the model to handle a higher volume of requests without sacrificing performance, making it more scalable and efficient.\\n5. **Resource Utilization**: Low latency can reduce the computational resources required to process requests. By minimizing latency, you can optimize resource allocation, reduce costs, and improve overall system efficiency.\\n6. **User Experience**: High latency can lead to frustration, abandonment, and a poor user experience. Low latency ensures that users receive timely responses, which is essential for building trust and satisfaction.\\n7. **Competitive Advantage**: In applications like customer service or language translation, low latency can be a key differentiator. It can provide a competitive advantage by offering a faster and more responsive experience, setting your application apart from others.\\n8. **Edge Computing**: With the increasing adoption of edge computing, low latency is critical for processing data closer to the user. This reduces latency even further, enabling real-time processing and analysis of data.\\n9. **Real-time Analytics**: Low latency enables real-time analytics and insights, which are essential for applications like sentiment analysis, trend detection, and anomaly detection.\\n10. **Future-Proofing**: As LLMs continue to evolve and become more complex, low latency will become even more critical. By prioritizing low latency now, you'll be better prepared to handle the demands of future LLM applications.\\n\\nIn summary, low latency is vital for LLMs because it ensures a seamless user experience, improves model performance, and enables efficient resource utilization. By prioritizing low latency, you can build more effective, scalable, and efficient LLM applications that meet the demands of real-time interaction and processing.\", response_metadata={'token_usage': {'completion_tokens': 541, 'prompt_tokens': 33, 'total_tokens': 574, 'completion_time': 1.499777658, 'prompt_time': 0.008344704, 'queue_time': None, 'total_time': 1.508122362}, 'model_name': 'llama3-70b-8192', 'system_fingerprint': 'fp_87cbfbbc4d', 'finish_reason': 'stop', 'logprobs': None}, id='run-49dad960-ace8-4cd7-90b3-2db99ecbfa44-0')"
-      ]
-     },
-     "execution_count": 8,
-     "metadata": {},
-     "output_type": "execute_result"
-    }
-   ],
-   "source": [
-    "from langchain_core.prompts import ChatPromptTemplate\n",
-    "from langchain_groq import ChatGroq\n",
-    "\n",
-    "chat = ChatGroq(\n",
-    "    temperature=0,\n",
-    "    model=\"llama3-70b-8192\",\n",
-    "    # api_key=\"\" # Optional if not set as an environment variable\n",
-    ")\n",
-    "\n",
-    "system = \"You are a helpful assistant.\"\n",
-    "human = \"{text}\"\n",
-    "prompt = ChatPromptTemplate.from_messages([(\"system\", system), (\"human\", human)])\n",
-    "\n",
-    "chain = prompt | chat\n",
-    "chain.invoke({\"text\": \"Explain the importance of low latency for LLMs.\"})"
-   ]
-  },
-  {
-   "cell_type": "markdown",
-   "metadata": {},
-   "source": [
-    "You can view the available models [here](https://console.groq.com/docs/models).\n",
-    "\n",
-    "## Tool calling\n",
-    "\n",
-    "Groq chat models support [tool calling](/docs/how_to/tool_calling) to generate output matching a specific schema. The model may choose to call multiple tools or the same tool multiple times if appropriate.\n",
-    "\n",
-    "Here's an example:"
-   ]
-  },
-  {
-   "cell_type": "code",
-   "execution_count": 10,
-   "metadata": {},
-   "outputs": [
-    {
-     "data": {
-      "text/plain": [
-       "[{'name': 'get_current_weather',\n",
-       "  'args': {'location': 'San Francisco', 'unit': 'Celsius'},\n",
-       "  'id': 'call_pydj'},\n",
-       " {'name': 'get_current_weather',\n",
-       "  'args': {'location': 'Tokyo', 'unit': 'Celsius'},\n",
-       "  'id': 'call_jgq3'}]"
-      ]
-     },
-     "execution_count": 10,
-     "metadata": {},
-     "output_type": "execute_result"
-    }
-   ],
-   "source": [
-    "from typing import Optional\n",
-    "\n",
-    "from langchain_core.tools import tool\n",
-    "\n",
-    "\n",
-    "@tool\n",
-    "def get_current_weather(location: str, unit: Optional[str]):\n",
-    "    \"\"\"Get the current weather in a given location\"\"\"\n",
-    "    return \"Cloudy with a chance of rain.\"\n",
-    "\n",
-    "\n",
-    "tool_model = chat.bind_tools([get_current_weather], tool_choice=\"auto\")\n",
-    "\n",
-    "res = tool_model.invoke(\"What is the weather like in San Francisco and Tokyo?\")\n",
-    "\n",
-    "res.tool_calls"
-   ]
-  },
-  {
-   "cell_type": "markdown",
-   "metadata": {},
-   "source": [
-    "### `.with_structured_output()`\n",
-    "\n",
-    "You can also use the convenience [`.with_structured_output()`](/docs/how_to/structured_output/#the-with_structured_output-method) method to coerce `ChatGroq` into returning a structured output.\n",
-    "Here is an example:"
-   ]
-  },
-  {
-   "cell_type": "code",
-   "execution_count": 11,
-   "metadata": {},
-   "outputs": [
-    {
-     "data": {
-      "text/plain": [
-       "Joke(setup='Why did the cat join a band?', punchline='Because it wanted to be the purr-cussionist!', rating=None)"
-      ]
-     },
-     "execution_count": 11,
-     "metadata": {},
-     "output_type": "execute_result"
-    }
-   ],
-   "source": [
-    "from langchain_core.pydantic_v1 import BaseModel, Field\n",
-    "\n",
-    "\n",
-    "class Joke(BaseModel):\n",
-    "    \"\"\"Joke to tell user.\"\"\"\n",
-    "\n",
-    "    setup: str = Field(description=\"The setup of the joke\")\n",
-    "    punchline: str = Field(description=\"The punchline to the joke\")\n",
-    "    rating: Optional[int] = Field(description=\"How funny the joke is, from 1 to 10\")\n",
-    "\n",
-    "\n",
-    "structured_llm = chat.with_structured_output(Joke)\n",
-    "\n",
-    "structured_llm.invoke(\"Tell me a joke about cats\")"
-   ]
-  },
-  {
-   "cell_type": "markdown",
-   "metadata": {},
-   "source": [
-    "Behind the scenes, this takes advantage of the above tool calling functionality.\n",
-    "\n",
-    "## Async"
-   ]
-  },
-  {
-   "cell_type": "code",
-   "execution_count": 12,
-   "metadata": {},
-   "outputs": [
-    {
-     "data": {
-      "text/plain": [
-       "AIMessage(content='Here is a limerick about the sun:\\n\\nThere once was a sun in the sky,\\nWhose warmth and light caught the eye,\\nIt shone bright and bold,\\nWith a fiery gold,\\nAnd brought life to all, as it flew by.', response_metadata={'token_usage': {'completion_tokens': 51, 'prompt_tokens': 18, 'total_tokens': 69, 'completion_time': 0.144614022, 'prompt_time': 0.00585394, 'queue_time': None, 'total_time': 0.150467962}, 'model_name': 'llama3-70b-8192', 'system_fingerprint': 'fp_2f30b0b571', 'finish_reason': 'stop', 'logprobs': None}, id='run-e42340ba-f0ad-4b54-af61-8308d8ec8256-0')"
-      ]
-     },
-     "execution_count": 12,
-     "metadata": {},
-     "output_type": "execute_result"
-    }
-   ],
-   "source": [
-    "chat = ChatGroq(temperature=0, model=\"llama3-70b-8192\")\n",
-    "prompt = ChatPromptTemplate.from_messages([(\"human\", \"Write a Limerick about {topic}\")])\n",
-    "chain = prompt | chat\n",
-    "await chain.ainvoke({\"topic\": \"The Sun\"})"
-   ]
-  },
-  {
-   "cell_type": "markdown",
-   "metadata": {},
-   "source": [
-    "## Streaming"
-   ]
-  },
-  {
-   "cell_type": "code",
-   "execution_count": 13,
-   "metadata": {},
-   "outputs": [
-    {
-     "name": "stdout",
-     "output_type": "stream",
-     "text": [
-      "Silvery glow bright\n",
-      "Luna's gentle light shines down\n",
-      "Midnight's gentle queen"
-     ]
-    }
-   ],
-   "source": [
-    "chat = ChatGroq(temperature=0, model=\"llama3-70b-8192\")\n",
-    "prompt = ChatPromptTemplate.from_messages([(\"human\", \"Write a haiku about {topic}\")])\n",
-    "chain = prompt | chat\n",
-    "for chunk in chain.stream({\"topic\": \"The Moon\"}):\n",
-    "    print(chunk.content, end=\"\", flush=True)"
-   ]
-  },
-  {
-   "cell_type": "markdown",
-   "metadata": {},
-   "source": [
-    "## Passing custom parameters\n",
-    "\n",
-    "You can pass other Groq-specific parameters using the `model_kwargs` argument on initialization. Here's an example of enabling JSON mode:"
-   ]
-  },
-  {
-   "cell_type": "code",
-   "execution_count": 15,
-   "metadata": {},
-   "outputs": [
-    {
-     "data": {
-      "text/plain": [
-       "AIMessage(content='{ \"response\": \"That\\'s a tough question! There are eight species of bears found in the world, and each one is unique and amazing in its own way. However, if I had to pick one, I\\'d say the giant panda is a popular favorite among many people. Who can resist those adorable black and white markings?\", \"followup_question\": \"Would you like to know more about the giant panda\\'s habitat and diet?\" }', response_metadata={'token_usage': {'completion_tokens': 89, 'prompt_tokens': 50, 'total_tokens': 139, 'completion_time': 0.249032839, 'prompt_time': 0.011134497, 'queue_time': None, 'total_time': 0.260167336}, 'model_name': 'llama3-70b-8192', 'system_fingerprint': 'fp_2f30b0b571', 'finish_reason': 'stop', 'logprobs': None}, id='run-558ce67e-8c63-43fe-a48f-6ecf181bc922-0')"
-      ]
-     },
-     "execution_count": 15,
-     "metadata": {},
-     "output_type": "execute_result"
-    }
-   ],
-   "source": [
-    "chat = ChatGroq(\n",
-    "    model=\"llama3-70b-8192\", model_kwargs={\"response_format\": {\"type\": \"json_object\"}}\n",
-    ")\n",
-    "\n",
-    "system = \"\"\"\n",
-    "You are a helpful assistant.\n",
-    "Always respond with a JSON object with two string keys: \"response\" and \"followup_question\".\n",
-    "\"\"\"\n",
-    "human = \"{question}\"\n",
-    "prompt = ChatPromptTemplate.from_messages([(\"system\", system), (\"human\", human)])\n",
-    "\n",
-    "chain = prompt | chat\n",
-    "\n",
-    "chain.invoke({\"question\": \"what bear is best?\"})"
-   ]
-  },
-  {
-   "cell_type": "code",
-   "execution_count": null,
-   "metadata": {},
-   "outputs": [],
-   "source": []
-  }
- ],
- "metadata": {
-  "kernelspec": {
-   "display_name": ".venv",
-   "language": "python",
-   "name": "python3"
-  },
-  "language_info": {
-   "codemirror_mode": {
-    "name": "ipython",
-    "version": 3
-   },
-   "file_extension": ".py",
-   "mimetype": "text/x-python",
-   "name": "python",
-   "nbconvert_exporter": "python",
-   "pygments_lexer": "ipython3",
-   "version": "3.10.5"
-  }
- },
- "nbformat": 4,
- "nbformat_minor": 2
+    "cells": [
+        {
+            "cell_type": "raw",
+            "metadata": {
+                "vscode": {
+                    "languageId": "raw"
+                }
+            },
+            "source": [
+                "---\n",
+                "sidebar_label: Groq\n",
+                "keywords: [chatgroq]\n",
+                "---"
+            ]
+        },
+        {
+            "cell_type": "markdown",
+            "metadata": {},
+            "source": [
+                "# Groq\n",
+                "\n",
+                "LangChain supports integration with [Groq](https://groq.com/) chat models. Groq specializes in fast AI inference.\n",
+                "\n",
+                "To get started, you'll first need to install the langchain-groq package:"
+            ]
+        },
+        {
+            "cell_type": "code",
+            "execution_count": null,
+            "metadata": {},
+            "outputs": [],
+            "source": [
+                "%pip install -qU langchain-groq"
+            ]
+        },
+        {
+            "cell_type": "markdown",
+            "metadata": {},
+            "source": [
+                "Request an [API key](https://wow.groq.com) and set it as an environment variable:\n",
+                "\n",
+                "```bash\n",
+                "export GROQ_API_KEY=<YOUR API KEY>\n",
+                "```\n",
+                "\n",
+                "Alternatively, you may configure the API key when you initialize ChatGroq.\n",
+                "\n",
+                "Here's an example of it in action:"
+            ]
+        },
+        {
+            "cell_type": "code",
+            "execution_count": 8,
+            "metadata": {},
+            "outputs": [
+                {
+                    "data": {
+                        "text/plain": [
+                            "AIMessage(content=\"Low latency is crucial for Large Language Models (LLMs) because it directly impacts the user experience, model performance, and overall efficiency. Here are some reasons why low latency is essential for LLMs:\\n\\n1. **Real-time Interaction**: LLMs are often used in applications that require real-time interaction, such as chatbots, virtual assistants, and language translation. Low latency ensures that the model responds quickly to user input, providing a seamless and engaging experience.\\n2. **Conversational Flow**: In conversational AI, latency can disrupt the natural flow of conversation. Low latency helps maintain a smooth conversation, allowing users to respond quickly and naturally, without feeling like they're waiting for the model to catch up.\\n3. **Model Performance**: High latency can lead to increased error rates, as the model may struggle to keep up with the input pace. Low latency enables the model to process information more efficiently, resulting in better accuracy and performance.\\n4. **Scalability**: As the number of users and requests increases, low latency becomes even more critical. It allows the model to handle a higher volume of requests without sacrificing performance, making it more scalable and efficient.\\n5. **Resource Utilization**: Low latency can reduce the computational resources required to process requests. By minimizing latency, you can optimize resource allocation, reduce costs, and improve overall system efficiency.\\n6. **User Experience**: High latency can lead to frustration, abandonment, and a poor user experience. Low latency ensures that users receive timely responses, which is essential for building trust and satisfaction.\\n7. **Competitive Advantage**: In applications like customer service or language translation, low latency can be a key differentiator. It can provide a competitive advantage by offering a faster and more responsive experience, setting your application apart from others.\\n8. **Edge Computing**: With the increasing adoption of edge computing, low latency is critical for processing data closer to the user. This reduces latency even further, enabling real-time processing and analysis of data.\\n9. **Real-time Analytics**: Low latency enables real-time analytics and insights, which are essential for applications like sentiment analysis, trend detection, and anomaly detection.\\n10. **Future-Proofing**: As LLMs continue to evolve and become more complex, low latency will become even more critical. By prioritizing low latency now, you'll be better prepared to handle the demands of future LLM applications.\\n\\nIn summary, low latency is vital for LLMs because it ensures a seamless user experience, improves model performance, and enables efficient resource utilization. By prioritizing low latency, you can build more effective, scalable, and efficient LLM applications that meet the demands of real-time interaction and processing.\", response_metadata={'token_usage': {'completion_tokens': 541, 'prompt_tokens': 33, 'total_tokens': 574, 'completion_time': 1.499777658, 'prompt_time': 0.008344704, 'queue_time': None, 'total_time': 1.508122362}, 'model_name': 'llama3-70b-8192', 'system_fingerprint': 'fp_87cbfbbc4d', 'finish_reason': 'stop', 'logprobs': None}, id='run-49dad960-ace8-4cd7-90b3-2db99ecbfa44-0')"
+                        ]
+                    },
+                    "execution_count": 8,
+                    "metadata": {},
+                    "output_type": "execute_result"
+                }
+            ],
+            "source": [
+                "from langchain_core.prompts import ChatPromptTemplate\n",
+                "from langchain_groq import ChatGroq\n",
+                "\n",
+                "chat = ChatGroq(\n",
+                "    temperature=0,\n",
+                "    model=\"llama3-70b-8192\",\n",
+                "    # api_key=\"\" # Optional if not set as an environment variable\n",
+                ")\n",
+                "\n",
+                "system = \"You are a helpful assistant.\"\n",
+                "human = \"{text}\"\n",
+                "prompt = ChatPromptTemplate.from_messages([(\"system\", system), (\"human\", human)])\n",
+                "\n",
+                "chain = prompt | chat\n",
+                "chain.invoke({\"text\": \"Explain the importance of low latency for LLMs.\"})"
+            ]
+        },
+        {
+            "cell_type": "markdown",
+            "metadata": {},
+            "source": [
+                "You can view the available models [here](https://console.groq.com/docs/models).\n",
+                "\n",
+                "## Tool calling\n",
+                "\n",
+                "Groq chat models support [tool calling](/docs/how_to/tool_calling) to generate output matching a specific schema. The model may choose to call multiple tools or the same tool multiple times if appropriate.\n",
+                "\n",
+                "Here's an example:"
+            ]
+        },
+        {
+            "cell_type": "code",
+            "execution_count": 10,
+            "metadata": {},
+            "outputs": [
+                {
+                    "data": {
+                        "text/plain": [
+                            "[{'name': 'get_current_weather',\n",
+                            "  'args': {'location': 'San Francisco', 'unit': 'Celsius'},\n",
+                            "  'id': 'call_pydj'},\n",
+                            " {'name': 'get_current_weather',\n",
+                            "  'args': {'location': 'Tokyo', 'unit': 'Celsius'},\n",
+                            "  'id': 'call_jgq3'}]"
+                        ]
+                    },
+                    "execution_count": 10,
+                    "metadata": {},
+                    "output_type": "execute_result"
+                }
+            ],
+            "source": [
+                "from typing import Optional\n",
+                "\n",
+                "from langchain_core.tools import tool\n",
+                "\n",
+                "\n",
+                "@tool\n",
+                "def get_current_weather(location: str, unit: Optional[str]):\n",
+                "    \"\"\"Get the current weather in a given location\"\"\"\n",
+                "    return \"Cloudy with a chance of rain.\"\n",
+                "\n",
+                "\n",
+                "tool_model = chat.bind_tools([get_current_weather], tool_choice=\"auto\")\n",
+                "\n",
+                "res = tool_model.invoke(\"What is the weather like in San Francisco and Tokyo?\")\n",
+                "\n",
+                "res.tool_calls"
+            ]
+        },
+        {
+            "cell_type": "markdown",
+            "metadata": {},
+            "source": [
+                "### `.with_structured_output()`\n",
+                "\n",
+                "You can also use the convenience [`.with_structured_output()`](/docs/how_to/structured_output/#the-with_structured_output-method) method to coerce `ChatGroq` into returning a structured output.\n",
+                "Here is an example:"
+            ]
+        },
+        {
+            "cell_type": "code",
+            "execution_count": 11,
+            "metadata": {},
+            "outputs": [
+                {
+                    "data": {
+                        "text/plain": [
+                            "Joke(setup='Why did the cat join a band?', punchline='Because it wanted to be the purr-cussionist!', rating=None)"
+                        ]
+                    },
+                    "execution_count": 11,
+                    "metadata": {},
+                    "output_type": "execute_result"
+                }
+            ],
+            "source": [
+                "from langchain_core.pydantic_v1 import BaseModel, Field\n",
+                "\n",
+                "\n",
+                "class Joke(BaseModel):\n",
+                "    \"\"\"Joke to tell user.\"\"\"\n",
+                "\n",
+                "    setup: str = Field(description=\"The setup of the joke\")\n",
+                "    punchline: str = Field(description=\"The punchline to the joke\")\n",
+                "    rating: Optional[int] = Field(description=\"How funny the joke is, from 1 to 10\")\n",
+                "\n",
+                "\n",
+                "structured_llm = chat.with_structured_output(Joke)\n",
+                "\n",
+                "structured_llm.invoke(\"Tell me a joke about cats\")"
+            ]
+        },
+        {
+            "cell_type": "markdown",
+            "metadata": {},
+            "source": [
+                "Behind the scenes, this takes advantage of the above tool calling functionality.\n",
+                "\n",
+                "## Async"
+            ]
+        },
+        {
+            "cell_type": "code",
+            "execution_count": 12,
+            "metadata": {},
+            "outputs": [
+                {
+                    "data": {
+                        "text/plain": [
+                            "AIMessage(content='Here is a limerick about the sun:\\n\\nThere once was a sun in the sky,\\nWhose warmth and light caught the eye,\\nIt shone bright and bold,\\nWith a fiery gold,\\nAnd brought life to all, as it flew by.', response_metadata={'token_usage': {'completion_tokens': 51, 'prompt_tokens': 18, 'total_tokens': 69, 'completion_time': 0.144614022, 'prompt_time': 0.00585394, 'queue_time': None, 'total_time': 0.150467962}, 'model_name': 'llama3-70b-8192', 'system_fingerprint': 'fp_2f30b0b571', 'finish_reason': 'stop', 'logprobs': None}, id='run-e42340ba-f0ad-4b54-af61-8308d8ec8256-0')"
+                        ]
+                    },
+                    "execution_count": 12,
+                    "metadata": {},
+                    "output_type": "execute_result"
+                }
+            ],
+            "source": [
+                "chat = ChatGroq(temperature=0, model=\"llama3-70b-8192\")\n",
+                "prompt = ChatPromptTemplate.from_messages([(\"human\", \"Write a Limerick about {topic}\")])\n",
+                "chain = prompt | chat\n",
+                "await chain.ainvoke({\"topic\": \"The Sun\"})"
+            ]
+        },
+        {
+            "cell_type": "markdown",
+            "metadata": {},
+            "source": [
+                "## Streaming"
+            ]
+        },
+        {
+            "cell_type": "code",
+            "execution_count": 13,
+            "metadata": {},
+            "outputs": [
+                {
+                    "name": "stdout",
+                    "output_type": "stream",
+                    "text": [
+                        "Silvery glow bright\n",
+                        "Luna's gentle light shines down\n",
+                        "Midnight's gentle queen"
+                    ]
+                }
+            ],
+            "source": [
+                "chat = ChatGroq(temperature=0, model=\"llama3-70b-8192\")\n",
+                "prompt = ChatPromptTemplate.from_messages([(\"human\", \"Write a haiku about {topic}\")])\n",
+                "chain = prompt | chat\n",
+                "for chunk in chain.stream({\"topic\": \"The Moon\"}):\n",
+                "    print(chunk.content, end=\"\", flush=True)"
+            ]
+        },
+        {
+            "cell_type": "markdown",
+            "metadata": {},
+            "source": [
+                "## Passing custom parameters\n",
+                "\n",
+                "You can pass other Groq-specific parameters using the `model_kwargs` argument on initialization. Here's an example of enabling JSON mode:"
+            ]
+        },
+        {
+            "cell_type": "code",
+            "execution_count": 15,
+            "metadata": {},
+            "outputs": [
+                {
+                    "data": {
+                        "text/plain": [
+                            "AIMessage(content='{ \"response\": \"That\\'s a tough question! There are eight species of bears found in the world, and each one is unique and amazing in its own way. However, if I had to pick one, I\\'d say the giant panda is a popular favorite among many people. Who can resist those adorable black and white markings?\", \"followup_question\": \"Would you like to know more about the giant panda\\'s habitat and diet?\" }', response_metadata={'token_usage': {'completion_tokens': 89, 'prompt_tokens': 50, 'total_tokens': 139, 'completion_time': 0.249032839, 'prompt_time': 0.011134497, 'queue_time': None, 'total_time': 0.260167336}, 'model_name': 'llama3-70b-8192', 'system_fingerprint': 'fp_2f30b0b571', 'finish_reason': 'stop', 'logprobs': None}, id='run-558ce67e-8c63-43fe-a48f-6ecf181bc922-0')"
+                        ]
+                    },
+                    "execution_count": 15,
+                    "metadata": {},
+                    "output_type": "execute_result"
+                }
+            ],
+            "source": [
+                "chat = ChatGroq(\n",
+                "    model=\"llama3-70b-8192\", model_kwargs={\"response_format\": {\"type\": \"json_object\"}}\n",
+                ")\n",
+                "\n",
+                "system = \"\"\"\n",
+                "You are a helpful assistant.\n",
+                "Always respond with a JSON object with two string keys: \"response\" and \"followup_question\".\n",
+                "\"\"\"\n",
+                "human = \"{question}\"\n",
+                "prompt = ChatPromptTemplate.from_messages([(\"system\", system), (\"human\", human)])\n",
+                "\n",
+                "chain = prompt | chat\n",
+                "\n",
+                "chain.invoke({\"question\": \"what bear is best?\"})"
+            ]
+        },
+        {
+            "cell_type": "code",
+            "execution_count": null,
+            "metadata": {},
+            "outputs": [],
+            "source": []
+        }
+    ],
+    "metadata": {
+        "kernelspec": {
+            "display_name": ".venv",
+            "language": "python",
+            "name": "python3"
+        },
+        "language_info": {
+            "codemirror_mode": {
+                "name": "ipython",
+                "version": 3
+            },
+            "file_extension": ".py",
+            "mimetype": "text/x-python",
+            "name": "python",
+            "nbconvert_exporter": "python",
+            "pygments_lexer": "ipython3",
+            "version": "3.10.5"
+        }
+    },
+    "nbformat": 4,
+    "nbformat_minor": 2
 }