--- conflicted
+++ resolved
@@ -1,646 +1,349 @@
 {
- "cells": [
-  {
-   "cell_type": "raw",
-   "id": "afaf8039",
-   "metadata": {},
-   "source": [
-    "---\n",
-    "sidebar_label: Anthropic\n",
-    "---"
-   ]
-  },
-  {
-   "cell_type": "markdown",
-   "id": "e49f1e0d",
-   "metadata": {},
-   "source": [
-    "# ChatAnthropic\n",
-    "\n",
-    "This notebook provides a quick overview for getting started with Anthropic [chat models](/docs/concepts/#chat-models). For detailed documentation of all ChatAnthropic features and configurations head to the [API reference](https://api.python.langchain.com/en/latest/chat_models/langchain_anthropic.chat_models.ChatAnthropic.html).\n",
-    "\n",
-    "Anthropic has several chat models. You can find information about their latest models and their costs, context windows, and supported input types in the [Anthropic docs](https://docs.anthropic.com/en/docs/models-overview).\n",
-    "\n",
-    "\n",
-    ":::info AWS Bedrock and Google VertexAI\n",
-    "\n",
-    "Note that certain Anthropic models can also be accessed via AWS Bedrock and Google VertexAI. See the [ChatBedrock](/docs/integrations/chat/bedrock/) and [ChatVertexAI](/docs/integrations/chat/google_vertex_ai_palm/) integrations to use Anthropic models via these services.\n",
-    "\n",
-    ":::\n",
-    "\n",
-    "## Overview\n",
-    "### Integration details\n",
-    "\n",
-    "| Class | Package | Local | Serializable | [JS support](https://js.langchain.com/v0.2/docs/integrations/chat/anthropic) | Package downloads | Package latest |\n",
-    "| :--- | :--- | :---: | :---: |  :---: | :---: | :---: |\n",
-    "| [ChatAnthropic](https://api.python.langchain.com/en/latest/chat_models/langchain_anthropic.chat_models.ChatAnthropic.html) | [langchain-anthropic](https://api.python.langchain.com/en/latest/anthropic_api_reference.html) | ❌ | beta | ✅ | ![PyPI - Downloads](https://img.shields.io/pypi/dm/langchain-anthropic?style=flat-square&label=%20) | ![PyPI - Version](https://img.shields.io/pypi/v/langchain-anthropic?style=flat-square&label=%20) |\n",
-    "\n",
-    "### Model features\n",
-    "| [Tool calling](/docs/how_to/tool_calling) | [Structured output](/docs/how_to/structured_output/) | JSON mode | [Image input](/docs/how_to/multimodal_inputs/) | Audio input | Video input | [Token-level streaming](/docs/how_to/chat_streaming/) | Native async | [Token usage](/docs/how_to/chat_token_usage_tracking/) | [Logprobs](/docs/how_to/logprobs/) |\n",
-    "| :---: | :---: | :---: | :---: |  :---: | :---: | :---: | :---: | :---: | :---: |\n",
-    "| ✅ | ✅ | ❌ | ✅ | ❌ | ❌ | ✅ | ✅ | ✅ | ❌ | \n",
-    "\n",
-    "## Setup\n",
-    "\n",
-    "To access Anthropic models you'll need to create an Anthropic account, get an API key, and install the `langchain-anthropic` integration package.\n",
-    "\n",
-    "### Credentials\n",
-    "\n",
-    "Head to https://console.anthropic.com/ to sign up for Anthropic and generate an API key. Once you've done this set the ANTHROPIC_API_KEY environment variable:"
-   ]
-  },
-  {
-   "cell_type": "code",
-   "execution_count": 1,
-   "id": "433e8d2b-9519-4b49-b2c4-7ab65b046c94",
-   "metadata": {},
-   "outputs": [],
-   "source": [
-    "import getpass\n",
-    "import os\n",
-    "\n",
-    "os.environ[\"ANTHROPIC_API_KEY\"] = getpass.getpass(\"Enter your Anthropic API key: \")"
-   ]
-  },
-  {
-   "cell_type": "markdown",
-   "id": "72ee0c4b-9764-423a-9dbf-95129e185210",
-   "metadata": {},
-   "source": [
-    "If you want to get automated tracing of your model calls you can also set your [LangSmith](https://docs.smith.langchain.com/) API key by uncommenting below:"
-   ]
-  },
-  {
-   "cell_type": "code",
-   "execution_count": 2,
-   "id": "a15d341e-3e26-4ca3-830b-5aab30ed66de",
-   "metadata": {},
-   "outputs": [],
-   "source": [
-    "# os.environ[\"LANGSMITH_API_KEY\"] = getpass.getpass(\"Enter your LangSmith API key: \")\n",
-    "# os.environ[\"LANGSMITH_TRACING\"] = \"true\""
-   ]
-  },
-  {
-   "cell_type": "markdown",
-   "id": "0730d6a1-c893-4840-9817-5e5251676d5d",
-   "metadata": {},
-   "source": [
-    "### Installation\n",
-    "\n",
-    "The LangChain Anthropic integration lives in the `langchain-anthropic` package:"
-   ]
-  },
-  {
-   "cell_type": "code",
-<<<<<<< HEAD
-   "execution_count": 1,
-   "id": "238bdbaa-526a-4130-89e9-523aa44bb196",
-=======
-   "execution_count": null,
-   "id": "652d6238-1f87-422a-b135-f5abbb8652fc",
->>>>>>> 29aa9d67
-   "metadata": {},
-   "outputs": [],
-   "source": [
-    "%pip install -qU langchain-anthropic"
-   ]
-  },
-  {
-   "cell_type": "markdown",
-   "id": "a38cde65-254d-4219-a441-068766c0d4b5",
-   "metadata": {},
-   "source": [
-    "## Instantiation\n",
-    "\n",
-    "Now we can instantiate our model object and generate chat completions:"
-   ]
-  },
-  {
-   "cell_type": "code",
-   "execution_count": 4,
-   "id": "cb09c344-1836-4e0c-acf8-11d13ac1dbae",
-   "metadata": {},
-   "outputs": [],
-   "source": [
-    "from langchain_anthropic import ChatAnthropic\n",
-    "\n",
-    "llm = ChatAnthropic(\n",
-    "    model=\"claude-3-5-sonnet-20240620\",\n",
-    "    temperature=0,\n",
-    "    max_tokens=1024,\n",
-    "    timeout=None,\n",
-    "    max_retries=2,\n",
-    "    # other params...\n",
-    ")"
-   ]
-  },
-  {
-   "cell_type": "markdown",
-   "id": "2b4f3e15",
-   "metadata": {},
-   "source": [
-    "## Invocation\n"
-   ]
-  },
-  {
-   "cell_type": "code",
-   "execution_count": 5,
-   "id": "62e0dbc3",
+   "cells": [
+      {
+         "cell_type": "raw",
+         "id": "afaf8039",
+         "metadata": {},
+         "source": [
+            "---\n",
+            "sidebar_label: Anthropic\n",
+            "---"
+         ]
+      },
+      {
+         "cell_type": "markdown",
+         "id": "e49f1e0d",
+         "metadata": {},
+         "source": [
+            "# ChatAnthropic\n",
+            "\n",
+            "This notebook provides a quick overview for getting started with Anthropic [chat models](/docs/concepts/#chat-models). For detailed documentation of all ChatAnthropic features and configurations head to the [API reference](https://api.python.langchain.com/en/latest/chat_models/langchain_anthropic.chat_models.ChatAnthropic.html).\n",
+            "\n",
+            "Anthropic has several chat models. You can find information about their latest models and their costs, context windows, and supported input types in the [Anthropic docs](https://docs.anthropic.com/en/docs/models-overview).\n",
+            "\n",
+            "\n",
+            ":::info AWS Bedrock and Google VertexAI\n",
+            "\n",
+            "Note that certain Anthropic models can also be accessed via AWS Bedrock and Google VertexAI. See the [ChatBedrock](/docs/integrations/chat/bedrock/) and [ChatVertexAI](/docs/integrations/chat/google_vertex_ai_palm/) integrations to use Anthropic models via these services.\n",
+            "\n",
+            ":::\n",
+            "\n",
+            "## Overview\n",
+            "### Integration details\n",
+            "\n",
+            "| Class | Package | Local | Serializable | [JS support](https://js.langchain.com/v0.2/docs/integrations/chat/anthropic) | Package downloads | Package latest |\n",
+            "| :--- | :--- | :---: | :---: |  :---: | :---: | :---: |\n",
+            "| [ChatAnthropic](https://api.python.langchain.com/en/latest/chat_models/langchain_anthropic.chat_models.ChatAnthropic.html) | [langchain-anthropic](https://api.python.langchain.com/en/latest/anthropic_api_reference.html) | ❌ | beta | ✅ | ![PyPI - Downloads](https://img.shields.io/pypi/dm/langchain-anthropic?style=flat-square&label=%20) | ![PyPI - Version](https://img.shields.io/pypi/v/langchain-anthropic?style=flat-square&label=%20) |\n",
+            "\n",
+            "### Model features\n",
+            "| [Tool calling](/docs/how_to/tool_calling) | [Structured output](/docs/how_to/structured_output/) | JSON mode | [Image input](/docs/how_to/multimodal_inputs/) | Audio input | Video input | [Token-level streaming](/docs/how_to/chat_streaming/) | Native async | [Token usage](/docs/how_to/chat_token_usage_tracking/) | [Logprobs](/docs/how_to/logprobs/) |\n",
+            "| :---: | :---: | :---: | :---: |  :---: | :---: | :---: | :---: | :---: | :---: |\n",
+            "| ✅ | ✅ | ❌ | ✅ | ❌ | ❌ | ✅ | ✅ | ✅ | ❌ | \n",
+            "\n",
+            "## Setup\n",
+            "\n",
+            "To access Anthropic models you'll need to create an Anthropic account, get an API key, and install the `langchain-anthropic` integration package.\n",
+            "\n",
+            "### Credentials\n",
+            "\n",
+            "Head to https://console.anthropic.com/ to sign up for Anthropic and generate an API key. Once you've done this set the ANTHROPIC_API_KEY environment variable:"
+         ]
+      },
+      {
+         "cell_type": "code",
+         "execution_count": 1,
+         "id": "433e8d2b-9519-4b49-b2c4-7ab65b046c94",
+         "metadata": {},
+         "outputs": [],
+         "source": [
+            "import getpass\n",
+            "import os\n",
+            "\n",
+            "os.environ[\"ANTHROPIC_API_KEY\"] = getpass.getpass(\"Enter your Anthropic API key: \")"
+         ]
+      },
+      {
+         "cell_type": "markdown",
+         "id": "72ee0c4b-9764-423a-9dbf-95129e185210",
+         "metadata": {},
+         "source": [
+            "If you want to get automated tracing of your model calls you can also set your [LangSmith](https://docs.smith.langchain.com/) API key by uncommenting below:"
+         ]
+      },
+      {
+         "cell_type": "code",
+         "execution_count": 2,
+         "id": "a15d341e-3e26-4ca3-830b-5aab30ed66de",
+         "metadata": {},
+         "outputs": [],
+         "source": [
+            "# os.environ[\"LANGSMITH_API_KEY\"] = getpass.getpass(\"Enter your LangSmith API key: \")\n",
+            "# os.environ[\"LANGSMITH_TRACING\"] = \"true\""
+         ]
+      },
+      {
+         "cell_type": "markdown",
+         "id": "0730d6a1-c893-4840-9817-5e5251676d5d",
+         "metadata": {},
+         "source": [
+            "### Installation\n",
+            "\n",
+            "The LangChain Anthropic integration lives in the `langchain-anthropic` package:"
+         ]
+      },
+      {
+         "cell_type": "code",
+         "execution_count": null,
+         "id": "652d6238-1f87-422a-b135-f5abbb8652fc",
+         "metadata": {},
+         "outputs": [],
+         "source": [
+            "%pip install -qU langchain-anthropic"
+         ]
+      },
+      {
+         "cell_type": "markdown",
+         "id": "a38cde65-254d-4219-a441-068766c0d4b5",
+         "metadata": {},
+         "source": [
+            "## Instantiation\n",
+            "\n",
+            "Now we can instantiate our model object and generate chat completions:"
+         ]
+      },
+      {
+         "cell_type": "code",
+         "execution_count": 4,
+         "id": "cb09c344-1836-4e0c-acf8-11d13ac1dbae",
+         "metadata": {},
+         "outputs": [],
+         "source": [
+            "from langchain_anthropic import ChatAnthropic\n",
+            "\n",
+            "llm = ChatAnthropic(\n",
+            "    model=\"claude-3-5-sonnet-20240620\",\n",
+            "    temperature=0,\n",
+            "    max_tokens=1024,\n",
+            "    timeout=None,\n",
+            "    max_retries=2,\n",
+            "    # other params...\n",
+            ")"
+         ]
+      },
+      {
+         "cell_type": "markdown",
+         "id": "2b4f3e15",
+         "metadata": {},
+         "source": [
+            "## Invocation\n"
+         ]
+      },
+      {
+         "cell_type": "code",
+         "execution_count": 5,
+         "id": "62e0dbc3",
+         "metadata": {
+            "tags": []
+         },
+         "outputs": [
+            {
+               "data": {
+                  "text/plain": [
+                     "AIMessage(content=\"J'adore la programmation.\", response_metadata={'id': 'msg_018Nnu76krRPq8HvgKLW4F8T', 'model': 'claude-3-5-sonnet-20240620', 'stop_reason': 'end_turn', 'stop_sequence': None, 'usage': {'input_tokens': 29, 'output_tokens': 11}}, id='run-57e9295f-db8a-48dc-9619-babd2bedd891-0', usage_metadata={'input_tokens': 29, 'output_tokens': 11, 'total_tokens': 40})"
+                  ]
+               },
+               "execution_count": 5,
+               "metadata": {},
+               "output_type": "execute_result"
+            }
+         ],
+         "source": [
+            "messages = [\n",
+            "    (\n",
+            "        \"system\",\n",
+            "        \"You are a helpful assistant that translates English to French. Translate the user sentence.\",\n",
+            "    ),\n",
+            "    (\"human\", \"I love programming.\"),\n",
+            "]\n",
+            "ai_msg = llm.invoke(messages)\n",
+            "ai_msg"
+         ]
+      },
+      {
+         "cell_type": "code",
+         "execution_count": 6,
+         "id": "d86145b3-bfef-46e8-b227-4dda5c9c2705",
+         "metadata": {},
+         "outputs": [
+            {
+               "name": "stdout",
+               "output_type": "stream",
+               "text": [
+                  "J'adore la programmation.\n"
+               ]
+            }
+         ],
+         "source": [
+            "print(ai_msg.content)"
+         ]
+      },
+      {
+         "cell_type": "markdown",
+         "id": "18e2bfc0-7e78-4528-a73f-499ac150dca8",
+         "metadata": {},
+         "source": [
+            "## Chaining\n",
+            "\n",
+            "We can [chain](/docs/how_to/sequence/) our model with a prompt template like so:"
+         ]
+      },
+      {
+         "cell_type": "code",
+         "execution_count": 7,
+         "id": "e197d1d7-a070-4c96-9f8a-a0e86d046e0b",
+         "metadata": {},
+         "outputs": [
+            {
+               "data": {
+                  "text/plain": [
+                     "AIMessage(content=\"Here's the German translation:\\n\\nIch liebe Programmieren.\", response_metadata={'id': 'msg_01GhkRtQZUkA5Ge9hqmD8HGY', 'model': 'claude-3-5-sonnet-20240620', 'stop_reason': 'end_turn', 'stop_sequence': None, 'usage': {'input_tokens': 23, 'output_tokens': 18}}, id='run-da5906b4-b200-4e08-b81a-64d4453643b6-0', usage_metadata={'input_tokens': 23, 'output_tokens': 18, 'total_tokens': 41})"
+                  ]
+               },
+               "execution_count": 7,
+               "metadata": {},
+               "output_type": "execute_result"
+            }
+         ],
+         "source": [
+            "from langchain_core.prompts import ChatPromptTemplate\n",
+            "\n",
+            "prompt = ChatPromptTemplate.from_messages(\n",
+            "    [\n",
+            "        (\n",
+            "            \"system\",\n",
+            "            \"You are a helpful assistant that translates {input_language} to {output_language}.\",\n",
+            "        ),\n",
+            "        (\"human\", \"{input}\"),\n",
+            "    ]\n",
+            ")\n",
+            "\n",
+            "chain = prompt | llm\n",
+            "chain.invoke(\n",
+            "    {\n",
+            "        \"input_language\": \"English\",\n",
+            "        \"output_language\": \"German\",\n",
+            "        \"input\": \"I love programming.\",\n",
+            "    }\n",
+            ")"
+         ]
+      },
+      {
+         "cell_type": "markdown",
+         "id": "d1ee55bc-ffc8-4cfa-801c-993953a08cfd",
+         "metadata": {},
+         "source": [
+            "## Content blocks\n",
+            "\n",
+            "One key difference to note between Anthropic models and most others is that the contents of a single Anthropic AI message can either be a single string or a **list of content blocks**. For example when an Anthropic model invokes a tool, the tool invocation is part of the message content (as well as being exposed in the standardized `AIMessage.tool_calls`):"
+         ]
+      },
+      {
+         "cell_type": "code",
+         "execution_count": 8,
+         "id": "4a374a24-2534-4e6f-825b-30fab7bbe0cb",
+         "metadata": {},
+         "outputs": [
+            {
+               "data": {
+                  "text/plain": [
+                     "[{'text': \"To answer this question, we'll need to check the current weather in both Los Angeles (LA) and New York (NY). I'll use the GetWeather function to retrieve this information for both cities.\",\n",
+                     "  'type': 'text'},\n",
+                     " {'id': 'toolu_01Ddzj5PkuZkrjF4tafzu54A',\n",
+                     "  'input': {'location': 'Los Angeles, CA'},\n",
+                     "  'name': 'GetWeather',\n",
+                     "  'type': 'tool_use'},\n",
+                     " {'id': 'toolu_012kz4qHZQqD4qg8sFPeKqpP',\n",
+                     "  'input': {'location': 'New York, NY'},\n",
+                     "  'name': 'GetWeather',\n",
+                     "  'type': 'tool_use'}]"
+                  ]
+               },
+               "execution_count": 8,
+               "metadata": {},
+               "output_type": "execute_result"
+            }
+         ],
+         "source": [
+            "from langchain_core.pydantic_v1 import BaseModel, Field\n",
+            "\n",
+            "\n",
+            "class GetWeather(BaseModel):\n",
+            "    \"\"\"Get the current weather in a given location\"\"\"\n",
+            "\n",
+            "    location: str = Field(..., description=\"The city and state, e.g. San Francisco, CA\")\n",
+            "\n",
+            "\n",
+            "llm_with_tools = llm.bind_tools([GetWeather])\n",
+            "ai_msg = llm_with_tools.invoke(\"Which city is hotter today: LA or NY?\")\n",
+            "ai_msg.content"
+         ]
+      },
+      {
+         "cell_type": "code",
+         "execution_count": 9,
+         "id": "6b4a1ead-952c-489f-a8d4-355d3fb55f3f",
+         "metadata": {},
+         "outputs": [
+            {
+               "data": {
+                  "text/plain": [
+                     "[{'name': 'GetWeather',\n",
+                     "  'args': {'location': 'Los Angeles, CA'},\n",
+                     "  'id': 'toolu_01Ddzj5PkuZkrjF4tafzu54A'},\n",
+                     " {'name': 'GetWeather',\n",
+                     "  'args': {'location': 'New York, NY'},\n",
+                     "  'id': 'toolu_012kz4qHZQqD4qg8sFPeKqpP'}]"
+                  ]
+               },
+               "execution_count": 9,
+               "metadata": {},
+               "output_type": "execute_result"
+            }
+         ],
+         "source": [
+            "ai_msg.tool_calls"
+         ]
+      },
+      {
+         "cell_type": "markdown",
+         "id": "3a5bb5ca-c3ae-4a58-be67-2cd18574b9a3",
+         "metadata": {},
+         "source": [
+            "## API reference\n",
+            "\n",
+            "For detailed documentation of all ChatAnthropic features and configurations head to the API reference: https://api.python.langchain.com/en/latest/chat_models/langchain_anthropic.chat_models.ChatAnthropic.html"
+         ]
+      }
+   ],
    "metadata": {
-    "tags": []
+      "kernelspec": {
+         "display_name": "Python 3 (ipykernel)",
+         "language": "python",
+         "name": "python3"
+      },
+      "language_info": {
+         "codemirror_mode": {
+            "name": "ipython",
+            "version": 3
+         },
+         "file_extension": ".py",
+         "mimetype": "text/x-python",
+         "name": "python",
+         "nbconvert_exporter": "python",
+         "pygments_lexer": "ipython3",
+         "version": "3.10.5"
+      }
    },
-   "outputs": [
-    {
-     "data": {
-      "text/plain": [
-       "AIMessage(content=\"J'adore la programmation.\", response_metadata={'id': 'msg_018Nnu76krRPq8HvgKLW4F8T', 'model': 'claude-3-5-sonnet-20240620', 'stop_reason': 'end_turn', 'stop_sequence': None, 'usage': {'input_tokens': 29, 'output_tokens': 11}}, id='run-57e9295f-db8a-48dc-9619-babd2bedd891-0', usage_metadata={'input_tokens': 29, 'output_tokens': 11, 'total_tokens': 40})"
-      ]
-     },
-     "execution_count": 5,
-     "metadata": {},
-     "output_type": "execute_result"
-    }
-   ],
-   "source": [
-    "messages = [\n",
-    "    (\n",
-    "        \"system\",\n",
-    "        \"You are a helpful assistant that translates English to French. Translate the user sentence.\",\n",
-    "    ),\n",
-    "    (\"human\", \"I love programming.\"),\n",
-    "]\n",
-    "ai_msg = llm.invoke(messages)\n",
-    "ai_msg"
-   ]
-  },
-  {
-   "cell_type": "code",
-   "execution_count": 6,
-   "id": "d86145b3-bfef-46e8-b227-4dda5c9c2705",
-   "metadata": {},
-   "outputs": [
-    {
-     "name": "stdout",
-     "output_type": "stream",
-     "text": [
-      "J'adore la programmation.\n"
-     ]
-    }
-   ],
-   "source": [
-    "print(ai_msg.content)"
-   ]
-  },
-  {
-   "cell_type": "markdown",
-   "id": "18e2bfc0-7e78-4528-a73f-499ac150dca8",
-   "metadata": {},
-   "source": [
-<<<<<<< HEAD
-    "## [Beta] Tool-calling\n",
-    "\n",
-    "With Anthropic's [tool-calling, or tool-use, API](https://docs.anthropic.com/claude/docs/functions-external-tools), you can define tools for the model to invoke. This is extremely useful for building tool-using chains and agents, as well as for getting structured outputs from a model.\n",
-    "\n",
-    ":::note\n",
-    "\n",
-    "Anthropic's tool-calling functionality is still in beta.\n",
-    "\n",
-    ":::\n",
-    "\n",
-    "### bind_tools()\n",
-    "\n",
-    "With `ChatAnthropic.bind_tools`, we can easily pass in Pydantic classes, dict schemas, LangChain tools, or even functions as tools to the model. Under the hood these are converted to an Anthropic tool schemas, which looks like:\n",
-    "```\n",
-    "{\n",
-    "    \"name\": \"...\",\n",
-    "    \"description\": \"...\",\n",
-    "    \"input_schema\": {...}  # JSONSchema\n",
-    "}\n",
-    "```\n",
-    "and passed in every model invocation."
-   ]
-  },
-  {
-   "cell_type": "code",
-   "execution_count": 3,
-   "id": "42f87466-cb8e-490d-a9f8-aa0f8e9b4217",
-   "metadata": {},
-   "outputs": [],
-   "source": [
-    "from langchain_core.pydantic_v1 import BaseModel, Field\n",
-    "\n",
-    "llm = ChatAnthropic(model=\"claude-3-opus-20240229\", temperature=0)\n",
-    "\n",
-    "\n",
-    "class GetWeather(BaseModel):\n",
-    "    \"\"\"Get the current weather in a given location\"\"\"\n",
-    "\n",
-    "    location: str = Field(..., description=\"The city and state, e.g. San Francisco, CA\")\n",
-    "\n",
-    "\n",
-    "llm_with_tools = llm.bind_tools([GetWeather])"
-   ]
-  },
-  {
-   "cell_type": "code",
-   "execution_count": 4,
-   "id": "997be6ff-3fd3-4b1c-b7e3-2e5fed4ac964",
-   "metadata": {},
-   "outputs": [
-    {
-     "data": {
-      "text/plain": [
-       "AIMessage(content=[{'text': '<thinking>\\nThe user is asking about the current weather in a specific location, San Francisco. The relevant tool to answer this is the GetWeather function.\\n\\nLooking at the parameters for GetWeather:\\n- location (required): The user directly provided the location in the query - \"San Francisco\"\\n\\nSince the required \"location\" parameter is present, we can proceed with calling the GetWeather function.\\n</thinking>', 'type': 'text'}, {'id': 'toolu_01StzxdWQSZhAMbR1CCchQV9', 'input': {'location': 'San Francisco, CA'}, 'name': 'GetWeather', 'type': 'tool_use'}], response_metadata={'id': 'msg_01HepCTzqXJed5iNuLgV1VCZ', 'model': 'claude-3-opus-20240229', 'stop_reason': 'tool_use', 'stop_sequence': None, 'usage': {'input_tokens': 487, 'output_tokens': 143}}, id='run-1a1b3289-ba2c-47ae-8be1-8929d7cc547e-0', tool_calls=[{'name': 'GetWeather', 'args': {'location': 'San Francisco, CA'}, 'id': 'toolu_01StzxdWQSZhAMbR1CCchQV9'}])"
-      ]
-     },
-     "execution_count": 4,
-     "metadata": {},
-     "output_type": "execute_result"
-    }
-   ],
-   "source": [
-    "ai_msg = llm_with_tools.invoke(\n",
-    "    \"what is the weather like in San Francisco\",\n",
-    ")\n",
-    "ai_msg"
-   ]
-  },
-  {
-   "cell_type": "markdown",
-   "id": "1e63ac67-8c42-4468-8178-e54f13c3c5c3",
-   "metadata": {},
-   "source": [
-    "Notice that the output message content is a list that contains a text block and then a tool_use block:"
-   ]
-  },
-  {
-   "cell_type": "code",
-   "execution_count": 5,
-   "id": "7c4cd4c4-1c78-4d6c-8607-759e32a8903b",
-   "metadata": {},
-   "outputs": [
-    {
-     "data": {
-      "text/plain": [
-       "[{'text': '<thinking>\\nThe user is asking about the current weather in a specific location, San Francisco. The relevant tool to answer this is the GetWeather function.\\n\\nLooking at the parameters for GetWeather:\\n- location (required): The user directly provided the location in the query - \"San Francisco\"\\n\\nSince the required \"location\" parameter is present, we can proceed with calling the GetWeather function.\\n</thinking>',\n",
-       "  'type': 'text'},\n",
-       " {'id': 'toolu_01StzxdWQSZhAMbR1CCchQV9',\n",
-       "  'input': {'location': 'San Francisco, CA'},\n",
-       "  'name': 'GetWeather',\n",
-       "  'type': 'tool_use'}]"
-      ]
-     },
-     "execution_count": 5,
-     "metadata": {},
-     "output_type": "execute_result"
-    }
-   ],
-   "source": [
-    "ai_msg.content"
-   ]
-  },
-  {
-   "cell_type": "markdown",
-   "id": "d446bd0f-06cc-4aa6-945d-74335d5a8780",
-   "metadata": {},
-   "source": [
-    "Crucially, the tool calls are also extracted into the `tool_calls` where they are in a standardized, model-agnostic format:"
-=======
-    "## Chaining\n",
-    "\n",
-    "We can [chain](/docs/how_to/sequence/) our model with a prompt template like so:"
->>>>>>> 29aa9d67
-   ]
-  },
-  {
-   "cell_type": "code",
-   "execution_count": 7,
-   "id": "e197d1d7-a070-4c96-9f8a-a0e86d046e0b",
-   "metadata": {},
-   "outputs": [
-    {
-     "data": {
-      "text/plain": [
-       "AIMessage(content=\"Here's the German translation:\\n\\nIch liebe Programmieren.\", response_metadata={'id': 'msg_01GhkRtQZUkA5Ge9hqmD8HGY', 'model': 'claude-3-5-sonnet-20240620', 'stop_reason': 'end_turn', 'stop_sequence': None, 'usage': {'input_tokens': 23, 'output_tokens': 18}}, id='run-da5906b4-b200-4e08-b81a-64d4453643b6-0', usage_metadata={'input_tokens': 23, 'output_tokens': 18, 'total_tokens': 41})"
-      ]
-     },
-     "execution_count": 7,
-     "metadata": {},
-     "output_type": "execute_result"
-    }
-   ],
-   "source": [
-<<<<<<< HEAD
-    "ai_msg.tool_calls"
-   ]
-  },
-  {
-   "cell_type": "markdown",
-   "id": "90e015e0-c6e5-4ff5-8fb9-be0cd3c86395",
-   "metadata": {},
-   "source": [
-    ":::tip\n",
-=======
-    "from langchain_core.prompts import ChatPromptTemplate\n",
->>>>>>> 29aa9d67
-    "\n",
-    "prompt = ChatPromptTemplate.from_messages(\n",
-    "    [\n",
-    "        (\n",
-    "            \"system\",\n",
-    "            \"You are a helpful assistant that translates {input_language} to {output_language}.\",\n",
-    "        ),\n",
-    "        (\"human\", \"{input}\"),\n",
-    "    ]\n",
-    ")\n",
-    "\n",
-    "chain = prompt | llm\n",
-    "chain.invoke(\n",
-    "    {\n",
-    "        \"input_language\": \"English\",\n",
-    "        \"output_language\": \"German\",\n",
-    "        \"input\": \"I love programming.\",\n",
-    "    }\n",
-    ")"
-   ]
-  },
-  {
-   "cell_type": "markdown",
-<<<<<<< HEAD
-   "id": "b5145dea-0183-4cab-b9e2-0e35fb8370cf",
-   "metadata": {},
-   "source": [
-    "### Forcing tool calls\n",
-    "\n",
-    "By default the model can choose whether to call any tools. To force the model to call at least one tool we can specify `bind_tools(..., tool_choice=\"any\")` and to force the model to call a specific tool we can pass in that tool name `bind_tools(..., tool_choice=\"GetWeather\")`"
-   ]
-  },
-  {
-   "cell_type": "code",
-   "execution_count": 4,
-   "id": "05993626-060c-449f-8069-e52d31442977",
-   "metadata": {},
-   "outputs": [
-    {
-     "data": {
-      "text/plain": [
-       "[{'name': 'GetWeather',\n",
-       "  'args': {'location': '<UNKNOWN>'},\n",
-       "  'id': 'toolu_01DwWjKzHPs6EHCUPxsGm9bN'}]"
-      ]
-     },
-     "execution_count": 4,
-     "metadata": {},
-     "output_type": "execute_result"
-    }
-   ],
-   "source": [
-    "llm_with_force_tools = llm.bind_tools([GetWeather], tool_choice=\"GetWeather\")\n",
-    "# Notice the model will still return tool calls despite a message that\n",
-    "# doesn't have anything to do with the tools.\n",
-    "llm_with_force_tools.invoke(\"this doesn't really require tool use\").tool_calls"
-   ]
-  },
-  {
-   "cell_type": "markdown",
-   "id": "8652ee98-814c-4ed6-9def-275eeaa9651e",
-=======
-   "id": "d1ee55bc-ffc8-4cfa-801c-993953a08cfd",
->>>>>>> 29aa9d67
-   "metadata": {},
-   "source": [
-    "## Content blocks\n",
-    "\n",
-    "One key difference to note between Anthropic models and most others is that the contents of a single Anthropic AI message can either be a single string or a **list of content blocks**. For example when an Anthropic model invokes a tool, the tool invocation is part of the message content (as well as being exposed in the standardized `AIMessage.tool_calls`):"
-   ]
-  },
-  {
-   "cell_type": "code",
-   "execution_count": 8,
-<<<<<<< HEAD
-   "id": "59c175b1-0929-4ed4-a608-f0006031a3c2",
-   "metadata": {},
-   "outputs": [],
-   "source": [
-    "from langchain_anthropic.output_parsers import ToolsOutputParser"
-   ]
-  },
-  {
-   "cell_type": "code",
-   "execution_count": 16,
-   "id": "08f6c62c-923b-400e-9bc8-8aff417466b2",
-   "metadata": {},
-   "outputs": [
-    {
-     "data": {
-      "text/plain": [
-       "[GetWeather(location='New York City, NY'),\n",
-       " GetWeather(location='Los Angeles, CA'),\n",
-       " GetWeather(location='San Francisco, CA'),\n",
-       " GetWeather(location='Cleveland, OH')]"
-      ]
-     },
-     "execution_count": 16,
-     "metadata": {},
-     "output_type": "execute_result"
-    }
-   ],
-   "source": [
-    "parser = ToolsOutputParser(pydantic_schemas=[GetWeather])\n",
-    "chain = llm_with_tools | parser\n",
-    "chain.invoke(\"What is the weather like in nyc, la, sf and cleveland\")"
-   ]
-  },
-  {
-   "cell_type": "markdown",
-   "id": "ab05dd51-0a9e-4b7b-b182-65cec44941ac",
-   "metadata": {},
-   "source": [
-    "### with_structured_output()\n",
-    "\n",
-    "The [BaseChatModel.with_structured_output interface](/docs/how_to/structured_output) makes it easy to get structured output from chat models. You can use `ChatAnthropic.with_structured_output`, which uses tool-calling under the hood), to get the model to more reliably return an output in a specific format:"
-   ]
-  },
-  {
-   "cell_type": "code",
-   "execution_count": 18,
-   "id": "e047b831-2338-4c2d-9ee4-0763f74e80e1",
-=======
-   "id": "4a374a24-2534-4e6f-825b-30fab7bbe0cb",
->>>>>>> 29aa9d67
-   "metadata": {},
-   "outputs": [
-    {
-     "data": {
-      "text/plain": [
-       "[{'text': \"To answer this question, we'll need to check the current weather in both Los Angeles (LA) and New York (NY). I'll use the GetWeather function to retrieve this information for both cities.\",\n",
-       "  'type': 'text'},\n",
-       " {'id': 'toolu_01Ddzj5PkuZkrjF4tafzu54A',\n",
-       "  'input': {'location': 'Los Angeles, CA'},\n",
-       "  'name': 'GetWeather',\n",
-       "  'type': 'tool_use'},\n",
-       " {'id': 'toolu_012kz4qHZQqD4qg8sFPeKqpP',\n",
-       "  'input': {'location': 'New York, NY'},\n",
-       "  'name': 'GetWeather',\n",
-       "  'type': 'tool_use'}]"
-      ]
-     },
-     "execution_count": 8,
-     "metadata": {},
-     "output_type": "execute_result"
-    }
-   ],
-   "source": [
-    "from langchain_core.pydantic_v1 import BaseModel, Field\n",
-    "\n",
-    "\n",
-    "class GetWeather(BaseModel):\n",
-    "    \"\"\"Get the current weather in a given location\"\"\"\n",
-    "\n",
-    "    location: str = Field(..., description=\"The city and state, e.g. San Francisco, CA\")\n",
-    "\n",
-    "\n",
-    "llm_with_tools = llm.bind_tools([GetWeather])\n",
-    "ai_msg = llm_with_tools.invoke(\"Which city is hotter today: LA or NY?\")\n",
-    "ai_msg.content"
-   ]
-  },
-  {
-   "cell_type": "code",
-   "execution_count": 9,
-   "id": "6b4a1ead-952c-489f-a8d4-355d3fb55f3f",
-   "metadata": {},
-   "outputs": [
-    {
-     "data": {
-      "text/plain": [
-       "[{'name': 'GetWeather',\n",
-       "  'args': {'location': 'Los Angeles, CA'},\n",
-       "  'id': 'toolu_01Ddzj5PkuZkrjF4tafzu54A'},\n",
-       " {'name': 'GetWeather',\n",
-       "  'args': {'location': 'New York, NY'},\n",
-       "  'id': 'toolu_012kz4qHZQqD4qg8sFPeKqpP'}]"
-      ]
-     },
-     "execution_count": 9,
-     "metadata": {},
-     "output_type": "execute_result"
-    }
-   ],
-   "source": [
-    "ai_msg.tool_calls"
-   ]
-  },
-  {
-   "cell_type": "markdown",
-<<<<<<< HEAD
-   "id": "70d5e0fb",
-   "metadata": {},
-   "source": [
-    "## Multimodal\n",
-    "\n",
-    "Anthropic's Claude-3 models are compatible with both image and text inputs. You can use this as follows:"
-   ]
-  },
-  {
-   "cell_type": "code",
-   "execution_count": 1,
-   "id": "3e9d1ab5",
-   "metadata": {},
-   "outputs": [
-    {
-     "data": {
-      "text/html": [
-       "<img src=\"data:image/png;base64,iVBORw0KGgoAAAANSUhEUgAABjIAAAD7CAYAAADAbQ2OAAAACXBIWXMAAAsSAAALEgHS3X78AAAgAElEQVR4nOzd7XEbN9fG8evO5Lv8FLAj3hVIKQAjpgIrFYiuwEwFoSuwXIGpCiJVkNWggEgVhJot4DYryPMBhzYtkxJfdvGy+//NaBw79gISyV0AB+fgP//++69Qnsq5kaSR/XZsv76RdP7sr17E6RGADDxJWjz7s9p+/SLpQZIa72sBAAAAAAAAhfgPgYx8Vc6tAhPnCkGL1a+n6XoFoEfu9S3AsZC0IMgBAAAAAACA3BDIyIRlWKyCFmP79SRhlwAM16NCcONB0gPBDQAAAAAAAKREICORyrn1gMVYZFkAyNujQpmqWlLdeP8laW8AAAAAAAAwGAQyIrEyUZcKQYuxCFwAKNsqsHFLxgYAAAAAAAC6RCCjQ1Yu6lLSRNJZ0s4AQHeWsqCGQmCDbA0AAAAAAAC0hkBGyyx4MVUIYJB1AWCI7kRQAwAAAAAAAC0hkNECMi8AYKs7SfPG+9vUHQEAAAAAAECZCGQcoXJuFbx4m7grAJC7paS5pOvG+0XargAAAAAAAKAkBDL2ZNkXE/uidBQA7O9eIUtjnrojAAAAAAAAyB+BjB1Vzo0VghdXaXsCAL2xlHStkKXBWRoAAAAAAADYiEDGK6x81FTSReq+AECP3UiaUXYKAAAAAAAAzxHI2KJybiJpJspHAUBMBDQAAAAAAADwHQIZzxDAAIAsENAAAAAAAACAJAIZX9kZGHMRwACAnBDQAAAAAAAAGLjBBzIsgDETZ2AAQM4+KQQ0OBQcAAAAAABgYAYbyKicGykEMK7S9gQAsKOlQjDjOnVHAAAAAAAAEM8gAxmVczNJU0knibsCANjfk6RJ432duiMAAAAAAADo3qACGZyDAQC9cqcQ0KDcFAAAAAAAQI8NIpBROfdG0rUoIwUAfUO5KQAAAAAAgJ7rfSCjcu5SIQuDMlIA0F/3CtkZi9QdAQAAAAAAQLt6G8iwLIy5pLeJuwIAiIPsDAAAAAAAgB7qZSCDLAwAGLR7SZecnQEAAAAAANAPvQpkWBbGTNL7xF0BAKS1VCg1dZu6IwAAAAAAADhObwIZlXPnClkYZ4m7AgDIx6fG+2nqTgAAAAAAAOBwvQhkVM5NJF2LUlIAgB89KpSaWqTuCAAAAAAAAPb3U+oOHKtybi7pswhiAAA2O5P0YOcnAQAAAAAAoDDFZmTYeRi1KCUFANjdh8b7WepOAAAAAAAAYHdFBjLsPIxaZGEAAPZ3p3AQ+JfUHQEAAAAAAMDriistZedh1CKIAQA4zFtJdeXcKHVHAAAAAAAA8LqiMjIq56aSPqbuBwCgF5aSxo33D6k7AgAAAAAAgO2KyciwQ70JYgAA2nKikJnBIeAAAAAAAAAZyz4jww71vpZ0lbovAIDeetd4P0/dCQAAAAAAAPwo60CGBTFqSWeJuwIA6D+CGQAAAAAAABnKtrQUQQwAQGSfK+euU3cCAAAAAAAA38syI4MgBgAgoZvG+0nqTgAAAAAAACDILiODIAYAILGryrl56k4AAAAAAAAgyCqQQRADAJAJghkAAAAAAACZyCaQQRADAJAZghkAAAAAAAAZyCKQQRADAJCpq8q5SepOAAAAAAAADFkWh31Xzj2IIEYb7hUCQg+Svkh6aLz/8vwvVc6N7T/HkkaSzsXPHwBe8q7xfp66EwAAAAAAAEOUPJBhZTuuknaibDeSbhvvb4+5iGXFjCVd2tfJ8V0DgF4hmAEAAAAAAJBA0kAGQYyjfJB0vSnjog2Vc6uABq8PAARLSePG+4fUHQEAAAAAABiSZIEMqzn+OUnjZbuXNGm8X8RorHJuJGkiaSqyNACAYAYAAAAAAEBkSQIZttv/z+gNl+/3xvvrFA1b6amZpPcp2geAjDwqBDM6yYgDAAAAAADA96IHMirnzhUOpGZ3/36yqM1ur9+1pIvUfQGAhO4b78epOwEAAAAAADAEUQMZtqv/QdJptEb7IYsgxrrKuamkj6n7AQAJ3TTeT1J3AgAAAAAAoO9+itzerQhi7Ov33IIYkmQlrn5RqBcPAEN0Zec9AQAAAAAAoEPRMjIq567F+Qr7yr50iWXZ1JLOEncFAFL5hcO/AQAAAAAAuhMlkMHh3gf7b+P9InUnXkMwA0juSdJC0heF8n3bjO3Xc3FOUZueJJ1z+PewVc7NJP3RYRMfGu9nHV4fAAC0yObJ55JWv2rt9ysjba5acf/s9+vj/MXqq4T1gi5Vzo0l/dVhE9lvLgVKVzk3knSpsF7xxr7O9O0++KCw5lgz58bPXTdgb8h51+300E0pg5LG+y82gKhFMAPo2pPsIa4weakPucjaxOpcYcAwFsGNQ50qPOcuE/cDAAAACVTOrcbV61/HjK0vNvzZ2w3tStKjQmBjtdj3wGIfgNxZmeaptq8jXqz9+t7+zY2kWSnrpWhf5xkZlXMPYnH7EEVkY6yzwVstFkOBtj0qLJTfdnlfsM/wRGFBnvOM9ve7nR+EASIjAwCA4Xi2g3is/ObAjwqBjVv1eBczGRlAeWzdYa7j1oo/KQQ0enlvw3adBjIiTOr76rHx/vz1v5Yfi6h+Tt0PoAeeFB7u8xRBTRtcTBUmaLlNzHLGeRkDRSADAIB+K3zTT5SNUbERyADKUjk3lfSxpcs9Sbpk/j0snZWWsgcKQYzDzFN34FCN93N77a9S9wUo1L1C8GKeshM2GJhYCaqpwqSttAlbCnN9q4EMAACAglnmxWpzT8lj4TOFxcOPlXOroMac3cwAYqmcm6vdtcJTSXXl3JhgxnD81MVFbeFr3sW1B6JO3YEjTRV2fADY3aOkXxvvx6mDGOsa77803s8a70eSPkhaJu5S7s4q5ygvBQAAULDKucvKuVrSPwq12UsOYjy3Cmr8r3JutRERADpj2etdbHg+UQhmsJlwIDoJZEiaqV8P+pjuS48k2q6OSep+AIVYSnrXeH9+6MHdsVhZm5FCPUps954JIQAAQHkq5yaVcwtJf2rzgdt9cyXpr8q5mvErgC5Uzl2q24o9J5LmtqkePdd6IMMefu/bvu5ALBWyGYpnwZgPqfsBZO5O0iinDIzXWIbGVNIvIvPqJQykAAAACrEWwPisYW7KvBABDQAti1ix50xhUz16rtVABiWljvIo6bz0bIxnrhUO3wHwvaWk3xrvL0utS9t4/9B4fy4CltucioEUAABA1qyE1ELDDWA8tx7QGKXuDIDiTRUyJmJ4z32r/9rOyJiJh/8h7iSNG+8XqTvSJlug7UWGCdCiVdDyNnVH2mDlpn4VZ2ds8p5anQAAAPmpnDu3MzD+FGsYm1xI+qdybkaWMYBD2L0j9prgLHJ7iKy1QIYt1lBSan83Je/Kfo0t1t6n7geQiRs7C2ORuiNtsrM9zkWpqU3mqTsAAACAb+zQ2b81jDMwjvWHpAfKTQE4wKXiZWOst4keazMj47rFaw3FTeP9JHUnIpil7gCQgQ99/rxbcGYsApfPnVXOkZkGAACQmGVhPKjbQ2f76FSh3NQsdUcAFCVFUOGEwGu/tRLIqJybiN0M+7rr86LmOtutzeImhuydlWDqNTsIfCzpJnVfMkNKPgAAQEK2seRvhQNhcZg/KuceGNcC2NF4YO0igqMDGfYQIxtjP4+SJqk7EdksdQeARN413s9TdyImC9ISzPjmRDwnAQAAoquce1M5dyvpY+q+9MSZpAXnwAHYQeyyUivcn3qsjYyMmCfQ98FS0qSvZ2JsQ1YGBmpwQYwVC2bcJe5GTq6Y8AEAAMRjY69a0tvEXembE0m1VeYAgB8kLu9E1liPHRXIqJwbifqS+7puvH9I3YlEZqk7AEQ02CDGmok4AHwdWRkAAAAR2CJaLUpJdeVE0meCGQCAmI7NyJi10YkBeRpCnfxtyMrAgBDEUDgzQ6E+5TJxV3JxwcFjAAAA3bLF9b9E5YgYCGYAAKI5OJBhizFX7XVlEGapO5CBWeoOAB0jiLFmLZiBYJ66AwAAAH1li+qfU/djYAhmAHhuqJVo0LFjMjJmbXViIJaSblN3IjWyMtBzBDE2sHJ6v6fuRyZOmegBAAC0jyBGUgQzAHyV+FzgOmHb6NjPh/wjy8a4aLcrvXc7tAO+X3At3j/onyRBDDuraCzp3L5Gkk43/NVHSV8UHuoPkuqY96TG++vKuUvx2ZfCRoB54j4AAAD0BkGMLHyunFvY5kUAuFea+T/ZID12aEbGrM1ODMTgszFWGu9vJT2l7gfQoqhBjMq5N5Vz08q5B0n/KEza3isMEjYFMaRw0OGFpD8k/Snpf5Vzt5F3Tk3EeRkSWRkAAACtIYiRldvKufPUnQCQhVTroHWidhHB3oEMsjEOVqfuQGZmqTsAtCRaEKNyblQ5N5f0P0kfFYITx3gr2zlVOTernHtzbB9f0ni/UMjIAvdAAACAoxHEyM6JpHnX8woARUgRyLijGk6/HZKRMWu7EwPwyAfpe7bwS1YGShcliGEZGDOF7IurDpo4VcjUeLDyT51pvJ+Jz75EVgYAAMBRbOc/m2TycybKqAKDZxsZbyI3yzOh5/YKZNhAgWyM/S1SdyBTs9QdAI4QK4hxrlDj8Y+u21IIaPxpJae63EU16/DaJZmm7gAAAECJbKxaK2QAlOz+la9Sva2cY6wLYKZ45aXvOKOn//Y97JsH0WE4aGaDxvu5DW6OLY8DxBYriDFRmlT5t5IWlXPjxvvW71/22Z9p+3keQ3FmP+M6dUcAAAAKU6ucIMajwprA6mthO5V3ZoGbc0mrX8f2a84/g1nl3O2+3yuA/mi8X9jc/2PHTS3FmvUg7BzIqJwbqZuSJhi2qaS/UncC2EOsIMa1wgHeqZxIqivnJo33XdS2nIl6xlL4OYwT9wEAAKAYNk7OeTPck0Jt+FpS3UaZabtGbb/9Oja3dZpLhfHk22PbadmJQompcdpuAEip8f7azlvu8h41IWg6DPuUlpp01QkMl+1ELjllFsMSK4gxV9ogxsqJQqmpSdsX5pycry5sAgoAAIBX2HluOYyTn1tK+iTpl8b7UeP9tPH+tuuzMhvvF4331433l5L+T9I7hQyQXFxwLhwAhTXlru5N7zrafIkM7RPIIEUHXZmk7gCwg5hBjNyy367trI7Wr9vBNUs0S90BAACA3Fl5pXnqfjzzpDBPeGPBi2RlpRvvvzTezxvvzyX9qnw2DF53fP4egMxZUHcs6a7Fyy4VaZ0G+dgpkGER9JxrL6Jglv71IXU/gBcMOYghfSsz1fYEZN7y9Up1yeQOAADgVbfKZ11iFcAY5biI1nhfN96PFQIaqTM0TsTGHWDwLNh6Kel3HX8A+KOkcY73X3Rr14wMsjGOs3WBisWroPF+pvQDLGCToQcxVk60Vo+3DbYro80dGaU6UahtDAAAgA1sc+VF6n4oLL79nmsA4zkLaJyrnYXDY7ynnCoAKZyZIelc0s0B/3wVRD5PmQGHdF4NZFg5kZwP0irBxpIsVt/zf5VzBIqCidIOroDnCGJ876KD+xW1LAOeAwAAABvY5r8cSpLeSRrZIlxRrM9jpd08OEvYNoCM2Pk+E3072+dO28/QfFQ4g+jXUoLI6M5//v333xf/QuXctfI8TKsojff/Wf+9DcYW+pYaey9pYmWWBst22nxO3Q9ABDG2WSpM4Fo5uNDuhf9r41o98Au7SspVOTeT9EeHTXyw7EUAAAYlg/HyUtK0D4tnNva+Vbrslv+2ueZROTeW9Fdb19vg3kp0AQAysEtpqUnXnRgCy75YN9X39T0vJP1TOTff51DdyrmR/ZtelKiyweEh6WVAmwhibNdqjVsLiORyEGFqk9QdAAAAyIktVKccL/eqDrvVqB8r3Zx7lqhdAEAPvBjIsMX3XA7TKt3zQMZky9+7kvR35dyicu66cm5SOTdeBSoq587t97PKuQdJ/9i/mXfV8dgsvYy6+Ujld4IYr5q0HDytW7xWySapOwAAAJCZWcK27xWCGL3LmLU5d4pgxhVnZQAADvVaRsYkRicG4nItGDGSdPrK3z9VKOn1WSFV8n+Vc/9K+tt+/4e+P7vkre1W6YuJOPwb8d3EqHlbeBBDCgHuSYvXq1u8VslONmTvAQAADJKNi1KVQLppvB+3VU41RxbMSDHnniRoEwDQA1sDGbbo/jZiX/ruRN8Ocx111Ma8o+tGZwPGsQhmIJ57G8x3qgdBjJU2D6fu3S63IxDIAAAACFIdqn0TY16QibG2H7DblTbnEQCAAfn5hf/HYkr7/qicu1V3gYzTyrlpjB3lMTTef7Esk1rfZ58AbXtShHtej4IYUrjfnLeRam+f9Se9nqk2BDx7AXxl56a9UVho0tqvsj/fNj5aP3voi0LAePXros2DVnE42zh2bl9v1n6Vwnxh03PxSdJi7fe1/bp6bdkcEIll2Y/07XO5/vrt+vlcrH813tdt9rFklXMTpRkbDimIsRqHXypUfojlpHJu0pdzR/Z14L3/UeE5LvFcT2bttRs9+1o51+by/M+f3avXbyHu/WjREMaW//n33383/g9bcCcjo32PCm+K9x1dfylp1KcUWJskPIjzWtCdX7sePPQsiLHye1uB08q5WulKB+Tmt8b729SdwH4q52YKZR+78qHxftbh9ZGYBS3G+jb56HoTx73C+OpBUs0iSPdsg85Y4fUdq7ux7aPsdRWvbStsPjLWt89nl2OWJ9lrpwG/fpVzC8UPZDw23p9HbjMLEcYxz93boeNHsfvqX0f3Zruj+7l2/1h9dfG+Xurbff+BucTx1haEx/p2/+9yTepJ34/L6g7bQk8McWy5MZBhH9j/xe8OWtK7xQ6b3NcimIH2df556WkQQ5LuGu9bySConLtWdwHe0gxqJ2BfEMjAvmy8PVbIxLpU+jHOarPNPLedV6Wy13j1+o6V7jV+knQrXtu92OLA6vVLmTU6uNcvwuL0Jo8KB3v3ZkPgvirnHhS3EsJ/j10MyzWQYesXE6W9f9wpPNdvhxoQ3ZcFnVb3/Rw22d0p3P9vh3xvwjeMLbcHMi4l/RmzI2jVU+P9KHUn2kYwAx3o/LPS4yCG1OLPL8EusJwtG+/fvP7XkBMCGdiVjbMvlfezYTU5uS5p8cOy+zqxz0KWLaxNlEeA6rknhXP15iW9trGsLT5OlN9rJ4XF9ut9S/J0+Nl4aLxv/byDBJm6S4UgxiACRdskCCAdnd2dUyBjbYFxqvxKY98pLIbPU3ckN2vBi4nye93WFf0aWrnASYdNTLu4hzO23EnUseW2MzKo0V220z7WnGy8f1g7MyO3Dy7KNOny4j0PYkjt7i5atHit0p1Uzo1JJwb6wxY3pgrPnRLOAzpVyJJ7Xzl3L2lWyD0p6e5Jm6TnuIC17lQh6PpH5dyNwqSzTtul9Ap57aTQv88WPJ/tMd/LYWfxTmxRMXZ/O1kAK03jfW33hVjzl4nSHejemrVn/FT5rlO8lfTWsuCvFQKig97hb2tLU5VTUr/013Ckbu/tXW0EzGFsOUndj1dEHVv+tOXPCWSUb5K6A12wAeZYYdcMcIy7Lm+uAwhiSPq6c7ENi5au0xc8h4EeqJwb2fNgoTDALyGI8dyFpL8q52qb9OOZyrmxlWT5rPwXwtddaeCvbeXcxM5iKO21O1UIaCwsy6tPZpHbu+vbBsAjzSK2ddbiXCIJCyouFJ7xuQYx1p0o9HVROTezIMyg2DO7VsjkKSWIsW7wr+EQPBtb5hzEeK7zseUPgQx7kJRwA8bLLkofFGxDMAMtaT0NfmUoQQzDwKkb49QdAHC4yrk3trjxoPA86MPYej2gMUrdmRzY63yrsBhS0iL4c6vXdj6UBZFnAYwSA4wrp5L+rJy77cNrt1aaJ5aleroB8FBWFuQmYpOTiG21xhYZFyongPHc+mL4JHFfongWwChpYXib9dews7UNxMXY8nWbMjLGbTaApCapO9AVghk40k1XtfsGFsRAd85YKATKZLujFyp3ceM1F5IeLFAzWGuvc4m7Obe5Us8XRCrnzm0hq/QAxnNvFT6XpW9ki137e1pYaZZYZhHbKi6jyEr7/KV+3ENOFLK7ertJwRaG5+pPAOO5E0kfK+f68AwYNMaWu9kUyCjuQYKtev1aEszAEWZdXJQgBlo2Tt0BALuziXIt6U/1M4Cx7kShDm5vFz5eYotYfX2dVwsivdjhv86Cb3+rnwtZUlhU/bvw3dUx56/3lJTazDZ83Udq7rSU58jac/596r50YLVJoVeB7LWF4SHM0c8UngG9eg2HgrHl7jYFMvo6sBui075HZAlm4AB3XWRjEMRAB8apOwBgN2sT5aGNo1cLH+PUHYnFnvd9XMR67q3CDrri5xKWhfGgkCU1BJ9LDGbYYnbMXaiziG2VaB6hjRtJ/+0qU75NtvhWq9/P+dViY/FlBteyMPq6MPySXm5G6DPGlvv5LpAxpEnIgExSd6BrBDOwp3nbF7RdD0MNYixSd6DHxqk7AOB1Pd9BtYsThRq4k9Qd6dCTNMhNCyeS6pJfW+t7rbLrTB+ixGBG7GyMOmJ7xbFslS7m10tJnxQCGJPCghhDuY9cKdz7i1wIt0XSWsN6Xj/3VgW/hkMy0LHlUdmjzzMyxsf0BlnqdXmpFYIZ2NF94/1tmxe0APDHNq9ZkhYnH+OWrtMnxaTaA0O0dhjfEHZQ7aLEhdNdLQY40VxZ1U+fpO7IvizI+FnDDTJeF5ZRE3PeOovYVsnanDctJX2QNGq8n5YQwFhTazhBjJUzFZiVZ3PzWsN7vTY5UwhmFPUaDsmAx5bSEWPL54EM3uD9M5iFMIIZ2OJJYdD838b7cZsXth0O2wb4nyTdtdlehh5Td2AAeC4DGVrbndmnw/jaUOSC9w7ONdyJ5koxr+1aSZGhBxlPJBVRXsT6GKtkD9kYu2sjkPEk6XeFAMaswMPVLzTcRfFVVl4R8xF7Rv2l4QavNzlTIc+BgWJsecDYkoyMYRhEVoZEMAPfuZP0a+P9atC86KCNa20eKL2znUaXkv6rEEjp43vyocVrjVq8Vp+MU3cAwPcGWGJiX8UseO+BRZEg+9d27fM59MWBlVOVkX0Qc756HbGtolkm+6FzmCeFOdGo8f66wAAGgiKCGfZs+py6H5k6FWWmkK+9x5ZfAxm2a59Bej+NU3cgJoIZg7c6NO6yy91Wlra6aZL8yWrKSgqllxrvZwoL9e/Ur/dl3eK1Ri1eq0+ynjQAQ0MQY2efc1/0wME+2+H22eHzuVUJmSnjSO08tV1mdgD2/Xnd61sAY95BfxBf1tldBDF2cqZ2S8UBbdprbLmekcFko7/GqTsQG8GMQbqX9EvEQ+NmG/7ssfF+uukvN95/scH8SP3J0KhbvBbPoM1ilVkA8AoWSffG7r/+mmcaqLoVn89SjSO1QzbG/nZd/LxXyIYfE8DopVO1O/drhS1+EsTYzYWdHQXkaOexJYGMYTjJdLLRKYIZg7GU9JsNmtssdbSVZWNsWmDeGMRYZwGNmcI9t+QzNO7bChiREfiyId6/gUxdi0XSfZyI3X99daIw4cwmUGVnYhD8L5CNc04jNcc9aU87lJe6UdhMNubskd47y2kh3O4d89T9KMx7W8sAcrPz2HI9kDHurDvIwTh1B1IgmNF7dwoHx8WelEw2/NnNPoN3Kzl1Kek3lfn+nLd4LRbqX8bPB0iscm4mau4f4qJy7tUgP4p0pkzOXuDzWbxxpHbuImVt99GmudaqnO8k1mYyZOF9DuUFbbHzVmyGO0RWGxGANTuNLcnIGI7Bvr4EM3ppqVB79TL2wXH20N80WT5od4oFYc4lPR7Tr8ieWk4ZH7d4rT4ape4AMGS2c+2P1P0o2IwJc28l39lpC2p8PssWa55KNsbhVj+7pUKJ3P9GLOeL/OSwED5XvEyuvjlVJhsRgA1eHVv+JH1dmCOS2W/j1B1IiWBGrzxKSll7dbzhzx6P2Ylk2RnnCjubSjBr+Xrjlq/XN+PUHQCGysbI89T9KNyJqEvfZ8kWtKw05TxF22jVOFI7BDIOZBuvflfIhJ8RwBi8pM91y/R8m6r9nnhvz1AgRy+OLVcZGYPdrT8gpxlEzZMimNELqyBGyvTlTam08zYu3Hg/kfSujWt1qNVsDBtAUXP+ZaPUHQAGbCZ2/LXhiglzb51qhzPCOjIXm/GKZvPTGPfYx9hZ3H3TeH/NzxBrrlJk5NlYYha73Z6ape4AsMWLY8tVIGMUpStIbfABK4IZRbtpvD/PYAC96XPU2g4vCxLkHMyYtHy95DVWC8AiKpCATdDfp+5Hj8xSdwCdmcbeMGXnYnC4d/koKwWUa5agzbkIYLeFTSbI2daxJYGMYRmn7kAOCGYU6cayFXLwPHvgqe30agtm/KL83qOf9jnQfEeTlq/XS5Vzgw9EAwmUUA7pUdL9s6/cnh0rTJj386TvX9ecz9I6UcSsDHsflXQuxvPP6FPa7mRlHKmdOlI7wKHWn+cf7OuTvr935OYi5sHftsEk9wD2Uj/e83N+fs9SdwBR9WJs+bP9ygLJMPA6m8b7B3sQ1iKin7tsghhbFpMXXbRl79GJpD+7uP4BHhvvW12koKzUXgZdGhCIze6/udyflgrjlQf7dbFLAN12MZ2vfV0q/ZhnIibNzz3q2+u72GXDgI1HRgqv61h5LOxMK+dilZ6ZR2hjX0/69jo+SHrY5Wdh85HVZ3Ss4WVhjmI00sFGHOAYq/tFrXCv2Llsss2fVveLS6W/Z0wVL+NpHqmdXez97JayfH5fVc5NM6h6gXb1emy5CmSwQDIMBDLW2ELxVNLn1H3BVtkEMcyme2XdVWON97eVc++U/j36qG52zKWqqV2isdhNCMQ0S9z+k8LCwPzQc6Fs0F9r7d5hk5SppKvju3iQidL/bHPwqLAgc3tIVqe9Jx5ki0cWtLpU+PmmmnieWPudZjLZ7t8cJtfSka+j9HWBvV793j6jq9cy9QJlDKMIbeS4kx3Ds1S4Xxz8XJcku9csFO7/0zcWLdUAACAASURBVAye6xeVc+Oug4W2wST1PfFO4ed+e+jC/wvP76nSbaCZqIwsZLysr2PLqZ7NHVaBjFwGg+jWaeXcG6Kt3zTezyvnpPQLxfhRbkGMJOw9OlK6EgpLSZO27xv2YJy0eU0AaEPiyfKjpGsrMdg6m6RMbCPHTPHPADmNseCRsRtJsw5KUn6RLZDZDv+Z0szvpup+MSSHxZZOXkfpu4WEmQVtpur3XD3G93bwojHQgieF+8W8i4uvPddnCvf+FAGNqbrfcDXr+Pov6fKe//z5fa34AY2J8ni24jB9H1tO9Ozz/9PGv4Y+IyvjmQIOVx4ighhrGu9nCjtAYnuUND5m19ALpkpf4qQk3LuBeGYJ2lxKetd4f97VYse6xvsvVi7wF8WvjxutnnZGbiT9t/F+0sVCyLrG+7rxfizpd8U/L+XUJrudyGBHbrTXUQqZufZa/qYenqsR8YB4AhlI4UnhuT6K9Fxf2Pz5V8W/97/t8vOc8N5/p7j3/Lrx/lzhfJSYzjjDrEhDGlt+N3f4iQNEB4fXewMbXMR+YGAzghibTRR3EttZEMMGupSV2g8lIIEIbKAce7J8JynKQsdzdo8fK26wfEiBjEdJv8RaBFnXeH+t8NrGDlRNOrz2rMNrv+RJ0q8pXkcpBDQU5nCfYrfdsVjzUgIZiO2TpCgbE56zjMeR+nXv7/Lamywl/dZ4f5nonj9T/IDUOGJbOM4Qx5bfBzLE4sjQEMjYwh4YN6n7MXAEMbaw1L5Yiz+rIEZXZejIxtgfz2ogjknk9n63iXKysp+WnXGpeMGM04Hs/PtgGTbJFlHXAlUxJ5ydjFUS7si9UViQrBO0/dVaFtVvir8bsiujGI2k/AxicJYKQc+khydb22PFvfdPuriojRdilrN5VLjnxzrAfCN75owV734/pE0mJWNsKUpLDdEodQdyZovoBDPSKDWIMY7VkD00us4c6jSIQTbGwVId/gYMhk2W30Zs8p3tbMrFRPEmJeNI7aSw2sk5S90R6bsFrViLIScdlZeadXDN1/xuOx6zOV/QFtfG6kcwYxShjdi7RjFcqwXwOnVHpO/u/bEy+rsqTxRz3riaBy8itrmVzf1jff/jSO3gMIwt18aWP4kd+kPT58Pi2jIVg97YSglibIp8X1TOLSrnJjFq/drDq6sBadeZGFI4SIxsDAA5irkb7V2KkhMvsXv/JFJz40jtxLZUeI4m3cn5XOSsTqnl19cmr7GzMXILNH61thuyD8GMrmUThEKvZbUAvlL6vd9MOrjmJjHmwXuzsWKMjNmTgWTLloixZfC1LUpLDRDnorwswe6FoSsliLF6b2yaNJ5K+ixpUTkXY9fEpINrdj54s4WIq66u33cRD8UEhirWrrffcwtirNgCaYzM1FGENmJbTTSzLGNju4RjnQc3bvl6k5av95rsAo3P9SSYMY7QRpafR/RKlgvgK5Ey+lfGbV7Mzi2LsQFu9fzO8jVUvPEp64T5YWz5zXj1H5SWGiZuUK9Yiy6WPDkoQTFBjDX1C//vRNLHyrmHLgOG9sC4b/GSMYIYbyTNu7r+QHDvBjpi9+wYO77vct3lvWYWoY2+ZQhnPdFcc604Y9vWXl8bP8TcBPEh9yDGylowA9vlujCJfsg6iLEm1r1/3PL1Yu32zvo1tEyfGJtMmGvmhbHl976W2iaQMUzcoHZgN4xJ6n70WJQgRuXcm8q5WYuXrHf4O2eS/u44O6Ota8cagM+V5pBOANjFJEIby0jtHMUmzJ2XMehZCYNJARPN1UadWYy2WjwnI2bZgrtc6k/vyt53v6fuR8YWqTuA3lpKusx5AXzF+hhjE8VpW8/2iEHsDyU8vxXn2c06YV5KGltGyRpajS05I2OYeM13ZHXomBy0L1oQQyHw0OYkeJ/ahB8r5+Yttv2VPdSOXWiKEsSonJso7gG6ALCvGAsRWR0a/IoYdXhHEdqI4UNudYtfMVecnXNtzTdildQoItC4iWV5tZmpG0uMzKxFhDYwTJPczsR4Raxd06OWrvNG3Z9b+lRK8Nrea13/PChjnI/Sxpa3iji25IyMYSKQsQebHMRI5RuK2EGMM62loR3rgEHEVVfBDB23syZWEONc4fwQAMiWTWR/UXeTxPsCJyRd68Mc5LGURZAVe+4XEaiysVxrY7hXlBRo3GQiSuICsdwV9kyPee8ft3GRxvtF4/25uq2/P+nw2l2oO77+qOPrYzeMLbcbSZSWGqoTDvze21TdR8CHIFYQ41zhcL+ztT8bt9jEvgGEToIZdlbGIe/LmEGMuss2AKAtjfcPHU6aZx1cszP2fHjquJk+jEUnqTtwoHmENtp4fWOVlSot0PgD22iT+/k7KZQcnEKeis3eUiFB7HUdbjS5t7l0SeqOr08Z6DzEykRt2zxCG18zMjBMfZg8RsPh362IGcSo9eODeNxiM4ekzl1VznUxwdz3mrGCGG8Ufk4nXbYDAG1bmzS3VaqlxMmyFDYEYLubEmoXb2Lvx67HtKMWrhErkDGJ1E7XYpWOKUapn1Fk7brU7K1IAdtR2xdc22jyu9q7x81auk5M3M/676bQOUPUsSWBjOEikLEn2+k0SdyNUsUOYmxaPG9tMnzEgWnvK+fanpTvMyCNGcSoxa6Oto1TdwAYCps0j9XOpHl2dIfSYML8slnqDhyp7vj6bYwBxi1c4zU3hdW53yrigb7AUC1V/mes6/N0Rl1d2Ep+n+v47+GxxMXivjyr8KJZ6g4cqe74+qcSgYwhG6fuQIlsF8On1P0oTA5BDEk6swX2VtiO3UPKbsxb7scX7XaGS+wgRqya1gDQmRYmzU8lTpbxqj4sfmcdqLJxXYyszlmENmIiKwPoTrHZGGvqjq/f6UY2OztjrOM2mpQejEI/MbbcEYGM4Wp1UXdIGu85L2N3uQQxVtrOhpgc8G9O1P7gqX7l/xPEAIADrU2a32n/STOT5X7qw+tad93AkeeTHfNvd3Xfg0WD79hYb566H69p+ew6IJY+3PuzDmLvyjaajCTd7flPl4pzVkhXOs2o4d6cVB/uL3XXDVTOjQlkDNs4dQcKxnkZr8stiCG1XBrMdtkekqFz1fIg4aXB2J0IYgDA0Rrv59p/0jzvoi+R1Kk7kKmnntTdX6TuwCvGEdqYR2gjhXnqDgA9dNeDbAxJ6vx7iLVhtvH+S+P9paTftPvazG1PXkf0C2PLPRDIGLZx6g6UynZvTVP3I2M5BjEk6aJybtRmH47I0Jm12IcvW/pw03h/SRCjN/owuAGKtuekufRFD85T26wPO+ZKqLXd9fuv9F25W9liyCHlTwFs14v7RaRyl1HHD1b+e6Tdyi334hmO3pmn7kAbYo0tCWQM2zh1B0pmOzP3TWUcgsdMgxgrk9Y7Ez5L+wYz2g6qPB9cxwomEcSIp+QFUaBX1ibNL2XlzaN0pjuUIN2sTt2BFmW52G1ji07rrEuqCw80vib3Rdc+/+zRT7l/pgbNNppMJP2q7c+2vux6R//06f7S+djy564bQNbOKufe9HwQ37WJQvpUjMMIS/CkCAGyI4IYkjStnGv1oLbG+y9WKqrWfgv6U7WX2bM+KCOIAQAds+fItHLuViFosb7w+mTBjiLYc3WksIty9d/c23+07NkiyELdBwwOEWM3bzGfzwPNJb1P3YltGu8fKudSdwPY1WPP1kyW6un6ReN9bWOamX68B2abjWF93mUDCZtM+oex5Z4IZOBS5e8YTMYWsCeS/kzdlwwsJcUoY3RMEEP271p/3x8YzLhU+4EMghgAENGWSXOWi6QELI5Wp+7AQMQIZNQR2kjGAgW9XawEIqtTd6BlD5IuUneiK882mlzr2zhnHrsvVoFhpPBce7P26xsx/kJQp+5AaX5W+KH19iaGVxHIOFLj/W3l3J2kt6n7kti060hyC0GMlZk6eN+vBTNm2m0X3Gnl3HkbP7fG+0Xl3Cc7s6NTBDEA4Htrk+a5wvMl6a6/tYnzWAQs2tSnHXM5G3V8/acCzghpQ68XK4GIuPcXyM4DOa+cm0k673LDpc2Pz8W4C/vj/rInMjLwlvJSrZgqPLSGuuvpzs4M6UyLQQwpBBBmjfezFq71nbXFrFphIeu1tLqxWnp4EcQAgLQsMB31kEt7Pj7/Gup4pGt16g4MRNefobrj6+ei1sADGW1tGMLgLVJ3AIfrYs5vG0bGa185lmlEGXhG7YlABiSyMo5mu+Fnkj6m7ksCS3VzgPZXLQcxVlo/K2Od1Ua/tffFRNsHN2NlXK9zHUGM5BapOwAgrWdBi7G4H8fGxp84uq4BPpRFg6F8ny+hnjyOZjv7MWADClz8ZdVGbiXdsuE5Cn7GeyKQAYlARisa76/tvIyhLSpMO07T7CKIIbvetToOwtgOkJm9Ny71YwmyUZftt4UgRnoDKYMBYI09A8drX2RaJMTO7mi6HmsM5XUcyvcJAK2zMdilfQ1pDvzWvj6vghpdV98YMgKl+/tZDHBAeak2TSX9lboTEd13+VDrMIixclU5N4/x8LCf09xKTq2n+Wc/KCKIAQBxrO34uxSBC6Arg5j/WsZ46m685F7dl74adXx99N9j6g4gHhuHTfRyRYUheauwXngtOwOOzXVI7WeRxoJgokLK2+Ss8b6unLuRdJW6L5HMurpw5dwqU6jrRZy51c+NdS+sVVC9YoIY2Vim7gCAbljQfiJKRQGqnBt33cbANm89adiLcaPUHUDxhnS/GCSb714qbEplHLbZiaT3kt7beleUzaDAJpSWwspUBDLaMlV4EPZ9F+VdVw8vK8P0uYtrb3CqEDC5jNReMQhiZGUQu0eBoVgLXlxq2IuMJWFXbj8M7XVcaNj3GM7IALCRZV9MFcZjfV+7adOVQmWLe0kzAhpHeUrdgRL9xJsO5tQWj3Ek2+U1hKBQJ99j5CDGytvKuWnkNrNGEAMA2lU596Zyblo5t5D0t8LOtiEvMJaGXbn9wOuYjzpCG+cR2gBQkMq5UeXcXNI/CmMxghiHuVA4HPzWgkLY3yJ1B0r0U+oOICuT1B3oCzvguc/R1fsugqCJghgrH2OUMygBQYwskZEBFKpybmwT5v9J+iiCF8BL2EHfrqGPH0apOwAgD88CGEMpBR7DW0n/VM7NbB0B6NQqkDG0FFtsdsFCbqtmqTvQodazMey9lyqIsXJr5T66lPXOMIIY2WIHKVCYyrlJ5Vwt6S8xYQZ21fU4qe74+rnJefywiNAGgWNg4Cwjdi4CGF37Q9KDnXUKdGYVyMh5gIO45qk70BeN93P1M0j41Hh/2+YFLXjQ6jUPdCKp7jg18vm1sznEmSBG1oa+oxIohgUwFgrB+YvE3QGAXC1iNBJhkxKATFn56IUIYMRyKulPKzdFdgY6sQpksECCldPKuVnqTvRIH89d6CLgMFc+tSlPFDIzRh1d/3mQIIv7L0GM7LHhAMiclZCqFQIY7AIGgJfFGgMTyAAGpnLuvHLuQaGkZy7rDEPyVtKCii/oAhkZ2GTKYT3tsHMk7lP3o2XzNi9mgbPcFs/PFNIiW534bEmzTB7IsO+zVn6vA0wXZ9IAaIeVLLhVKCFFBgYA7KDxPtYaBIEMYEAsC+NvMbdN7UThMPBZ6o6gX1aBjDplJ5CdE3VwBsKAzVJ3oEVPjfetLbxbwOyPtq7XslWZqTYnP9kFMghiFCGb8mMAvlc5N1EoWfA2bU8AoEgxNnwRyAAGYG1jycfUfcF3/rCMZUpNoRWrQMYiZSeQpbcc0tOOnmVltF1Wat7y9dp2IulvW6g6ipVu2vSZSnY2iH1ftUi3zV3yrB0A31ubLH8W91AAONQiQhtkygE9t7Y5j40lebqQ9D51J9APP0lS4/0icT+Qp2sO6GnNLHUHWlK3dSEbbJQysfhcOTc/8vMw1Y+LXXcR0+q/Uzl3LRbgSkEgA8iIPb8exGQZAI61iNEIddqB/qLCADAsP639d192jKM9p+rPAnxSPcrKqFu8VmkHoV8pnJsx3vcfWgBk0/cbPRtj7eAzdkSUY5G6AwCCtUw2DvMGgOPVkdoZR2qn1zhHE7mxKiK12JwHDMZ6IIMdn9jkPTtYWjNL3YEjPbWVPWAL+1dtXCuyU4UDq/bNVprrx8HVUhEDGVYGZSYOPisRz2cgAxbEIJMNKBvZ5nmJNcahZHI7bivnvthcaJS6Mxg2y8T4U4zLgEFZD2QsUnUC2bulxNTxepCV0eZEo/TJxHtJi8q52WufDVv42lR+5DpWWSnrw4PyPVgdL7B7B4CE1oIYQ7GU9Ji6ExikuuPrD+3g56y/XxsLP0Vo6oz57HEscHGmsGj8XtI/lXMPlXMTfraIba2cFICBWQ9k1Kk6geydKP9DmUsxS92BI7QZyBi3eK1UThQCA1sDGpbNtGnhaynputvuhfYr52rrA2VQysRCIpDYAIIYj5LuJH2Q9Kuk/2u831YSEUBZSlhgriO1U/pGqtTGG/7sTOH5+D87T5CfMTpnQbVaZGIAg/Tz6j8a7x8q51L2BXl7Wzk3a7yfpe5IyRrv68q5e5VzyPU6MjI2WwU0ppVztwqZFg+2S2Rb6ahpl9kYtug2FSWk+oCyUkBCdi/vUxDjUeG+8iDpgYwvDNAodQfwgwfFKTl7KTbnHeO1+duVpKvKuSeFn/O88X7RdacwSLfqfxDjeSWPkdiYCEhaC2SYUhdYEccflXMPjffRDyjumZmkv1J34gBtnY8xUj8HHif6NoB/VBhsbPo+7xvv5203bottE/vq4893qOrUHQCGyjLt6tT9OAJBC5Ro0fH1h7YQlHVpKVNHaudt5dyIxfX92fNwU6ncTU4VNnn9YRv45pJuY5XURb9Vzl2rzM16jwrrKbX9fvXrwWWEbV1lZL9d/fcbhfv+SMN73mEgngcyHkQgAy+bV86NG+/ZJXwgy8p4VHkP4LYGn6OWrpOzba/tUi1no6xlfjBQ6SfutUA6c5UTGF4qTIofJNUELVCqxvtF11UCBraYnf09zDKZl4rT10tFKO/aQ4fOXy7s63o9c729bmFIrGzz+9T9eMVSNhbTt40kiy4asuu+eG37mY0UghtjlbcGBfzgeSCjVv43BqR1om/BDHZVHO5ahZWqaHHQWcLOsC4sJXXxuZmIIEZfLZnsAWlYne9dd5+m8KQwbq8VAheLlJ0BCjNS95kfydkCViluFae81FQEMg4xPvLfr2euPym8Brc8u7CnHD+7q40ktcJ4LKu52/ONLZZdNbavS7GOgAJtCmQArzmTVBPMOFzj/bxybqZhPjhKOHSwC5O2BzY2EJm0eU1kpU7dAWCI7N6a42T5TuG+wOIP+q7rcsdjDeMZO0rdgT3UihPIOLU5bB2hrT5pM6P8VNJHSR8r5+4UztKgdDVeZGdA5pJNsFQIvt6W9t619btb+5pSnhol+i6Q0Xj/pdCSN4iPYMbxrhUGcei/dx0NciZiwNFndeoOAAM1VR4bDYqdKANH6npuMZTs4JK+z1vFy1af6fgMg8GwDMWu5htvFc4uWSqUc5yxtoDnMtpgcq8QeJun7khbbKPlVCGoMVFYX+C4AWTtpw1/VsfuBIq1CmaUNEjOyVxhkQL99q7Dwc60o+siD3XqDgBDY5Pl1PfWR0nvJI0a7ycEMTBAXZfmGHd8/VwUM0ezxevHSM1dMH/dS6vn+21xIkqcY7sug2m7uJH0a+P9uE9BjOca7+eN92NJvyoEbYAsEcjAsb5mZqTuSGlswD5P3Q90qrMghu2YyGHHMLrxlFuNVWAgUk6W7xUmyuc2mWRXKoZq0fH1TwaykF3artp5xLZy2N2dPQvuxyj5JUl3PPewRaoNJqtx2WRI5ega72sLaPymcCYbkJUfAhns+sIBTiT9VTmXegdjiRhE91eXQYxc0mvRnTp1B4CBSjGWedS3nX51gvaB3MQI5I8jtJFMoZvMYq5DXBT6M4ot5jORdSj8wILOsUvfLxXm8oMel9na8LmkT6n7AqzblJEhhcMEgX19rJybp+5ESeywzpvU/dhF5dyopUvVLV0nZ12Wk5LCpIKzMfqNyRwQmT3nYk+WP1gGRh25XSBbkTISY5TLSam478/mRTHLmcwitlWcBKUWGftik9gbTB4lnedaQqpyblI5N1v7Gq++umiv8f5L4/1UodwU2RnIws9b/vxW4eAlYF9XFjXnEPDdzRUvZfcYI7WT6t/390WnQQz7fP3R1fWRjTp1B4ABir3w13XQGyjZo7oNLF5Uzo1s8byPigtkmLnilcS6qJybcB/eaqJ4G6duWDvAFjHvZY/Kfx1rou/vkV/XBSrnVv95r7Bus5BUt7FZpvF+dTbutcpYu0KPbcvIqGN2Ar2zOjfjTeqOlMAeLCUcptTK62m77Pp6yHmMRamur4/0qBEMpBFzskwQA3hZHaGNUhf7X2SLTaWeo3aruPOEa+asP7KfySxik2Rj4Ad2L4sVTCshiLGrC4Vgwx8KJeD/rZx7sAyOg8+HsuyMiaR37XQTOMzGQIbtTHmM2xX0DMGM/cxTd2AHbR6KWLd4rVx0vihVOTdT/LIniI/JHJBGrF3AvxPEAF4Vo7xUX8/3K/b7skXEmOOgE5UxD4stZhnbJee0YotxpHaW6k8QY5szhcDG35Vzi8q560NLh9sY9lf1d3MqMrctI0PigY7jnamfC9ats4dB7g+CUYvXqlu8Vg5iBDHGoqTUUNSpOwAMzTE71PZ033h/HaktoGR1hDZO+3bgs20iKz3TJPY98m3lXOk/s9bY4mbMOQdBDGwTa2w26XkQ47lTSe8l/VM5Vx/yHLSqImPlv4aFHnopkMEDBW04s13keF3un7k2BxK5f6/7iBHEGKlfPzNsd9/jet1AzmJNlovdKQ3EFLFCwCxCGzHF3EnfCStDG7vs7jxiQDt38563h3KMIrRxP/CMoAuF8lN7BzTsXj0WwQxEtjWQQXkptGiSugOFyP0B2lpJI7u/lHAuyGtiBDHeKLw3ip6UYmfz1B0ABmoUoY17m/SVgkU9pFZHaOOiL1kZNmbsS7B0Hrm9E4VgxqDLItsGxFhlFiXpqY2DiNFbMd6LswhttGnU0XVXAY29xn5rwQwgmpcyMqT4aZ3op1IPm4uqhJ0ALU/0Sr+/xDqo9VacizEk2d8HgJ4aRWhjHqGNNhHIQGqxnomlj0lXis/GWLEx9lPkZs9U3n26NYnK2Pbls4cyFRVIs0Br12trewdzLZjBAeCI5rVABgsqQFx3qTvwinFbF7LATewJSluiBDEq5+aKuysKad0NrD4rkJNRhDZKG1ePU3cAw2YLTDFKVpxVzhWdyWBlSIv+HjaYJWjzrY2/ByVhGdt5gjZRgEiZcnWENto0Tt2BbWxt5FPqfmAYXgxk2IJK7gurQJ/kvsjR9kF4k5avF0PMIMZV1+0gK/PUHQDQmWVJgUorLUBGLXIQa2w8s8XcUs3Vk2yMlURZGZJ0NaRgRsIytjclPRfRS4vUHdhT22sxrWq8n4rjCRDBaxkZEgsrQEx16g684qzNSZ7ttCspWEoQA11ZllBeDsDBSjobQ+rfzm6Uax6pnRNJtyWekWDZJH3N4J0lancQwQx7v9dKU8Z2lqBNYF0xYzNbgylhfWCSugPov1cDGYWXfwGKYodg576w30VWRoyyAcciiIEuzVN3AECnilkcLWiyjAGwTS+x5qJnKqxmv2VPfUzdj67Y2DvVDt+ryrkig1u7SBzEuLF5L5BSSZ/tWeoO7MLOy/iQuh/ot10yMiQWWICY5qk78IpJmxezlOKs0yRFEAPdK2rhBMDeUiwUHWqeugPAM/OIbRWzE9+CGHXqfkSQMkPsraS68LJjP7D3zoPSPZtmidoF1o1Sd2AX9nktaY3gWmyGR4cIZKAokQ59SqqALKgze5i2xnbbvWvzmi0iiIGu3bErDei/EhbCel6iBuWKHezPPpixFsTo1bkYm2RQivZM0kPlXO4br3ZSOTdReO+kOgfpE+NeZKLVNY0uWObUPHU/9mEbVWep+4H+2imQYQ+am267AuzkcgjBDOVfW7D1nVEWLMjtPkMQAzGQjQGkF+PA0XGENg7W9xI1KJctisQeI2YbzBhSEGPNVGlL0Z5I+rPkUlOVc2/sPf1Z6d47S7HAid0sIrQxjtDGsa5VVlavpK9rOzlvzkXBds3IkAqLAqK3xupgkb9ybmS7U7JgO48+pe7HC6662FnaeD9RHjUVl5J+I4iBCJ7s8w4grRgHPk4itHGQAZWoQblmCdq8qpx7yCmbyrICag0riLHaWDlL3A0plJpa5DRv3IW9bxZKP+eYWWASeFGkrJ2TnDOterBOMEvdAfTTzoEMW2i5764r6LMWJwBnCpOKtnfCjCR9rpzLZmDaeD9V3p+5WRcXbbyfKZSZSrXr6knS2Ep8daoHgxMcb5a6AwAkxdn5d5FjVulAd3ejMAkrBKzKCk0StP2V7aa/lvSnBvpZbby/Vh5zoxN9mzeOU3fmJZVz48q5Wnm8bx7tNQR2FWNHf8ozeLbqyTrBrdJm0qGnft7z789F3VwcZqQjFwmeDRQn6qYcy6nCwHSmsGNk3kEb+1jtusoxnfCqcm7WxW6Jxvt55dyDwj0n5vd+J2kSY6dQTwYnOM4yg3sMyjHKfcGkAA8v3N8XkfpwrYxqMtvi7OfU/QB2NFOasdNq4XqiMD+oYza+alfpzjTIyUQhgy71orwUXo+/KueelMe88SvbZZ7bmUeT1B1AcR7U/X3vonJumkuQzTbs3iqvz+5BGu+/2JrH+9R9Qb/sFciwxcWZGERhf6MWrrE+8Z+q27ryq4DGtbUzT3Eomd38x8o3mDFTR4PSxvsHSed2z5mq2wnLk6RpjCwMiSAGvspiwIxiXIn7xrF+1ZbySY33deVcjD6cVc7NrZRiMmuHR75N2Q9gH433i8q5G6W7F14oLFzfS7ruetxIAONH9h6YKq8A7Pq8ca4wb4xRrvA7VgFhMl/HQwAAFvBJREFUYl+5vWc+pPiZoHi14oxTZpVzder3qAUg58ojUNuWuQhkoGX7nJGxMmu7ExiEUQvXWA9knEaqZ3gi6Q9J/1TOzVPshrXdo2PldxC2FLIyxl02YKWmRgpnhrSdmvgk6ffG+xFBDES2FIEMIDexSpYkPUTYFkcXIoiBMs2UvlTFhcLBz4vKues2x8JWCui6cu6LwmJ9bgvSyVnmQ47zohOFBbu/194bl10eDr72fnmQ9I/CvDW398yjzeeAfdWR2jmRVFupzejsvNZb5VECrlUWHHpM3Q/0y76lpcjKwKHGHVxjqpB2F8uVwuLDk75laUQ5rMzamdhu0dwWwTsvk2Hf/9TuPatU6WMyVO4UXr+Y7x+CGFh3zWGHQHZipvJf2TN9GutewO5u9IHtyL9WWLBN7VRh4fq9fZ7vFRbeFquvlzK6LQDyRmEcPbZfe7WI1aGpws8rx4x1ae29IUmVc48KZXIWssXZfUqUrQXLxgobvHL+3tctFeZuwN4a7x8q55aKc19cBTMmETc4jpSuZGJMtcq4X6EQewcyzEx5pXMifxeVc28OnazbTf75xPuicu48QQrgqaSPCimItwo1URcxGm68zzGYcWZnZcy6bsjeP3NJc9vdNNa3yd8bbX5A3kv6ojB5qGPXNV4hiIE1ZGMAebpVeL7HciVpbM/QeRcN2O7CiX2xQIpeaLyfWWZ2bgsjF3oWDI1Usm5wrPzuRGGBrIR725m+vV//kH54bzwqzFdWts1rSjNJUZ4ZvXKreHPoE4VsuzuFjSaLthuwNYxLhXFZ8edg7GguykuhRQcFMsjKwIFWNf8OMd7y51OlOzjsRN+yNO4V6fC/TIMZf1TO3cYMKllQ41Zxs3IOQhADz5CNAWTIdno/Ku7i0aq2+kwhwHl7zMTZNn6M174Yq6OvJpL+Tt0JpGO7tS8l/ZW6Ly3oQ9DiuQ+xs9/RS3PFn0e/lfTWAhpHV3GwjKrV5svBlfWMnFmDATg0I0MiKwP7m+jwQMa2lNSryrnrFhbQR0f++9Xhf08KAY35kdd7UabBjFvLkGGBdg1BDDxDNgaQt2ulGd+usj0/2ljiYe1r23P1XGHX7kjfSo0wScQg2MLIB+VRYgqJNN7XlXPvxLpEbm44FwNtsM/4k9JszFgFNKRQ5WFVHm7b2tOqVKDs15H6GaQ8xIOGk4GCjh0cyLCsjGPr1GNYLirnxvtmLVj63UuR62sdfwbH6Mh/v7K+s/Ky4wyF3GrDnipkR4wT9yMbBDGwAdkYQMZsfHuttAGBU/sa3K49YB9WYmosFkcGze7bbxS3NCC2e1SYpwJtmSl9sPKH0oHYSy1+fmjJT0f+ex5Q2NchO5Ffe59dWFrxMUZH/vvnTnV49slOVgeAd9nGAS5s8X7wCGJggyd2pwFFIGsKKMelQrYjBqzx/lrSTep+QI+SxmzaQctuxX2+dLHPtUWPHRXIsJ319+10BQNxZjsdd2K7a3YJmM2tLvShxkf8223OLDOjM5bxcddlGwe4smytwSKIgS1mqTsAYCfXYsIMFMEWTMfiMzt4jfcTEcxIiSAGOmHvqVnqfuAo3BfQmmMzMqT8doQjf+/3+Lsz7Vbe4UQHHvpsAZCuai7+UTl3/vpf652PlXOT1J1IgSAGtrjv+uwcAO1gwgyUxTb2DHoTDQILZnxK3I0hIoiBTlnW1VPqfuAw+5aXB15ydCCj8X4hBgvYk9Wzfe3vTLRf0OPswLJGkwP+zT5WdVu7kmua3uehBTMIYuAFLLAABbEJ82PqfgDYjW0WeJe6H0iv8X4q3gsxEcRALJPUHQCQXhsZGVLYtUY6L/bx4kDHShMdcqDTVeXczoGDPUpXHeNMHdbbtpr7H7q6/pE+71NKrFSVc28q5x5EEAObfbLdogDKMkndAQC7I5ix1eDm6WvvhcF975HdiSAGIrFd/ZSPKxcZNWhFK4GMTA8dRr6eNi3qVc6NKucmlXO1pI9HXP9KUr3jmRlz7Va66lhXXZ6XYcGM35TnYP39PsGl0tj7rFYIWAHPLUWJGqBINlb5PXU/AOyOYMYPPmigtcntvTAWi2dd+dR4f0kQA5FNxWe6VIvUHUA/tJWRocb7W3HwN3bzww59C178o5CFcdFCG2eSHirnLrf9BSsD9LaFtnb1R5elluwzOFKen8N9gkvFsBJpDyKIge2mTPCAclmJqbvU/cgAZWRRDHbjf3Vjm526OgswexaQPlee86NSLSW9sxJeQFQ2r7oU93eJ7BQMVGuBDDMRNxS87MYWBWI4UVjY/0Hl3K3SlAHq9NyIxvsvjfdj5Vlq6tXgUkksw+YvxcnoQZk44Bvoh4mGfV7Gk8gsQ2HWduMPdW56YwdfD17m86PSrM7DmKfuCIbLApRDD6T9LjIcMFCtBjLs4O9Zm9dEMjcKO5l+Xfv6TWEAeOiOlk8vDKgXB17zNbdb/vy8o/Z28fnAQ8m1a0aD7b7KMa3+RNKflXO3pZaaqpw7t/Mw/kjdF2RtKUouAr1gu//GGuaC6FISpUNQJFvsGml4u/G/BjEse7hLxdwbbH70i4YdmD7Gp8b7c859Qw4GXkYw5ubgNi1SdwD90HZGxioFn8FBmZ4Uyif82ng/abyfN97Xa1+3jfezxvtx4/1/FAaCv9u/2faaPykERf77SvrptlqHTzp88nFnwbVNtv15LFeVcw/bJhd2Xsj5sz87V8homOzSgD3cc524vZW0sEPdi2AHel9L+luUksLrZi/cfwAUZsDBjCmLVijZAHfjx87EKOr+0Hj/0Hh/ruG8H9rwpLA+UMy8DcNg6x1DK6/0qHKzURapO4B++Lmj614qDGoouZK3paSJna2wN5vYPmjDmRcHXOuLLdRf6ls5qIdV3ywT4Va7LyA/6uXd0LXaOYvjGGeS/qqcu1f4GdZrOx5vJZ1Vzi31bYKw6u+qPNWs8b6O2N+2nUj6aMGMWa4pypY5MrUv7mnYxX2hu2QAvKDxfrUBYa5hBLTf5fpsBvbVeD+z0rJz9ffzu+kzmzILPVv2fpgrvB9SzwlztZR0bZksQJYa7ydWLeFj6r5EsCrtVkwmHNCFTgIZjfcLqx8/hJtJyS5zWgi3G/J8y/9b2NkKuwTI7vV6GYRr5bMwfWFfqpx7UohUryZYJ9o8uL5QCII8KfxM1ndDjezrXHl8f685VQjOzJRRQIMABg5ESSmgx9aCGbX6uxi6KidVp+4I0KbVwc+rTTTqz/juSeEzuyk7oshSrjFY5uzY5pjXGvCh6BvciOxiFKLx/rpy7oukz6n70qE7hU3IBDEweK2Xllqx3ai5lrVBSDuuU3diHzaQemmX86PCTqRXo9RrJSI2lbNK6VT77Qo6VSjT9Mfa15Vdo7TJ2Sqgsaicm+16Hkjb7AyMuUJA6Q+V93NEWhMmfUC/Wamac0mfUvelA6vdfnXqjgBdsXnqSKG8UOnl4u4kvXRuwShiX4pk5ZNHCvX2c5sbxrYqCc14FkWxzZC/qJ+f4Q+N95xXBpiuSkutXCosBrIQmJdHS8F7o7Bz+NL+/LbLcijW3iq9+eHAG/FcYWfRucLhcg8K77F638HW6gBA24VzrhDYeEkpGQ6lO5UFZSrnHhVe89suB9NW1myi8FlgNxYOdXNoqT4A5Wm8n1bO1QrPqT6MDz5QQgRDYfOQmZ1/VmIG7q4lgkcd96OoMzJeYguh81UJXw1rTkAGBopnWbPnCuOyt4m704Ynhft8nbojQE46DWTYuQeXkv7qsh3sbbZW43l9gLZosxELXFza11jPJgeVc1LI2rmVNN8lsGGDq1YPN7IJwM6Lj2uL3hOVNeEp0ZlCibqPVkarlpXSOvSBvhZQG6/9yuuIYz2p3IPXAByo8f7WMgivFTIiS3QvDvXGQD0LaFwqPMtzLxv3QeHsgl02hXV9RkbvdgivBTTGCu+HPiyIbvKksB4wJ4CBvrD74uWW9a5ScD4N8IKuMzLUeF9Xzn1Q2GGNPGyrAXpVOfdwbFaGTehnCpOB1xaIV+dDfKycu1GYSGc9ILaJ/tTKD9ViETyWU4VFoivpayBs/TD0esu/W88E4jA/dGFVTz7rexeAbthnf2ILodcq51lzr7ADt97j77dp0fL1pG7L2vYx0NP191TMc3HtrL55ppm6S4WNVzvvmrc5WdfzlGJe433ZvbG2n+Olwnsi9yDXLu4Ughd9ySL+Iu79++r9vd8+vyM7E2mqfO7lL1kqjCN3DVQv1P57v8vXbqFuP6td9Z37y346v7/8599//+24jcBS70uZ2A3dsvH+68FwNphfvHYztZ3u++xIvFeYMCz23V2/lu0xVlikPlOCyLWlHvf5UCkAr3uXyyH1ANLbc0NHbKvF0DmlCoDX2TxoNedIMZd9VJhf3e67YcIqI/zZSa9M4/1/urx+bgoNaiwVNnzd6oD3EdAHtm6Ta8bdqpz2TlVKgKGLGch4I87LKMZqUGpZB1cKtd8nm/6uvbb71pb9/ZDMDxs8TvVjWae9sjnWBqGr80EWCgO8V8/aWAuijOyPyDYChmvrvRHAsL1WYjOiVWnGWixiAUexciVjhY1UI7W/KPaksJvxVgecAbjOssTet9SvTZ7skOxBeraxbqy8dnzf69vctk7bFSAftg40UfjspgxqPOpbcLGPu/KBzkQLZEhfd7T8Ha1BHOq+8X68FsT4+udaq6G89hDY93C83xvvr20isDpo+4te2CViA8WZNg/Gd15I3DHocmf9mG/49yPrZ46RfABxPTbed117GkBPPFsAPVd3i173+rZB44EJMtAtm+OuSpmustrHO/zTLwpBi9WvD20GGivnFup2cf2+8X7c4fWLsuEcvpHizBlX9/yjzhEEhsbWdtY/s11l3a3KYdf6NjZjUwlwoKiBDIlSPIV4UggadPU6fdD29OylQrBkLu0UeNh5IdHqI862XGeTVfmFhf1+pDzLRACIbylpxCAUwDEsuLF+ltNI3zI+X7Owr9Ui6IIDWwFIXxfo/um4mU+N99OO2yievRbrX9J+93rpW8Br/b9ZDAVatuXzOt7jErX9yucU6Ej0QIYUJc0V/fCk13cR/frarhPbJVXS4ZsA8raUNGaXMwAAyJFt4PrYcTOcEQYAAKL6KUWjtnPjJkXbKMprQYybHYIYM4VyZgQxALRlShADAABkLEamBGMhAAAQ1c8J254qpNFz1gAOsVQoE7WRlWq4Fu8vAO36nd2HAAAgVzYP6vzgaTZ1AACA2JJkZEiS1YkbS3pM1QcUbbqpDnTl3LkdUv6XCGIAaNdN4/116k4AAIDjVM69sbP4+mgWoY37CG0AAAB8J2VGhhrvv9jh37U4QBl7WN8RbbuOxgoHcRO8ANCFm8b7SepOAACAw9ghrpf2dSHpnaR5wi61zuZFMUrq1hHaAAAA+E7SQIYUUlJtwFWLYAZ2VDlXK5Qm4z0DoGv3BDEAACiPzTNXwYvn5ZbG6lkgQ3GyMSQCGQAAIIH//Pvvv6n7ICmUBBLBDABAXh4lja0cIgAAyJiVi7rUt2ztl+aWy8b73pSXqpybSvoYoale/dwAAEA5sglkSAQzAABZIYgBAEDmNpSM2sdvjfe3rXcqMvsZPCjOPPqu8f4yQjsAAADfSV5aah1lpgAAmSCIAQBApl4pGbWPqaSiAxmWhXKrePPnon9eAACgXFllZKyQmQEASIggBgAAGVkrGbUqG9XmPLHorIzKubmkq0jNLSWNGCMBAIAUsgxkSAQzAABJEMQAACATdu7DRNJZh80UuzgfOYghSTeN95OI7QEAAHz1U+oObNN4/6Cw22aZuCsAgGG4E0EMAAByMlO3QQwpbJyrLeujGAmCGJI0j9weAADAV9lmZKyQmQEAiIAdhgAAZKZyrtb+B3gfqoiszLUzMWL9XFaeGu9HkdsEAAD4KtuMjBXLzBgpDCwBAGgbQQwAAPIU8+yKM4XMjFHENvdih5wvFD+IIYXsGAAAgGSyD2RIku2KGUu6T9wVAEC/vCOIAQBAtmIfwn0m6aFybhK53RdVzr2xUlJ/KU2lgqfG+3mCdgEAAL7KvrTUc4lqgQIA+mUpacqkHACAvFXOPaj7czI2uZc0a7yvE7Qt6WsZqal9pSy1/I4xEwAASK24QIYkVc5NJX1M3Q8AQJGWCjWwH1J3BAAAvCyDud+jpGtJt7HOz7ASUhPlsYGPszEAAEAWigxkSFLl3KWkuTgEHACwuyIO8gQAAIFlJfwvdT/MvaRaUt1mpoZ9j2P7upR02ta1W0A2BgAAyEKxgQxJqpw7VwhmpEg1BgCUhUO9AQAoUMblhR8VDt9eZXnWz/9C431tGRbrziW9sV/PlVfgYt194/04dScAAACkwgMZ0tfdK9fKc2ALAEiP8zAAAChY5dxI0j+p+zFAv1CKEwAA5KL4QMZK5dxEIaBBqSkAwMqjpAmTcAAAypZxVkZffWi8n6XuBAAAwMpPqTvQFttpO1ZYtAIA4JM41BsAgL6YKWRZonv3BDEAAEBuehPIkCRbrBorLF4BAIZpKem3xvsph3oDANAPjfcLhWAGurWUNEndCQAAgOd6U1rqOTtQba58D04DALTvTqGUFAEMAAB6qHKulnSRuh899mvjfZ26EwAAAM/1KiNjnQ2+ziXdJO4KAKB7S0m/N95fEsQAAKDXJqLEVFfeEcQAAAC56m1GxjqyMwCg18jCAABgQCrnLiX9mbofPXPTeD9J3QkAAIBtBhHIkKTKuTcKNVXfJ+4KAKAdT5Kmjfe3qTsCAADiqpybSvqYuh89QRADAABkbzCBjJXKuXNJ16KuKgCU7IOka7IwAAAYrsq5uaSr1P0oHEEMAABQhMEFMlYq5yYKGRqUmwKActwrlJFapO4IAABIj2DGUT413k9TdwIAAGAXgw1kSF/LTU3t6yRxdwAA2z0pBDDq1B0BAAB5IZhxkHeN9/PUnQAAANjVoAMZKxbQuBaDXwDIzZOkGRNtAADwEsu4/5y6HwVYSho33j+k7ggAAMA+CGSsqZwbKZSbIqABAGktFc7AmKXuCAAAKEPl3FjSrci23+Ze0iVnjAEAgBIRyNiAgAYAJLNUyJDjIG8AALA3y7afS3qbuCs5WSpkuF6n7ggAAMChCGS8gIAGAERDCSkAANCayrlLhYDG0LMz7iRNG+8XqTsCAABwDAIZO+BQcADozL2kOQEMAADQNpvHzSS9T9yVFO4VNonUqTsCAADQBgIZe7JD5KaSzhJ3BQBKdqMQwKhTdwQAAPTbwDLtHxVKdM5TdwQAAKBNBDIOVDl3rhDQuBRZGgCwiyeF8y/mnH/x/+3dwW3bQBAF0F+CGwjsEtyAEZWgElyaS6A7YDqQO5A6sDrwYXfjvQRB4Mgkl+8BCxE67ZGDPzMEAL5bF2iMWMO9pgQY89IXAQC4BUHGF9Vx5WOS5yQ/l70NwOpck0wphfVp6csAAHQ13NYn7S8p3wF58Q0MAGB0goz/qHb4tFBjyy/EAF/1mlJUT0tfBADgTzZYw11SmkReNIkAAHsiyLiR7oX4GJMawPja5MWUZLY6CgDYmlrDHbpzv9xtfrskmdsxeQEA7JUg4xt0o8uHjLmPFdint5SierKPGQAYTa3jHlPquId6btWkdk1ySnKuZ05y0hwCAFAIMhZQPxR+6I5gA9iCviNwUlgDAHv14+npUB9b2PGv5vr7bkUUAMDfCTJWoAYbLdx4zDZ2swJja12Bc/sVXAAAAACwBEHGStUOn4d62vMadrQC4/mV5D0lsDilrDE4L3ojAAAAAKgEGRtTpzfa+PJdPsOO1P+sqQJ6bykhRfK5wuBcj73LAAAAAKyeIGNgXegB7MfZNAUAAAAAI/kAFephvvPYRuIAAAAASUVORK5CYII=\"/>"
-      ],
-      "text/plain": [
-       "<IPython.core.display.HTML object>"
-      ]
-     },
-     "execution_count": 1,
-     "metadata": {},
-     "output_type": "execute_result"
-    }
-   ],
-=======
-   "id": "3a5bb5ca-c3ae-4a58-be67-2cd18574b9a3",
-   "metadata": {},
->>>>>>> 29aa9d67
-   "source": [
-    "## API reference\n",
-    "\n",
-<<<<<<< HEAD
-    "from IPython.display import HTML\n",
-    "\n",
-    "img_path = Path(\"../../../static/img/brand/wordmark.png\")\n",
-    "img_base64 = base64.b64encode(img_path.read_bytes()).decode(\"utf-8\")\n",
-    "\n",
-    "# display b64 image in notebook\n",
-    "HTML(f'<img src=\"data:image/png;base64,{img_base64}\"/>')"
-   ]
-  },
-  {
-   "cell_type": "code",
-   "execution_count": 6,
-   "id": "b6bb2aa2",
-   "metadata": {},
-   "outputs": [
-    {
-     "data": {
-      "text/plain": [
-       "AIMessage(content='This logo is for LangChain, which appears to be some kind of software or technology platform based on the name and minimalist design style of the logo featuring a silhouette of a bird (likely an eagle or hawk) and the company name in a simple, modern font.')"
-      ]
-     },
-     "execution_count": 6,
-     "metadata": {},
-     "output_type": "execute_result"
-    }
-   ],
-   "source": [
-    "from langchain_core.messages import HumanMessage\n",
-    "\n",
-    "chat = ChatAnthropic(model=\"claude-3-opus-20240229\")\n",
-    "messages = [\n",
-    "    HumanMessage(\n",
-    "        content=[\n",
-    "            {\n",
-    "                \"type\": \"image_url\",\n",
-    "                \"image_url\": {\n",
-    "                    # langchain logo\n",
-    "                    \"url\": f\"data:image/png;base64,{img_base64}\",  # noqa: E501\n",
-    "                },\n",
-    "            },\n",
-    "            {\"type\": \"text\", \"text\": \"What is this logo for?\"},\n",
-    "        ]\n",
-    "    )\n",
-    "]\n",
-    "chat.invoke(messages)"
-=======
-    "For detailed documentation of all ChatAnthropic features and configurations head to the API reference: https://api.python.langchain.com/en/latest/chat_models/langchain_anthropic.chat_models.ChatAnthropic.html"
->>>>>>> 29aa9d67
-   ]
-  }
- ],
- "metadata": {
-  "kernelspec": {
-   "display_name": "Python 3 (ipykernel)",
-   "language": "python",
-   "name": "python3"
-  },
-  "language_info": {
-   "codemirror_mode": {
-    "name": "ipython",
-    "version": 3
-   },
-   "file_extension": ".py",
-   "mimetype": "text/x-python",
-   "name": "python",
-   "nbconvert_exporter": "python",
-   "pygments_lexer": "ipython3",
-   "version": "3.10.5"
-  }
- },
- "nbformat": 4,
- "nbformat_minor": 5
+   "nbformat": 4,
+   "nbformat_minor": 5
 }