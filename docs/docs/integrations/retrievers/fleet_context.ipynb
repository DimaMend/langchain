{
 "cells": [
  {
   "cell_type": "markdown",
   "id": "a33a03c9-f11d-45ef-a563-9da0652fcf92",
   "metadata": {},
   "source": [
    "# Fleet AI Libraries Context\n",
    "\n",
    "The Fleet AI team is on a mission to embed the world's most important data. They've started by embedding the top 1200 Python libraries to enable code generation with up-to-date knowledge. They've been kind enough to share their embeddings of the [LangChain docs](https://python.langchain.com/docs/get_started/introduction) and [API reference](https://api.python.langchain.com/en/latest/api_reference.html).\n",
    "\n",
    "Let's take a look at how we can use these embeddings to power a docs retrieval system and ultimately a simple code generating chain!"
   ]
  },
  {
   "cell_type": "code",
   "execution_count": null,
   "id": "fe79536b-8b06-44a9-b81b-f2af16521c3a",
   "metadata": {},
   "outputs": [],
   "source": [
    "!pip install langchain fleet-context openai pandas faiss-cpu # faiss-gpu for CUDA supported GPU"
   ]
  },
  {
   "cell_type": "code",
   "execution_count": 15,
   "id": "467eaea5-c6fa-45bb-973d-1bc92d2b8a48",
   "metadata": {},
   "outputs": [],
   "source": [
    "from operator import itemgetter\n",
    "from typing import Any, Optional, Type\n",
    "\n",
    "import pandas as pd\n",
    "from langchain.retrievers import MultiVectorRetriever\n",
    "from langchain.schema import Document\n",
    "from langchain.vectorstores import FAISS\n",
<<<<<<< HEAD
    "from langchain_community.embeddings import OpenAIEmbeddings\n",
=======
    "from langchain_core.stores import BaseStore\n",
    "from langchain_core.vectorstores import VectorStore\n",
>>>>>>> 8e0d5813
    "\n",
    "\n",
    "def load_fleet_retriever(\n",
    "    df: pd.DataFrame,\n",
    "    *,\n",
    "    vectorstore_cls: Type[VectorStore] = FAISS,\n",
    "    docstore: Optional[BaseStore] = None,\n",
    "    **kwargs: Any,\n",
    "):\n",
    "    vectorstore = _populate_vectorstore(df, vectorstore_cls)\n",
    "    if docstore is None:\n",
    "        return vectorstore.as_retriever(**kwargs)\n",
    "    else:\n",
    "        _populate_docstore(df, docstore)\n",
    "        return MultiVectorRetriever(\n",
    "            vectorstore=vectorstore, docstore=docstore, id_key=\"parent\", **kwargs\n",
    "        )\n",
    "\n",
    "\n",
    "def _populate_vectorstore(\n",
    "    df: pd.DataFrame,\n",
    "    vectorstore_cls: Type[VectorStore],\n",
    ") -> VectorStore:\n",
    "    if not hasattr(vectorstore_cls, \"from_embeddings\"):\n",
    "        raise ValueError(\n",
    "            f\"Incompatible vector store class {vectorstore_cls}.\"\n",
    "            \"Must implement `from_embeddings` class method.\"\n",
    "        )\n",
    "    texts_embeddings = []\n",
    "    metadatas = []\n",
    "    for _, row in df.iterrows():\n",
    "        texts_embeddings.append((row.metadata[\"text\"], row[\"dense_embeddings\"]))\n",
    "        metadatas.append(row.metadata)\n",
    "    return vectorstore_cls.from_embeddings(\n",
    "        texts_embeddings,\n",
    "        OpenAIEmbeddings(model=\"text-embedding-ada-002\"),\n",
    "        metadatas=metadatas,\n",
    "    )\n",
    "\n",
    "\n",
    "def _populate_docstore(df: pd.DataFrame, docstore: BaseStore) -> None:\n",
    "    parent_docs = []\n",
    "    df = df.copy()\n",
    "    df[\"parent\"] = df.metadata.apply(itemgetter(\"parent\"))\n",
    "    for parent_id, group in df.groupby(\"parent\"):\n",
    "        sorted_group = group.iloc[\n",
    "            group.metadata.apply(itemgetter(\"section_index\")).argsort()\n",
    "        ]\n",
    "        text = \"\".join(sorted_group.metadata.apply(itemgetter(\"text\")))\n",
    "        metadata = {\n",
    "            k: sorted_group.iloc[0].metadata[k] for k in (\"title\", \"type\", \"url\")\n",
    "        }\n",
    "        text = metadata[\"title\"] + \"\\n\" + text\n",
    "        metadata[\"id\"] = parent_id\n",
    "        parent_docs.append(Document(page_content=text, metadata=metadata))\n",
    "    docstore.mset(((d.metadata[\"id\"], d) for d in parent_docs))"
   ]
  },
  {
   "cell_type": "markdown",
   "id": "01287610-9224-45c1-94c6-35b8c002bd49",
   "metadata": {},
   "source": [
    "## Retriever chunks\n",
    "\n",
    "As part of their embedding process, the Fleet AI team first chunked long documents before embedding them. This means the vectors correspond to sections of pages in the LangChain docs, not entire pages. By default, when we spin up a retriever from these embeddings, we'll be retrieving these embedded chunks.",
    "\n",
    "\n",
    "We will be using Fleet Context's `download_embeddings()` to grab Langchain's documentation embeddings. You can view all supported libraries' documentation at https://fleet.so/context."
   ]
  },
  {
   "cell_type": "code",
   "execution_count": 16,
   "id": "ad91e026-8f05-4868-8c03-34f7dd254263",
   "metadata": {},
   "outputs": [],
   "source": [
    "from context import download_embeddings\n",
    "\n",
    "df = download_embeddings(\"langchain\")\n",
    "vecstore_retriever = load_fleet_retriever(df)"
   ]
  },
  {
   "cell_type": "code",
   "execution_count": 17,
   "id": "519c6898-3ef7-4b0d-94e3-e60ac7da51a3",
   "metadata": {},
   "outputs": [
    {
     "data": {
      "text/plain": [
       "[Document(page_content=\"# Vector store-backed retriever A vector store retriever is a retriever that uses a vector store to retrieve documents. It is a lightweight wrapper around the vector store class to make it conform to the retriever interface. It uses the search methods implemented by a vector store, like similarity search and MMR, to query the texts in the vector store. Once you construct a vector store, it's very easy to construct a retriever. Let's walk through an example.\", metadata={'id': 'f509f20d-4c63-4a5a-a40a-5c4c0f099839', 'library_id': '4506492b-70de-49f1-ba2e-d65bd7048a28', 'page_id': 'd78cf422-2dab-4860-80fe-d71a3619b02f', 'parent': 'c153ebd9-2611-4a43-9db6-daa1f5f214f6', 'section_id': '', 'section_index': 0, 'text': \"# Vector store-backed retriever A vector store retriever is a retriever that uses a vector store to retrieve documents. It is a lightweight wrapper around the vector store class to make it conform to the retriever interface. It uses the search methods implemented by a vector store, like similarity search and MMR, to query the texts in the vector store. Once you construct a vector store, it's very easy to construct a retriever. Let's walk through an example.\", 'title': 'Vector store-backed retriever | 🦜️🔗 Langchain', 'type': None, 'url': 'https://python.langchain.com/docs/modules/data_connection/retrievers/vectorstore'}),\n",
       " Document(page_content='# MultiVector Retriever It can often be beneficial to store multiple vectors per document. There are multiple use cases where this is beneficial. LangChain has a base `MultiVectorRetriever` which makes querying this type of setup easy. A lot of the complexity lies in how to create the multiple vectors per document. This notebook covers some of the common ways to create those vectors and use the `MultiVectorRetriever`. The methods to create multiple vectors per document include: - Smaller chunks: split a document into smaller chunks, and embed those (this is ParentDocumentRetriever). - Summary: create a summary for each document, embed that along with (or instead of) the document. - Hypothetical questions: create hypothetical questions that each document would be appropriate to answer, embed those along with (or instead of) the document. Note that this also enables another method of adding embeddings - manually.', metadata={'id': 'e06e6bb5-127a-49f7-9511-247d279d0d83', 'library_id': '4506492b-70de-49f1-ba2e-d65bd7048a28', 'page_id': '7c7dd0de-25e0-4e1d-9237-cfd2674c29d4', 'parent': 'beec5531-16a7-453c-80ab-c5628e0236ce', 'section_id': '', 'section_index': 0, 'text': '# MultiVector Retriever It can often be beneficial to store multiple vectors per document. There are multiple use cases where this is beneficial. LangChain has a base `MultiVectorRetriever` which makes querying this type of setup easy. A lot of the complexity lies in how to create the multiple vectors per document. This notebook covers some of the common ways to create those vectors and use the `MultiVectorRetriever`. The methods to create multiple vectors per document include: - Smaller chunks: split a document into smaller chunks, and embed those (this is ParentDocumentRetriever). - Summary: create a summary for each document, embed that along with (or instead of) the document. - Hypothetical questions: create hypothetical questions that each document would be appropriate to answer, embed those along with (or instead of) the document. Note that this also enables another method of adding embeddings - manually.', 'title': 'MultiVector Retriever | 🦜️🔗 Langchain', 'type': None, 'url': 'https://python.langchain.com/docs/modules/data_connection/retrievers/multi_vector'}),\n",
       " Document(page_content='# MultiQueryRetriever Distance-based vector database retrieval embeds (represents) queries in high-dimensional space and finds similar embedded documents based on \"distance\". But, retrieval may produce different results with subtle changes in query wording or if the embeddings do not capture the semantics of the data well. Prompt engineering / tuning is sometimes done to manually address these problems, but can be tedious. The `MultiQueryRetriever` automates the process of prompt tuning by using an LLM to generate multiple queries from different perspectives for a given user input query. For each query, it retrieves a set of relevant documents and takes the unique union across all queries to get a larger set of potentially relevant documents. By generating multiple perspectives on the same question, the `MultiQueryRetriever` might be able to overcome some of the limitations of the distance-based retrieval and get a richer set of results.', metadata={'id': 'dc3b8e5b-a591-4a46-bfeb-a91b36affae1', 'library_id': '4506492b-70de-49f1-ba2e-d65bd7048a28', 'page_id': '31f80e84-c5db-4da2-939c-bccf519864a3', 'parent': 'f7c20633-6a60-4ca3-96b1-13fee66e321d', 'section_id': '', 'section_index': 0, 'text': '# MultiQueryRetriever Distance-based vector database retrieval embeds (represents) queries in high-dimensional space and finds similar embedded documents based on \"distance\". But, retrieval may produce different results with subtle changes in query wording or if the embeddings do not capture the semantics of the data well. Prompt engineering / tuning is sometimes done to manually address these problems, but can be tedious. The `MultiQueryRetriever` automates the process of prompt tuning by using an LLM to generate multiple queries from different perspectives for a given user input query. For each query, it retrieves a set of relevant documents and takes the unique union across all queries to get a larger set of potentially relevant documents. By generating multiple perspectives on the same question, the `MultiQueryRetriever` might be able to overcome some of the limitations of the distance-based retrieval and get a richer set of results.', 'title': 'MultiQueryRetriever | 🦜️🔗 Langchain', 'type': None, 'url': 'https://python.langchain.com/docs/modules/data_connection/retrievers/MultiQueryRetriever'}),\n",
       " Document(page_content='# `langchain.retrievers.multi_vector`.MultiVectorRetriever[¶](#langchain-retrievers-multi-vector-multivectorretriever) *class *langchain.retrievers.multi_vector.MultiVectorRetriever[[source]](../_modules/langchain/retrievers/multi_vector.html#MultiVectorRetriever)[¶](#langchain.retrievers.multi_vector.MultiVectorRetriever) # Examples using MultiVectorRetriever[¶](#langchain-retrievers-multi-vector-multivectorretriever) - [MultiVector Retriever](https://python.langchain.com/docs/modules/data_connection/retrievers/multi_vector)', metadata={'id': '1f4ca702-35b8-44c0-b33b-18c09a1f787d', 'library_id': '6254c672-7aa0-4233-b0a6-804bd273752b', 'page_id': '87f5d1fb-a1c6-4080-9d2b-7b88794eb6bf', 'parent': '1820c44d-7783-4846-a11c-106b18da015d', 'section_id': 'langchain-retrievers-multi-vector-multivectorretriever', 'section_index': 0, 'text': '# `langchain.retrievers.multi_vector`.MultiVectorRetriever[¶](#langchain-retrievers-multi-vector-multivectorretriever) *class *langchain.retrievers.multi_vector.MultiVectorRetriever[[source]](../_modules/langchain/retrievers/multi_vector.html#MultiVectorRetriever)[¶](#langchain.retrievers.multi_vector.MultiVectorRetriever) # Examples using MultiVectorRetriever[¶](#langchain-retrievers-multi-vector-multivectorretriever) - [MultiVector Retriever](https://python.langchain.com/docs/modules/data_connection/retrievers/multi_vector)', 'title': 'langchain.retrievers.multi_vector.MultiVectorRetriever — 🦜🔗 LangChain 0.0.322', 'type': None, 'url': 'https://api.python.langchain.com/en/latest/retrievers/langchain.retrievers.multi_vector.MultiVectorRetriever.html#langchain-retrievers-multi-vector-multivectorretriever'})]"
      ]
     },
     "execution_count": 17,
     "metadata": {},
     "output_type": "execute_result"
    }
   ],
   "source": [
    "vecstore_retriever.get_relevant_documents(\"How does the multi vector retriever work\")"
   ]
  },
  {
   "cell_type": "markdown",
   "id": "32bb9085",
   "metadata": {},
   "source": [
    "## Other packages\n",
    "\n",
    "You can download and use other embeddings from [this Dropbox link](https://www.dropbox.com/scl/fo/54t2e7fogtixo58pnlyub/h?rlkey=tne16wkssgf01jor0p1iqg6p9&dl=0)."
   ]
  },
  {
   "cell_type": "markdown",
   "id": "b9ad8f2a-bcfc-4784-83c0-a4d0a88eec3a",
   "metadata": {},
   "source": [
    "## Retrieve parent docs\n",
    "\n",
    "The embeddings provided by Fleet AI contain metadata that indicates which embedding chunks correspond to the same original document page. If we'd like we can use this information to retrieve whole parent documents, and not just embedded chunks. Under the hood, we'll use a MultiVectorRetriever and a BaseStore object to search for relevant chunks and then map them to their parent document."
   ]
  },
  {
   "cell_type": "code",
   "execution_count": 8,
   "id": "908d74da-7d63-49ed-bda5-91fc5d2f9568",
   "metadata": {},
   "outputs": [],
   "source": [
    "from langchain.storage import InMemoryStore\n",
    "\n",
    "parent_retriever = load_fleet_retriever(\n",
    "    \"https://www.dropbox.com/scl/fi/4rescpkrg9970s3huz47l/libraries_langchain_release.parquet?rlkey=283knw4wamezfwiidgpgptkep&dl=1\",\n",
    "    docstore=InMemoryStore(),\n",
    ")"
   ]
  },
  {
   "cell_type": "code",
   "execution_count": 9,
   "id": "540a54c2-b9a0-475c-ada0-91c5f67dd0fa",
   "metadata": {},
   "outputs": [
    {
     "data": {
      "text/plain": [
       "[Document(page_content='Vector store-backed retriever | 🦜️🔗 Langchain\\n# Vector store-backed retriever A vector store retriever is a retriever that uses a vector store to retrieve documents. It is a lightweight wrapper around the vector store class to make it conform to the retriever interface. It uses the search methods implemented by a vector store, like similarity search and MMR, to query the texts in the vector store. Once you construct a vector store, it\\'s very easy to construct a retriever. Let\\'s walk through an example.Once you construct a vector store, it\\'s very easy to construct a retriever. Let\\'s walk through an example. ``` from langchain.document_loaders import TextLoaderloader = TextLoader(\\'../../../state_of_the_union.txt\\') ``` ``` from langchain.text_splitter import CharacterTextSplitterfrom langchain.vectorstores import FAISSfrom langchain_community.embeddings import OpenAIEmbeddingsdocuments = loader.load()text_splitter = CharacterTextSplitter(chunk_size=1000, chunk_overlap=0)texts = text_splitter.split_documents(documents)embeddings = OpenAIEmbeddings()db = FAISS.from_documents(texts, embeddings) ``` ``` Exiting: Cleaning up .chroma directory ``` ``` retriever = db.as_retriever() ``` ``` docs = retriever.get_relevant_documents(\"what did he say about ketanji brown jackson\") ``` ## Maximum marginal relevance retrieval[\\u200b](#maximum-marginal-relevance-retrieval) By default, the vector store retriever uses similarity search.If the underlying vector store supports maximum marginal relevance search, you can specify that as the search type. ``` retriever = db.as_retriever(search_type=\"mmr\") ``` ``` docs = retriever.get_relevant_documents(\"what did he say about ketanji brown jackson\") ``` ## Similarity score threshold retrieval[\\u200b](#similarity-score-threshold-retrieval) You can also a retrieval method that sets a similarity score threshold and only returns documents with a score above that threshold. ``` retriever = db.as_retriever(search_type=\"similarity_score_threshold\", search_kwargs={\"score_threshold\": .5}) ``` ``` docs = retriever.get_relevant_documents(\"what did he say about ketanji brown jackson\") ``` ## Specifying top k[\\u200b](#specifying-top-k) You can also specify search kwargs like `k` to use when doing retrieval.``` retriever = db.as_retriever(search_kwargs={\"k\": 1}) ``` ``` docs = retriever.get_relevant_documents(\"what did he say about ketanji brown jackson\") ``` ``` len(docs) ``` ``` 1 ```', metadata={'title': 'Vector store-backed retriever | 🦜️🔗 Langchain', 'type': None, 'url': 'https://python.langchain.com/docs/modules/data_connection/retrievers/vectorstore', 'id': 'c153ebd9-2611-4a43-9db6-daa1f5f214f6'}),\n",
       " Document(page_content='MultiVector Retriever | 🦜️🔗 Langchain\\n# MultiVector Retriever It can often be beneficial to store multiple vectors per document. There are multiple use cases where this is beneficial. LangChain has a base `MultiVectorRetriever` which makes querying this type of setup easy. A lot of the complexity lies in how to create the multiple vectors per document. This notebook covers some of the common ways to create those vectors and use the `MultiVectorRetriever`. The methods to create multiple vectors per document include: - Smaller chunks: split a document into smaller chunks, and embed those (this is ParentDocumentRetriever). - Summary: create a summary for each document, embed that along with (or instead of) the document. - Hypothetical questions: create hypothetical questions that each document would be appropriate to answer, embed those along with (or instead of) the document. Note that this also enables another method of adding embeddings - manually.Note that this also enables another method of adding embeddings - manually. This is great because you can explicitly add questions or queries that should lead to a document being recovered, giving you more control. ``` from langchain.retrievers.multi_vector import MultiVectorRetriever ``` ``` from langchain.vectorstores import Chromafrom langchain_community.embeddings import OpenAIEmbeddingsfrom langchain.text_splitter import RecursiveCharacterTextSplitterfrom langchain.storage import InMemoryStorefrom langchain.document_loaders import TextLoader ``` ``` loaders = [ TextLoader(\\'../../paul_graham_essay.txt\\'), TextLoader(\\'../../state_of_the_union.txt\\'),]docs = []for l in loaders: docs.extend(l.load())text_splitter = RecursiveCharacterTextSplitter(chunk_size=10000)docs = text_splitter.split_documents(docs) ``` ## Smaller chunks[\\u200b](#smaller-chunks) Often times it can be useful to retrieve larger chunks of information, but embed smaller chunks.This allows for embeddings to capture the semantic meaning as closely as possible, but for as much context as possible to be passed downstream. Note that this is what the `ParentDocumentRetriever` does. Here we show what is going on under the hood.``` # The vectorstore to use to index the child chunksvectorstore = Chroma( collection_name=\"full_documents\", embedding_function=OpenAIEmbeddings())# The storage layer for the parent documentsstore = InMemoryStore()id_key = \"doc_id\"# The retriever (empty to start)retriever = MultiVectorRetriever( vectorstore=vectorstore, docstore=store, id_key=id_key,)import uuiddoc_ids = [str(uuid.uuid4()) for _ in docs] ``` ``` # The splitter to use to create smaller chunkschild_text_splitter = RecursiveCharacterTextSplitter(chunk_size=400) ``` ``` sub_docs = []for i, doc in enumerate(docs): _id = doc_ids[i] _sub_docs = child_text_splitter.split_documents([doc]) for _doc in _sub_docs: _doc.metadata[id_key] = _id sub_docs.extend(_sub_docs) ``` ``` retriever.vectorstore.add_documents(sub_docs)retriever.docstore.mset(list(zip(doc_ids, docs))) ``` ``` # Vectorstore alone retrieves the small chunksretriever.vectorstore.similarity_search(\"justice breyer\")[0] ``` ``` Document(page_content=\\'Tonight, I’d like to honor someone who has dedicated his life to serve this country: Justice Stephen Breyer—an Army veteran, Constitutional scholar, and retiring Justice of the United States Supreme Court.Justice Breyer, thank you for your service. \\\\n\\\\nOne of the most serious constitutional responsibilities a President has is nominating someone to serve on the United States Supreme Court. \\', metadata={\\'doc_id\\': \\'10e9cbc0-4ba5-4d79-a09b-c033d1ba7b01\\', \\'source\\': \\'../../state_of_the_union.txt\\'}) ``` ``` # Retriever returns larger chunkslen(retriever.get_relevant_documents(\"justice breyer\")[0].page_content) ``` ``` 9874 ``` ## Summary[\\u200b](#summary) Oftentimes a summary may be able to distill more accurately what a chunk is about, leading to better retrieval. Here we show how to create summaries, and then embed those.``` from langchain_community.chat_models import ChatOpenAIfrom langchain.prompts import ChatPromptTemplatefrom langchain_core.output_parsers import StrOutputParserimport uuidfrom langchain_core.documents import Document ``` ``` chain = ( {\"doc\": lambda x: x.page_content} | ChatPromptTemplate.from_template(\"Summarize the following document:\\\\n\\\\n{doc}\") | ChatOpenAI(max_retries=0) | StrOutputParser()) ``` ``` summaries = chain.batch(docs, {\"max_concurrency\": 5}) ``` ``` # The vectorstore to use to index the child chunksvectorstore = Chroma( collection_name=\"summaries\", embedding_function=OpenAIEmbeddings())# The storage layer for the parent documentsstore = InMemoryStore()id_key = \"doc_id\"# The retriever (empty to start)retriever = MultiVectorRetriever( vectorstore=vectorstore, docstore=store, id_key=id_key,)doc_ids = [str(uuid.uuid4()) for _ in docs] ``` ``` summary_docs = [Document(page_content=s,metadata={id_key: doc_ids[i]}) for i, s in enumerate(summaries)] ``` ``` retriever.vectorstore.add_documents(summary_docs)retriever.docstore.mset(list(zip(doc_ids, docs))) ``` ``` # # We can also add the original chunks to the vectorstore if we so want# for i, doc in enumerate(docs):# doc.metadata[id_key] = doc_ids[i]# retriever.vectorstore.add_documents(docs) ``` ``` sub_docs = vectorstore.similarity_search(\"justice breyer\") ``` ``` sub_docs[0] ``` ``` Document(page_content=\"The document is a transcript of a speech given by the President of the United States.The President discusses several important issues and initiatives, including the nomination of a Supreme Court Justice, border security and immigration reform, protecting women\\'s rights, advancing LGBTQ+ equality, bipartisan legislation, addressing the opioid epidemic and mental health, supporting veterans, investigating the health effects of burn pits on military personnel, ending cancer, and the strength and resilience of the American people. \", metadata={\\'doc_id\\': \\'79fa2e9f-28d9-4372-8af3-2caf4f1de312\\'}) ``` ``` retrieved_docs = retriever.get_relevant_documents(\"justice breyer\") ``` ``` len(retrieved_docs[0].page_content) ``` ``` 9194 ``` ## Hypothetical Queries[\\u200b](#hypothetical-queries) An LLM can also be used to generate a list of hypothetical questions that could be asked of a particular document.These questions can then be embedded ``` functions = [ { \"name\": \"hypothetical_questions\", \"description\": \"Generate hypothetical questions\", \"parameters\": { \"type\": \"object\", \"properties\": { \"questions\": { \"type\": \"array\", \"items\": { \"type\": \"string\" }, }, }, \"required\": [\"questions\"] } } ] ``` ``` from langchain.output_parsers.openai_functions import JsonKeyOutputFunctionsParserchain = ( {\"doc\": lambda x: x.page_content} # Only asking for 3 hypothetical questions, but this could be adjusted | ChatPromptTemplate.from_template(\"Generate a list of 3 hypothetical questions that the below document could be used to answer:\\\\n\\\\n{doc}\") | ChatOpenAI(max_retries=0, model=\"gpt-4\").bind(functions=functions, function_call={\"name\": \"hypothetical_questions\"}) | JsonKeyOutputFunctionsParser(key_name=\"questions\")) ``` ``` chain.invoke(docs[0]) ``` ``` [\"What was the author\\'s initial impression of philosophy as a field of study, and how did it change when they got to college?\", \\'Why did the author decide to switch their focus to Artificial Intelligence (AI)? \\', \"What led to the author\\'s disillusionment with the field of AI as it was practiced at the time?\"]``` ``` hypothetical_questions = chain.batch(docs, {\"max_concurrency\": 5}) ``` ``` # The vectorstore to use to index the child chunksvectorstore = Chroma( collection_name=\"hypo-questions\", embedding_function=OpenAIEmbeddings())# The storage layer for the parent documentsstore = InMemoryStore()id_key = \"doc_id\"# The retriever (empty to start)retriever = MultiVectorRetriever( vectorstore=vectorstore, docstore=store, id_key=id_key,)doc_ids = [str(uuid.uuid4()) for _ in docs] ``` ``` question_docs = []for i, question_list in enumerate(hypothetical_questions): question_docs.extend([Document(page_content=s,metadata={id_key: doc_ids[i]}) for s in question_list]) ``` ``` retriever.vectorstore.add_documents(question_docs)retriever.docstore.mset(list(zip(doc_ids, docs))) ``` ``` sub_docs = vectorstore.similarity_search(\"justice breyer\") ``` ``` sub_docs ``` ``` [Document(page_content=\"What is the President\\'s stance on immigration reform?\", metadata={\\'doc_id\\': \\'505d73e3-8350-46ec-a58e-3af032f04ab3\\'}), Document(page_content=\"What is the President\\'s stance on immigration reform? \", metadata={\\'doc_id\\': \\'1c9618f0-7660-4b4f-a37c-509cbbbf6dba\\'}), Document(page_content=\"What is the President\\'s stance on immigration reform? \", metadata={\\'doc_id\\': \\'82c08209-b904-46a8-9532-edd2380950b7\\'}), Document(page_content=\\'What measures is the President proposing to protect the rights of LGBTQ+ Americans? \\', metadata={\\'doc_id\\': \\'82c08209-b904-46a8-9532-edd2380950b7\\'})] ``` ``` retrieved_docs = retriever.get_relevant_documents(\"justice breyer\") ``` ``` len(retrieved_docs[0].page_content) ``` ``` 9194 ```', metadata={'title': 'MultiVector Retriever | 🦜️🔗 Langchain', 'type': None, 'url': 'https://python.langchain.com/docs/modules/data_connection/retrievers/multi_vector', 'id': 'beec5531-16a7-453c-80ab-c5628e0236ce'}),\n",
       " Document(page_content='MultiQueryRetriever | 🦜️🔗 Langchain\\n# MultiQueryRetriever Distance-based vector database retrieval embeds (represents) queries in high-dimensional space and finds similar embedded documents based on \"distance\". But, retrieval may produce different results with subtle changes in query wording or if the embeddings do not capture the semantics of the data well. Prompt engineering / tuning is sometimes done to manually address these problems, but can be tedious. The `MultiQueryRetriever` automates the process of prompt tuning by using an LLM to generate multiple queries from different perspectives for a given user input query. For each query, it retrieves a set of relevant documents and takes the unique union across all queries to get a larger set of potentially relevant documents. By generating multiple perspectives on the same question, the `MultiQueryRetriever` might be able to overcome some of the limitations of the distance-based retrieval and get a richer set of results.By generating multiple perspectives on the same question, the `MultiQueryRetriever` might be able to overcome some of the limitations of the distance-based retrieval and get a richer set of results. ``` # Build a sample vectorDBfrom langchain.vectorstores import Chromafrom langchain.document_loaders import WebBaseLoaderfrom langchain_community.embeddings.openai import OpenAIEmbeddingsfrom langchain.text_splitter import RecursiveCharacterTextSplitter# Load blog postloader = WebBaseLoader(\"https://lilianweng.github.io/posts/2023-06-23-agent/\")data = loader.load()# Splittext_splitter = RecursiveCharacterTextSplitter(chunk_size=500, chunk_overlap=0)splits = text_splitter.split_documents(data)# VectorDBembedding = OpenAIEmbeddings()vectordb = Chroma.from_documents(documents=splits, embedding=embedding) ``` #### Simple usage[\\u200b](#simple-usage) Specify the LLM to use for query generation, and the retriever will do the rest.``` from langchain_community.chat_models import ChatOpenAIfrom langchain.retrievers.multi_query import MultiQueryRetrieverquestion = \"What are the approaches to Task Decomposition? \"llm = ChatOpenAI(temperature=0)retriever_from_llm = MultiQueryRetriever.from_llm( retriever=vectordb.as_retriever(), llm=llm) ``` ``` # Set logging for the queriesimport logginglogging.basicConfig()logging.getLogger(\"langchain.retrievers.multi_query\").setLevel(logging.INFO) ``` ``` unique_docs = retriever_from_llm.get_relevant_documents(query=question)len(unique_docs) ``` ``` INFO:langchain.retrievers.multi_query:Generated queries: [\\'1. How can Task Decomposition be approached? \\', \\'2. What are the different methods for Task Decomposition? \\', \\'3. What are the various approaches to decomposing tasks?\\'] 5 ``` #### Supplying your own prompt[\\u200b](#supplying-your-own-prompt) You can also supply a prompt along with an output parser to split the results into a list of queries.5 ``` #### Supplying your own prompt[\\u200b](#supplying-your-own-prompt) You can also supply a prompt along with an output parser to split the results into a list of queries. ``` from typing import Listfrom langchain.chains import LLMChainfrom pydantic import BaseModel, Fieldfrom langchain.prompts import PromptTemplatefrom langchain.output_parsers import PydanticOutputParser# Output parser will split the LLM result into a list of queriesclass LineList(BaseModel): # \"lines\" is the key (attribute name) of the parsed output lines: List[str] = Field(description=\"Lines of text\")class LineListOutputParser(PydanticOutputParser): def __init__(self) -> None: super().__init__(pydantic_object=LineList) def parse(self, text: str) -> LineList: lines = text.strip().split(\"\\\\n\") return LineList(lines=lines)output_parser = LineListOutputParser()QUERY_PROMPT = PromptTemplate( input_variables=[\"question\"], template=\"\"\"You are an AI language model assistant.Your task is to generate five different versions of the given user question to retrieve relevant documents from a vector database. By generating multiple perspectives on the user question, your goal is to help the user overcome some of the limitations of the distance-based similarity search. Provide these alternative questions separated by newlines. Original question: {question}\"\"\",)llm = ChatOpenAI(temperature=0)# Chainllm_chain = LLMChain(llm=llm, prompt=QUERY_PROMPT, output_parser=output_parser)# Other inputsquestion = \"What are the approaches to Task Decomposition?\" ``` ``` # Runretriever = MultiQueryRetriever( retriever=vectordb.as_retriever(), llm_chain=llm_chain, parser_key=\"lines\") # \"lines\" is the key (attribute name) of the parsed output# Resultsunique_docs = retriever.get_relevant_documents( query=\"What does the course say about regression? \")len(unique_docs) ``` ``` INFO:langchain.retrievers.multi_query:Generated queries: [\"1.\")len(unique_docs) ``` ``` INFO:langchain.retrievers.multi_query:Generated queries: [\"1. What is the course\\'s perspective on regression? \", \\'2. Can you provide information on regression as discussed in the course? \\', \\'3. How does the course cover the topic of regression? \\', \"4. What are the course\\'s teachings on regression? \", \\'5. In relation to the course, what is mentioned about regression?\\'] 11 ```', metadata={'title': 'MultiQueryRetriever | 🦜️🔗 Langchain', 'type': None, 'url': 'https://python.langchain.com/docs/modules/data_connection/retrievers/MultiQueryRetriever', 'id': 'f7c20633-6a60-4ca3-96b1-13fee66e321d'}),\n",
       " Document(page_content='langchain.retrievers.multi_vector.MultiVectorRetriever — 🦜🔗 LangChain 0.0.322\\n# `langchain.retrievers.multi_vector`.MultiVectorRetriever[¶](#langchain-retrievers-multi-vector-multivectorretriever) *class *langchain.retrievers.multi_vector.MultiVectorRetriever[[source]](../_modules/langchain/retrievers/multi_vector.html#MultiVectorRetriever)[¶](#langchain.retrievers.multi_vector.MultiVectorRetriever) # Examples using MultiVectorRetriever[¶](#langchain-retrievers-multi-vector-multivectorretriever) - [MultiVector Retriever](https://python.langchain.com/docs/modules/data_connection/retrievers/multi_vector)', metadata={'title': 'langchain.retrievers.multi_vector.MultiVectorRetriever — 🦜🔗 LangChain 0.0.322', 'type': None, 'url': 'https://api.python.langchain.com/en/latest/retrievers/langchain.retrievers.multi_vector.MultiVectorRetriever.html#langchain-retrievers-multi-vector-multivectorretriever', 'id': '1820c44d-7783-4846-a11c-106b18da015d'})]"
      ]
     },
     "execution_count": 9,
     "metadata": {},
     "output_type": "execute_result"
    }
   ],
   "source": [
    "parent_retriever.get_relevant_documents(\"How does the multi vector retriever work\")"
   ]
  },
  {
   "cell_type": "markdown",
   "id": "d42be550-87e3-49fe-9fb8-1e36d67b3f0b",
   "metadata": {},
   "source": [
    "## Putting it in a chain\n",
    "\n",
    "Let's try using our retrieval systems in a simple chain!"
   ]
  },
  {
   "cell_type": "code",
   "execution_count": 22,
   "id": "28baece3-577e-4236-be5f-38db67b34352",
   "metadata": {},
   "outputs": [],
   "source": [
    "from langchain.prompts import ChatPromptTemplate\n",
    "from langchain.schema import StrOutputParser\n",
    "from langchain_community.chat_models import ChatOpenAI\n",
    "from langchain_core.runnables import RunnablePassthrough\n",
    "\n",
    "prompt = ChatPromptTemplate.from_messages(\n",
    "    [\n",
    "        (\n",
    "            \"system\",\n",
    "            \"\"\"You are a great software engineer who is very familiar \\\n",
    "with Python. Given a user question or request about a new Python library called LangChain and \\\n",
    "parts of the LangChain documentation, answer the question or generate the requested code. \\\n",
    "Your answers must be accurate, should include code whenever possible, and should assume anything \\\n",
    "about LangChain which is note explicitly stated in the LangChain documentation. If the required \\\n",
    "information is not available, just say so.\n",
    "\n",
    "LangChain Documentation\n",
    "------------------\n",
    "\n",
    "{context}\"\"\",\n",
    "        ),\n",
    "        (\"human\", \"{question}\"),\n",
    "    ]\n",
    ")\n",
    "\n",
    "model = ChatOpenAI(model=\"gpt-3.5-turbo-16k\")\n",
    "\n",
    "chain = (\n",
    "    {\n",
    "        \"question\": RunnablePassthrough(),\n",
    "        \"context\": parent_retriever\n",
    "        | (lambda docs: \"\\n\\n\".join(d.page_content for d in docs)),\n",
    "    }\n",
    "    | prompt\n",
    "    | model\n",
    "    | StrOutputParser()\n",
    ")"
   ]
  },
  {
   "cell_type": "code",
   "execution_count": 24,
   "id": "f1b9f091-a5f9-4468-9d52-633bf3361f4e",
   "metadata": {},
   "outputs": [
    {
     "name": "stdout",
     "output_type": "stream",
     "text": [
      "To create a FAISS vector store retriever that returns 10 documents per search query, you can use the following code:\n",
      "\n",
      "```python\n",
      "from langchain_community.embeddings import OpenAIEmbeddings\n",
      "from langchain.vectorstores import FAISS\n",
      "\n",
      "# Assuming you have already loaded and split your documents\n",
      "# into `texts` and initialized your `embeddings` object\n",
      "\n",
      "# Create the FAISS vector store\n",
      "db = FAISS.from_documents(texts, embeddings)\n",
      "\n",
      "# Create the retriever with the desired search kwargs\n",
      "retriever = db.as_retriever(search_kwargs={\"k\": 10})\n",
      "```\n",
      "\n",
      "Now, you can use the `retriever` object to get relevant documents using the `get_relevant_documents` method. For example:\n",
      "\n",
      "```python\n",
      "docs = retriever.get_relevant_documents(\"your search query\")\n",
      "```\n",
      "\n",
      "This will return a list of 10 documents that are most relevant to the given search query."
     ]
    }
   ],
   "source": [
    "for chunk in chain.invoke(\n",
    "    \"How do I create a FAISS vector store retriever that returns 10 documents per search query\"\n",
    "):\n",
    "    print(chunk, end=\"\", flush=True)"
   ]
  }
 ],
 "metadata": {
  "kernelspec": {
   "display_name": "poetry-venv",
   "language": "python",
   "name": "poetry-venv"
  },
  "language_info": {
   "codemirror_mode": {
    "name": "ipython",
    "version": 3
   },
   "file_extension": ".py",
   "mimetype": "text/x-python",
   "name": "python",
   "nbconvert_exporter": "python",
   "pygments_lexer": "ipython3",
   "version": "3.9.1"
  }
 },
 "nbformat": 4,
 "nbformat_minor": 5
}<|MERGE_RESOLUTION|>--- conflicted
+++ resolved
@@ -36,12 +36,9 @@
     "from langchain.retrievers import MultiVectorRetriever\n",
     "from langchain.schema import Document\n",
     "from langchain.vectorstores import FAISS\n",
-<<<<<<< HEAD
     "from langchain_community.embeddings import OpenAIEmbeddings\n",
-=======
     "from langchain_core.stores import BaseStore\n",
     "from langchain_core.vectorstores import VectorStore\n",
->>>>>>> 8e0d5813
     "\n",
     "\n",
     "def load_fleet_retriever(\n",
