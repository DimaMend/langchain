--- conflicted
+++ resolved
@@ -29,9 +29,6 @@
 pip install -e .
 ```
 
-<<<<<<< HEAD
-## GigaChain experimental
-=======
 ## LangChain community
 The `langchain-community` package contains third-party integrations. It is automatically installed by `langchain`, but can also be used separately. Install with:
 
@@ -39,15 +36,14 @@
 pip install langchain-community
 ```
 
-## LangChain core
-The `langchain-core` package contains base abstractions that the rest of the LangChain ecosystem uses, along with the LangChain Expression Language. It is automatically installed by `langchain`, but can also be used separately. Install with:
+## GigaChain core
+The `gigachain-core` package contains base abstractions that the rest of the LangChain ecosystem uses, along with the LangChain Expression Language. It is automatically installed by `langchain`, but can also be used separately. Install with:
 
 ```bash
-pip install langchain-core
+pip install gigachain-core
 ```
 
-## LangChain experimental
->>>>>>> b9ef92f2
+## GigaChain experimental
 The `langchain-experimental` package holds experimental LangChain code, intended for research and experimental uses.
 Install with:
 
@@ -55,7 +51,7 @@
 pip install gigachain-experimental
 ```
 
-## LangServe
+## GigaServe
 LangServe helps developers deploy LangChain runnables and chains as a REST API.
 LangServe is automatically installed by LangChain CLI.
 If not using LangChain CLI, install with:
@@ -78,5 +74,5 @@
 If not using LangChain, install with:
 
 ```bash
-pip install gigasmith
+pip install langsmith
 ```