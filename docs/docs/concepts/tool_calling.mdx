--- conflicted
+++ resolved
@@ -8,13 +8,8 @@
 
 ## Overview 
 
-<<<<<<< HEAD
-Many AI applications interact directly with humans. In these cases, it is approrpiate for models to respond in natural langague. 
-But what about cases where we want a model to also interact with systems, such as databases or an API?
-=======
 Many AI applications interact directly with humans. In these cases, it is appropriate for models to respond in natural language.
 But what about cases where we want a model to also interact *directly* with systems, such as databases or an API?
->>>>>>> 606225e7
 These systems often have a particular input schema; for example, APIs frequently have a required payload structure.
 This need motivates the concept of *tool calling*. You can use [tool calling](https://platform.openai.com/docs/guides/function-calling/example-use-cases) to request model responses that match a particular schema.
 
@@ -26,14 +21,8 @@
 
 ## Key Concepts 
 
-<<<<<<< HEAD
-**(1) Tool Creation:** The [tool](/docs/concepts/tools/) needs to be described to the model so that the model knows what arguments to provide when it decides to call the tool.
-**(2) Tool Binding:** The tool needs to be connected to a model that supports tool calling. 
-This gives the model awareness of the tool and the associated input schema required by the tool.
-=======
 **(1) Tool Creation:** Use the [@tool](https://python.langchain.com/api_reference/core/tools/langchain_core.tools.convert.tool.html) decorator to create a [tool](/docs/concepts/tools). A tool is an association between a function and its schema.
 **(2) Tool Binding:** The tool needs to be connected to a model that supports tool calling. This gives the model awareness of the tool and the associated input schema required by the tool.
->>>>>>> 606225e7
 **(3) Tool Calling:** When appropriate, the model can decide to call a tool and ensure its response conforms to the tool's input schema.
 **(4) Tool Execution:** The tool can be executed using the arguments provided by the model.
 
@@ -55,19 +44,6 @@
 response = model_with_tools.invoke(user_input)
 ```
 
-<<<<<<< HEAD
-## Tool Creation 
- 
-There are various ways to create [tools](/docs/concepts/tools/) for use with [models](/docs/concepts/chat_models/) that support tool calling.
-
-:::info[Further reading]
-
-* See our conceptual guide on [tools](/docs/concepts/tools/) for more details.
-* See our [model integrations](/docs/integrations/chat/) that support tool calling.
-* See our [how-to guide](/docs/how_to/tool_calling/) on tool calling.
-
-:::
-=======
 ## Tool Creation
 
 The recommended way to create a tool is using the `@tool` decorator.
@@ -81,11 +57,13 @@
     return a * b
 ```
 
-For more information about tool creation, please see:
+:::info[Further reading]
 
-* [Conceptual guide on tools](/docs/concepts/tools/)
-* [How to create custom tools](https://python.langchain.com/docs/how_to/custom_tools/)
->>>>>>> 606225e7
+* See our conceptual guide on [tools](/docs/concepts/tools/) for more details.
+* See our [model integrations](/docs/integrations/chat/) that support tool calling.
+* See our [how-to guide](/docs/how_to/tool_calling/) on tool calling.
+
+:::
 
 ## Tool Binding 
 
@@ -148,8 +126,7 @@
 
 ## Tool execution
 
-<<<<<<< HEAD
-[tools](/docs/concepts/tools/) implement the [Runnable](/docs/concepts/runnables/) interface, which means that they can be invoked (e.g., `tool.invoke(args)`) directly.
+[Tools](/docs/concepts/tools/) implement the [Runnable](/docs/concepts/runnables/) interface, which means that they can be invoked (e.g., `tool.invoke(args)`) directly.
 
 [LangGraph](https://langchain-ai.github.io/langgraph/) offers pre-built components (e.g., [`ToolNode`](https://langchain-ai.github.io/langgraph/reference/prebuilt/#toolnode)) that will often invoke the tool in behalf of the user.
 
@@ -160,8 +137,6 @@
 
 :::
 
-=======
->>>>>>> 606225e7
 ## Best practices
 
 When designing [tools](/docs/concepts/tools/) to be used by a model, it is important to keep in mind that:
