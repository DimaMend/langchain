--- conflicted
+++ resolved
@@ -8,18 +8,12 @@
    "source": [
     "# Deep Lake\n",
     "\n",
-<<<<<<< HEAD
-    ">[DeepLake](https://www.activeloop.ai) is a multimodal database for building AI applications.\n",
-    "\n",
-    "In the notebook we'll demo the `SelfQueryRetriever` wrapped around a DeepLake vector store. "
-=======
     ">[Deep Lake](https://www.activeloop.ai) is a multimodal database for building AI applications\n",
     ">[Deep Lake](https://github.com/activeloopai/deeplake) is a database for AI.\n",
     ">Store Vectors, Images, Texts, Videos, etc. Use with LLMs/LangChain. Store, query, version,\n",
     "> & visualize any AI data. Stream data in real time to PyTorch/TensorFlow.\n",
     "\n",
     "In the notebook, we'll demo the `SelfQueryRetriever` wrapped around a `Deep Lake` vector store. "
->>>>>>> 596f294b
    ]
   },
   {
