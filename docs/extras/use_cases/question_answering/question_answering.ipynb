--- conflicted
+++ resolved
@@ -13,13 +13,8 @@
     "Suppose you have some text documents (PDF, blog, Notion pages, etc.) and want to ask questions related to the contents of those documents. LLMs, given their proficiency in understanding text, are a great tool for this.\n",
     "\n",
     "In this walkthrough we'll go over how to build a question-answering over documents application using LLMs. Two very related use cases which we cover elsewhere are:\n",
-<<<<<<< HEAD
-    "- [QA over structured data](/docs/use_cases/sql) (e.g., SQL)\n",
-    "- [QA over code](/docs/use_cases/code) (e.g., Python)\n",
-=======
     "- [QA over structured data](/docs/use_cases/qa_structured/sql) (e.g., SQL)\n",
     "- [QA over code](/docs/use_cases/code_understanding) (e.g., Python)\n",
->>>>>>> ee8653f6
     "\n",
     "![intro.png](/img/qa_intro.png)\n",
     "\n",
