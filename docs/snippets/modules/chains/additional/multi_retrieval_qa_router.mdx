--- conflicted
+++ resolved
@@ -35,11 +35,7 @@
     },
     {
         "name": "pg essay", 
-<<<<<<< HEAD
-        "description": "Good for answer questions about Paul Graham's essay on his career", 
-=======
-        "description": "Good for answering questions about Paul Graham's essay on his career", 
->>>>>>> 5f17c571
+        "description": "Good for answering questions about Paul Graham's essay on his career",
         "retriever": pg_retriever
     },
     {
