import glob
import json
import os
import sys
from collections import defaultdict
from typing import Dict, List, Set
from pathlib import Path
import tomllib

from get_min_versions import get_min_version_from_toml


LANGCHAIN_DIRS = [
    "libs/langchain",
    "libs/community",
]

# when set to True, we are ignoring core dependents
# in order to be able to get CI to pass for each individual
# package that depends on core
# e.g. if you touch core, we don't then add textsplitters/etc to CI
IGNORE_CORE_DEPENDENTS = False

# ignored partners are removed from dependents
# but still run if directly edited
IGNORED_PARTNERS = [
    # remove huggingface from dependents because of CI instability
    # specifically in huggingface jobs
    # https://github.com/langchain-ai/langchain/issues/25558
    "huggingface",
]


def all_package_dirs() -> Set[str]:
    return {
        "/".join(path.split("/")[:-1]).lstrip("./")
        for path in glob.glob("./libs/**/pyproject.toml", recursive=True)
        if "libs/cli" not in path and "libs/standard-tests" not in path
    }


def dependents_graph() -> dict:
    """
    Construct a mapping of package -> dependents, such that we can
    run tests on all dependents of a package when a change is made.
    """
    dependents = defaultdict(set)

    for path in glob.glob("./libs/**/pyproject.toml", recursive=True):
        if "template" in path:
            continue

        # load regular and test deps from pyproject.toml
        with open(path, "rb") as f:
            pyproject = tomllib.load(f)["tool"]["poetry"]

        pkg_dir = "libs" + "/".join(path.split("libs")[1].split("/")[:-1])
        for dep in [
            *pyproject["dependencies"].keys(),
            *pyproject["group"]["test"]["dependencies"].keys(),
        ]:
            if "langchain" in dep:
                dependents[dep].add(pkg_dir)
                continue

        # load extended deps from extended_testing_deps.txt
        package_path = Path(path).parent
        extended_requirement_path = package_path / "extended_testing_deps.txt"
        if extended_requirement_path.exists():
            with open(extended_requirement_path, "r") as f:
                extended_deps = f.read().splitlines()
                for depline in extended_deps:
                    if depline.startswith("-e "):
                        # editable dependency
                        assert depline.startswith(
                            "-e ../partners/"
                        ), "Extended test deps should only editable install partner packages"
                        partner = depline.split("partners/")[1]
                        dep = f"langchain-{partner}"
                    else:
                        dep = depline.split("==")[0]

                    if "langchain" in dep:
                        dependents[dep].add(pkg_dir)

    for k in dependents:
        for partner in IGNORED_PARTNERS:
            if f"libs/partners/{partner}" in dependents[k]:
                dependents[k].remove(f"libs/partners/{partner}")
    return dependents


def add_dependents(dirs_to_eval: Set[str], dependents: dict) -> List[str]:
    updated = set()
    for dir_ in dirs_to_eval:
        # handle core manually because it has so many dependents
        if "core" in dir_:
            updated.add(dir_)
            continue
        pkg = "langchain-" + dir_.split("/")[-1]
        updated.update(dependents[pkg])
        updated.add(dir_)
    return list(updated)


def _get_configs_for_single_dir(job: str, dir_: str) -> List[Dict[str, str]]:
<<<<<<< HEAD
    min_python = "3.9"
    max_python = "3.12"
=======
    if job == "test-pydantic":
        return _get_pydantic_test_configs(dir_)
>>>>>>> 16f5fdb3

    if dir_ == "libs/core":
        py_versions = ["3.9", "3.10", "3.11", "3.12"]
    # custom logic for specific directories
    elif dir_ == "libs/partners/milvus":
        # milvus poetry doesn't allow 3.12 because they
        # declare deps in funny way
        py_versions = ["3.9", "3.11"]

    elif dir_ in ["libs/community", "libs/langchain"] and job == "extended-tests":
        # community extended test resolution in 3.12 is slow
        # even in uv
        py_versions = ["3.9", "3.11"]

    elif dir_ == "libs/community" and job == "compile-integration-tests":
        # community integration deps are slow in 3.12
        py_versions = ["3.9", "3.11"]
    else:
        py_versions = ["3.9", "3.12"]

    return [{"working-directory": dir_, "python-version": py_v} for py_v in py_versions]


def _get_pydantic_test_configs(
    dir_: str, *, python_version: str = "3.11"
) -> List[Dict[str, str]]:
    with open("./libs/core/poetry.lock", "rb") as f:
        core_poetry_lock_data = tomllib.load(f)
    for package in core_poetry_lock_data["package"]:
        if package["name"] == "pydantic":
            core_max_pydantic_minor = package["version"].split(".")[1]
            break

    with open(f"./{dir_}/poetry.lock", "rb") as f:
        dir_poetry_lock_data = tomllib.load(f)

    for package in dir_poetry_lock_data["package"]:
        if package["name"] == "pydantic":
            dir_max_pydantic_minor = package["version"].split(".")[1]
            break

    core_min_pydantic_version = get_min_version_from_toml(
        "./libs/core/pyproject.toml", "release", python_version, include=["pydantic"]
    )["pydantic"]
    core_min_pydantic_minor = (
        core_min_pydantic_version.split(".")[1]
        if "." in core_min_pydantic_version
        else "0"
    )
    dir_min_pydantic_version = get_min_version_from_toml(
        f"./{dir_}/pyproject.toml", "release", python_version, include=["pydantic"]
    ).get("pydantic", "0.0.0")
    dir_min_pydantic_minor = (
        dir_min_pydantic_version.split(".")[1]
        if "." in dir_min_pydantic_version
        else "0"
    )

    custom_mins = {
        # depends on pydantic-settings 2.4 which requires pydantic 2.7
        "libs/community": 7,
    }

    max_pydantic_minor = min(
        int(dir_max_pydantic_minor),
        int(core_max_pydantic_minor),
    )
    min_pydantic_minor = max(
        int(dir_min_pydantic_minor),
        int(core_min_pydantic_minor),
        custom_mins.get(dir_, 0),
    )

    configs = [
        {
            "working-directory": dir_,
            "pydantic-version": f"2.{v}.0",
            "python-version": python_version,
        }
        for v in range(min_pydantic_minor, max_pydantic_minor + 1)
    ]
    return configs


def _get_configs_for_multi_dirs(
    job: str, dirs_to_run: Dict[str, Set[str]], dependents: dict
) -> List[Dict[str, str]]:
    if job == "lint":
        dirs = add_dependents(
            dirs_to_run["lint"] | dirs_to_run["test"] | dirs_to_run["extended-test"],
            dependents,
        )
    elif job in ["test", "compile-integration-tests", "dependencies", "test-pydantic"]:
        dirs = add_dependents(
            dirs_to_run["test"] | dirs_to_run["extended-test"], dependents
        )
    elif job == "extended-tests":
        dirs = list(dirs_to_run["extended-test"])
    else:
        raise ValueError(f"Unknown job: {job}")

    return [
        config for dir_ in dirs for config in _get_configs_for_single_dir(job, dir_)
    ]


if __name__ == "__main__":
    files = sys.argv[1:]

    dirs_to_run: Dict[str, set] = {
        "lint": set(),
        "test": set(),
        "extended-test": set(),
    }
    docs_edited = False

    if len(files) >= 300:
        # max diff length is 300 files - there are likely files missing
        dirs_to_run["lint"] = all_package_dirs()
        dirs_to_run["test"] = all_package_dirs()
        dirs_to_run["extended-test"] = set(LANGCHAIN_DIRS)

    for file in files:
        if any(
            file.startswith(dir_)
            for dir_ in (
                ".github/workflows",
                ".github/tools",
                ".github/actions",
                ".github/scripts/check_diff.py",
            )
        ):
            # add all LANGCHAIN_DIRS for infra changes
            dirs_to_run["extended-test"].update(LANGCHAIN_DIRS)
            dirs_to_run["lint"].add(".")

        if any(file.startswith(dir_) for dir_ in LANGCHAIN_DIRS):
            # add that dir and all dirs after in LANGCHAIN_DIRS
            # for extended testing

            found = False
            for dir_ in LANGCHAIN_DIRS:
                if dir_ == "libs/core" and IGNORE_CORE_DEPENDENTS:
                    dirs_to_run["extended-test"].add(dir_)
                    continue
                if file.startswith(dir_):
                    found = True
                if found:
                    dirs_to_run["extended-test"].add(dir_)
        elif file.startswith("libs/cli"):
            # todo: add cli makefile
            pass
        elif file.startswith("libs/streamlit_agent"):
            pass
        elif file.startswith("libs/"):
            raise ValueError(
                f"Unknown lib: {file}. check_diff.py likely needs "
                "an update for this new library!"
            )
        elif any(file.startswith(p) for p in ["docs/", "templates/", "cookbook/"]):
            if file.startswith("docs/"):
                docs_edited = True
            dirs_to_run["lint"].add(".")

    dependents = dependents_graph()

    # we now have dirs_by_job
    # todo: clean this up
    map_job_to_configs = {
        job: _get_configs_for_multi_dirs(job, dirs_to_run, dependents)
        for job in [
            "lint",
            "test",
            "extended-tests",
            "compile-integration-tests",
            "dependencies",
            "test-pydantic",
        ]
    }
    map_job_to_configs["test-doc-imports"] = (
        [{"python-version": "3.12"}] if docs_edited else []
    )

    for key, value in map_job_to_configs.items():
        json_output = json.dumps(value)
        print(f"{key}={json_output}")<|MERGE_RESOLUTION|>--- conflicted
+++ resolved
@@ -104,13 +104,8 @@
 
 
 def _get_configs_for_single_dir(job: str, dir_: str) -> List[Dict[str, str]]:
-<<<<<<< HEAD
     min_python = "3.9"
     max_python = "3.12"
-=======
-    if job == "test-pydantic":
-        return _get_pydantic_test_configs(dir_)
->>>>>>> 16f5fdb3
 
     if dir_ == "libs/core":
         py_versions = ["3.9", "3.10", "3.11", "3.12"]
