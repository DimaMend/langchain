---
name: libs/langchain CI

on:
  push:
    branches: [ master ]
  pull_request:
    paths:
      - '.github/workflows/_lint.yml'
      - '.github/workflows/_test.yml'
      - '.github/workflows/_pydantic_compatibility.yml'
      - '.github/workflows/langchain_ci.yml'
      - 'libs/langchain/**'
  workflow_dispatch:  # Allows to trigger the workflow manually in GitHub UI

<<<<<<< HEAD
# If another push to the same PR or branch happens while this workflow is still running,
# cancel the earlier run in favor of the next run.
#
# There's no point in testing an outdated version of the code. GitHub only allows
# a limited number of job runners to be active at the same time, so it's better to cancel
# pointless jobs early so that more useful jobs can run sooner.
concurrency:
  group: ${{ github.workflow }}-${{ github.ref }}
  cancel-in-progress: true
=======
env:
  POETRY_VERSION: "1.5.1"
  WORKDIR: "libs/langchain"
>>>>>>> d564ec94

jobs:
  lint:
    uses:
      ./.github/workflows/_lint.yml
    with:
      working-directory: libs/langchain
    secrets: inherit

  test:
    uses:
      ./.github/workflows/_test.yml
    with:
      working-directory: libs/langchain
    secrets: inherit

  pydantic-compatibility:
    uses:
      ./.github/workflows/_pydantic_compatibility.yml
    with:
      working-directory: libs/langchain
    secrets: inherit

  extended-tests:
    runs-on: ubuntu-latest
    defaults:
      run:
        working-directory: ${{ env.WORKDIR }}
    strategy:
      matrix:
        python-version:
          - "3.8"
          - "3.9"
          - "3.10"
          - "3.11"
    name: Python ${{ matrix.python-version }} extended tests
    steps:
      - uses: actions/checkout@v3
      - name: Set up Python ${{ matrix.python-version }}
        uses: "./.github/actions/poetry_setup"
        with:
          python-version: ${{ matrix.python-version }}
          working-directory: ${{ env.WORKDIR }}
          poetry-version: ${{ env.POETRY_VERSION }}
          cache-key: extended
          install-command: |
            echo "Running extended tests, installing dependencies with poetry..."
            poetry install -E extended_testing
      - name: Run extended tests
        run: make extended_tests<|MERGE_RESOLUTION|>--- conflicted
+++ resolved
@@ -13,7 +13,6 @@
       - 'libs/langchain/**'
   workflow_dispatch:  # Allows to trigger the workflow manually in GitHub UI
 
-<<<<<<< HEAD
 # If another push to the same PR or branch happens while this workflow is still running,
 # cancel the earlier run in favor of the next run.
 #
@@ -23,11 +22,10 @@
 concurrency:
   group: ${{ github.workflow }}-${{ github.ref }}
   cancel-in-progress: true
-=======
+
 env:
   POETRY_VERSION: "1.5.1"
   WORKDIR: "libs/langchain"
->>>>>>> d564ec94
 
 jobs:
   lint:
