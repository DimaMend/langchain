--- conflicted
+++ resolved
@@ -33,12 +33,8 @@
         uses: Ana06/get-changed-files@v2.2.0
       - id: set-matrix
         run: |
-<<<<<<< HEAD
-          python .github/scripts/check_diff.py ${{ steps.files.outputs.added_modified_renamed }} >> $GITHUB_OUTPUT
-=======
           python -m pip install packaging
           python .github/scripts/check_diff.py ${{ steps.files.outputs.all }} >> $GITHUB_OUTPUT
->>>>>>> 16f5fdb3
     outputs:
       lint: ${{ steps.set-matrix.outputs.lint }}
       test: ${{ steps.set-matrix.outputs.test }}
