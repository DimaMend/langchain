--- conflicted
+++ resolved
@@ -31,11 +31,7 @@
 
       - name: Install langchain editable
         run: |
-<<<<<<< HEAD
-          poetry run pip install -e libs/langchain libs/community libs/experimental
-=======
-          poetry run pip install langchain-experimental -e libs/core libs/langchain libs/community
->>>>>>> 16f5fdb3
+          poetry run pip install langchain-experimental -e libs/langchain libs/community
 
       - name: Check doc imports
         shell: bash
