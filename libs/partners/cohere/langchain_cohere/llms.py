--- conflicted
+++ resolved
@@ -66,14 +66,7 @@
     streaming: bool = Field(default=False)
     """Whether to stream the results."""
 
-<<<<<<< HEAD
-    timeout: Optional[float] = 60
-    """Timeout in seconds for the Cohere API request."""
-
-    user_agent: str = "langchain:partner"
-=======
     user_agent: str = "langchain"
->>>>>>> 146d1a63
     """Identifier for the application making the request."""
 
     timeout_seconds: Optional[float] = 300
