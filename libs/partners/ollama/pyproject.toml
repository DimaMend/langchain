[build-system]
requires = [ "poetry-core>=1.0.0",]
build-backend = "poetry.core.masonry.api"

[tool.poetry]
<<<<<<< HEAD
name = "gigachain-ollama"
version = "0.1.1"
description = "An integration package connecting Ollama and GigaChain"
=======
name = "langchain-ollama"
version = "0.1.3"
description = "An integration package connecting Ollama and LangChain"
>>>>>>> 16d41eab
authors = []
readme = "README.md"
repository = "https://github.com/ai-forever/gigachain"
license = "MIT"
packages = [
    {include = "langchain_ollama"}
]

[tool.mypy]
disallow_untyped_defs = "True"

[tool.poetry.urls]
"Source Code" = "https://github.com/ai-forever/gigachain/tree/master/libs/partners/ollama"
"Release Notes" = "https://github.com/ai-forever/gigachain/releases?q=tag%3A%22gigachain-ollama%3D%3D0%22&expanded=true"

[tool.poetry.dependencies]
python = ">=3.8.1,<4.0"
ollama = ">=0.3.0,<1"
<<<<<<< HEAD
gigachain-core = "^0.2.20"
=======
langchain-core = "^0.2.36"

[tool.ruff.lint]
select = [ "E", "F", "I", "T201",]

[tool.coverage.run]
omit = [ "tests/*",]

[tool.pytest.ini_options]
addopts = "--snapshot-warn-unused --strict-markers --strict-config --durations=5"
markers = [ "compile: mark placeholder test used to compile integration tests without running them",]
asyncio_mode = "auto"
>>>>>>> 16d41eab

[tool.poetry.group.test]
optional = true

[tool.poetry.group.codespell]
optional = true

[tool.poetry.group.test_integration]
optional = true

[tool.poetry.group.lint]
optional = true

[tool.poetry.group.dev]
optional = true

[tool.poetry.group.test.dependencies]
pytest = "^7.4.3"
pytest-asyncio = "^0.23.2"
syrupy = "^4.0.2"
pytest-socket = "^0.7.0"
<<<<<<< HEAD
gigachain-core = { path = "../../core", develop = true }
gigachain-standard-tests = { path = "../../standard-tests", develop = true }

[tool.poetry.group.codespell]
optional = true
=======
pytest-watcher = "^0.3.4"
>>>>>>> 16d41eab

[tool.poetry.group.codespell.dependencies]
codespell = "^2.2.6"

[tool.poetry.group.test_integration.dependencies]

[tool.poetry.group.lint.dependencies]
ruff = "^0.1.8"

[tool.poetry.group.typing.dependencies]
mypy = "^1.7.1"
<<<<<<< HEAD
gigachain-core = { path = "../../core", develop = true }
=======
>>>>>>> 16d41eab

[tool.poetry.group.test.dependencies.langchain-core]
path = "../../core"
develop = true

<<<<<<< HEAD
[tool.poetry.group.dev.dependencies]
gigachain-core = { path = "../../core", develop = true }
=======
[tool.poetry.group.test.dependencies.langchain-standard-tests]
path = "../../standard-tests"
develop = true
>>>>>>> 16d41eab

[tool.poetry.group.typing.dependencies.langchain-core]
path = "../../core"
develop = true

[tool.poetry.group.dev.dependencies.langchain-core]
path = "../../core"
develop = true<|MERGE_RESOLUTION|>--- conflicted
+++ resolved
@@ -3,15 +3,9 @@
 build-backend = "poetry.core.masonry.api"
 
 [tool.poetry]
-<<<<<<< HEAD
-name = "gigachain-ollama"
-version = "0.1.1"
-description = "An integration package connecting Ollama and GigaChain"
-=======
-name = "langchain-ollama"
+name = "langgigachainchain-ollama"
 version = "0.1.3"
 description = "An integration package connecting Ollama and LangChain"
->>>>>>> 16d41eab
 authors = []
 readme = "README.md"
 repository = "https://github.com/ai-forever/gigachain"
@@ -30,10 +24,7 @@
 [tool.poetry.dependencies]
 python = ">=3.8.1,<4.0"
 ollama = ">=0.3.0,<1"
-<<<<<<< HEAD
-gigachain-core = "^0.2.20"
-=======
-langchain-core = "^0.2.36"
+gigachain-core = "^0.2.36"
 
 [tool.ruff.lint]
 select = [ "E", "F", "I", "T201",]
@@ -45,7 +36,6 @@
 addopts = "--snapshot-warn-unused --strict-markers --strict-config --durations=5"
 markers = [ "compile: mark placeholder test used to compile integration tests without running them",]
 asyncio_mode = "auto"
->>>>>>> 16d41eab
 
 [tool.poetry.group.test]
 optional = true
@@ -67,15 +57,7 @@
 pytest-asyncio = "^0.23.2"
 syrupy = "^4.0.2"
 pytest-socket = "^0.7.0"
-<<<<<<< HEAD
-gigachain-core = { path = "../../core", develop = true }
-gigachain-standard-tests = { path = "../../standard-tests", develop = true }
-
-[tool.poetry.group.codespell]
-optional = true
-=======
 pytest-watcher = "^0.3.4"
->>>>>>> 16d41eab
 
 [tool.poetry.group.codespell.dependencies]
 codespell = "^2.2.6"
@@ -87,23 +69,14 @@
 
 [tool.poetry.group.typing.dependencies]
 mypy = "^1.7.1"
-<<<<<<< HEAD
-gigachain-core = { path = "../../core", develop = true }
-=======
->>>>>>> 16d41eab
 
 [tool.poetry.group.test.dependencies.langchain-core]
 path = "../../core"
 develop = true
 
-<<<<<<< HEAD
-[tool.poetry.group.dev.dependencies]
-gigachain-core = { path = "../../core", develop = true }
-=======
 [tool.poetry.group.test.dependencies.langchain-standard-tests]
 path = "../../standard-tests"
 develop = true
->>>>>>> 16d41eab
 
 [tool.poetry.group.typing.dependencies.langchain-core]
 path = "../../core"
