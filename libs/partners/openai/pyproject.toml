--- conflicted
+++ resolved
@@ -1,10 +1,6 @@
 [tool.poetry]
 name = "langchain-openai"
-<<<<<<< HEAD
-version = "0.0.7"
-=======
 version = "0.0.8"
->>>>>>> 7ad0a3f2
 description = "An integration package connecting OpenAI and LangChain"
 authors = []
 readme = "README.md"
@@ -16,11 +12,7 @@
 
 [tool.poetry.dependencies]
 python = ">=3.8.1,<4.0"
-<<<<<<< HEAD
-langchain-core = "^0.1.25"
-=======
 langchain-core = "^0.1.27"
->>>>>>> 7ad0a3f2
 openai = "^1.10.0"
 tiktoken = ">=0.5.2,<1"
 
