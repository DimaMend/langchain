--- conflicted
+++ resolved
@@ -868,7 +868,6 @@
         next(chat.stream("Tell me a joke about cats."))
 
 
-<<<<<<< HEAD
 @pytest.mark.parametrize(
     ("model", "method", "strict"),
     [("gpt-4o-2024-08-06", "json_schema", None)],
@@ -909,7 +908,8 @@
     assert isinstance(chunk, dict)  # for mypy
     assert set(chunk.keys()) == {"setup", "punchline", "self_evaluation"}
     assert set(chunk["self_evaluation"].keys()) == {"score", "text"}
-=======
+
+
 def test_json_mode() -> None:
     llm = ChatOpenAI(model="gpt-4o-mini", temperature=0)
     response = llm.invoke(
@@ -945,5 +945,4 @@
         full = chunk if full is None else full + chunk
     assert isinstance(full, AIMessageChunk)
     assert isinstance(full.content, str)
-    assert json.loads(full.content) == {"a": 1}
->>>>>>> be27e178
+    assert json.loads(full.content) == {"a": 1}