import os
from contextlib import contextmanager
from typing import Generator
from unittest.mock import Mock

import pytest
from ai21 import AI21Client, AI21EnvConfig
from ai21.models import (
    AnswerResponse,
    ChatOutput,
    ChatResponse,
    Completion,
    CompletionData,
    CompletionFinishReason,
    CompletionsResponse,
    FinishReason,
    Penalty,
    RoleType,
    SegmentationResponse,
)
from ai21.models.responses.segmentation_response import Segment
from pytest_mock import MockerFixture

DUMMY_API_KEY = "test_api_key"

BASIC_EXAMPLE_LLM_PARAMETERS = {
    "num_results": 3,
    "max_tokens": 20,
    "min_tokens": 10,
    "temperature": 0.5,
    "top_p": 0.5,
    "top_k_return": 0,
    "frequency_penalty": Penalty(scale=0.2, apply_to_numbers=True),
    "presence_penalty": Penalty(scale=0.2, apply_to_stopwords=True),
    "count_penalty": Penalty(
        scale=0.2,
        apply_to_punctuation=True,
        apply_to_emojis=True,
<<<<<<< HEAD
    ),
}

SEGMENTS = [
    Segment(
        segment_type="normal_text",
        segment_text=(
            "The original full name of the franchise is Pocket Monsters "
            "(ポケットモンスター, Poketto Monsutā), which was abbreviated to "
            "Pokemon during development of the original games.\n\nWhen the "
            "franchise was released internationally, the short form of the "
            "title was used, with an acute accent (´) over the e to aid "
            "in pronunciation."
        ),
=======
>>>>>>> 19207504
    ),
    Segment(
        segment_type="normal_text",
        segment_text=(
            "Pokémon refers to both the franchise itself and the creatures "
            "within its fictional universe.\n\nAs a noun, it is identical in "
            "both the singular and plural, as is every individual species "
            'name;[10] it is grammatically correct to say "one Pokémon" '
            'and "many Pokémon", as well as "one Pikachu" and "many '
            'Pikachu".\n\nIn English, Pokémon may be pronounced either '
            "/'powkɛmon/ (poe-keh-mon) or /'powkɪmon/ (poe-key-mon)."
        ),
    ),
]


BASIC_EXAMPLE_LLM_PARAMETERS_AS_DICT = {
    "num_results": 3,
    "max_tokens": 20,
    "min_tokens": 10,
    "temperature": 0.5,
    "top_p": 0.5,
    "top_k_return": 0,
    "frequency_penalty": Penalty(scale=0.2, apply_to_numbers=True).to_dict(),
    "presence_penalty": Penalty(scale=0.2, apply_to_stopwords=True).to_dict(),
    "count_penalty": Penalty(
        scale=0.2,
        apply_to_punctuation=True,
        apply_to_emojis=True,
    ).to_dict(),
}


BASIC_EXAMPLE_LLM_PARAMETERS_AS_DICT = {
    "num_results": 3,
    "max_tokens": 20,
    "min_tokens": 10,
    "temperature": 0.5,
    "top_p": 0.5,
    "top_k_return": 0,
    "frequency_penalty": Penalty(scale=0.2, apply_to_numbers=True).to_dict(),
    "presence_penalty": Penalty(scale=0.2, apply_to_stopwords=True).to_dict(),
    "count_penalty": Penalty(
        scale=0.2,
        apply_to_punctuation=True,
        apply_to_emojis=True,
    ).to_dict(),
}


BASIC_EXAMPLE_LLM_PARAMETERS_AS_DICT = {
    "num_results": 3,
    "max_tokens": 20,
    "min_tokens": 10,
    "temperature": 0.5,
    "top_p": 0.5,
    "top_k_return": 0,
    "frequency_penalty": Penalty(scale=0.2, apply_to_numbers=True).to_dict(),
    "presence_penalty": Penalty(scale=0.2, apply_to_stopwords=True).to_dict(),
    "count_penalty": Penalty(
        scale=0.2,
        apply_to_punctuation=True,
        apply_to_emojis=True,
    ).to_dict(),
}


@pytest.fixture
def mocked_completion_response(mocker: MockerFixture) -> Mock:
    mocked_response = mocker.MagicMock(spec=CompletionsResponse)
    mocked_response.prompt = "this is a test prompt"
    mocked_response.completions = [
        Completion(
            data=CompletionData(text="test", tokens=[]),
            finish_reason=CompletionFinishReason(reason=None, length=None),
        )
    ]
    return mocked_response


@pytest.fixture
def mock_client_with_completion(
    mocker: MockerFixture, mocked_completion_response: Mock
) -> Mock:
    mock_client = mocker.MagicMock(spec=AI21Client)
    mock_client.completion = mocker.MagicMock()
    mock_client.completion.create.side_effect = [
        mocked_completion_response,
        mocked_completion_response,
    ]
    mock_client.count_tokens.side_effect = [10, 20]

    return mock_client


@pytest.fixture
def mock_client_with_chat(mocker: MockerFixture) -> Mock:
    mock_client = mocker.MagicMock(spec=AI21Client)
    mock_client.chat = mocker.MagicMock()

    output = ChatOutput(
        text="Hello Pickle Rick!",
        role=RoleType.ASSISTANT,
        finish_reason=FinishReason(reason="testing"),
    )
    mock_client.chat.create.return_value = ChatResponse(outputs=[output])

    return mock_client


@contextmanager
def temporarily_unset_api_key() -> Generator:
    """
    Unset and set environment key for testing purpose for when an API KEY is not set
    """
    api_key = AI21EnvConfig.api_key
    AI21EnvConfig.api_key = None
    os.environ.pop("AI21_API_KEY", None)
    yield

    if api_key is not None:
        AI21EnvConfig.api_key = api_key
        os.environ["AI21_API_KEY"] = api_key


@pytest.fixture
def mock_client_with_contextual_answers(mocker: MockerFixture) -> Mock:
    mock_client = mocker.MagicMock(spec=AI21Client)
    mock_client.answer = mocker.MagicMock()
    mock_client.answer.create.return_value = AnswerResponse(
        id="some_id",
        answer="some answer",
        answer_in_context=False,
    )

    return mock_client


@pytest.fixture
def mock_client_with_semantic_text_splitter(mocker: MockerFixture) -> Mock:
    mock_client = mocker.MagicMock(spec=AI21Client)
    mock_client.segmentation = mocker.MagicMock()
    mock_client.segmentation.create.return_value = SegmentationResponse(
        id="12345",
        segments=SEGMENTS,
    )

    return mock_client<|MERGE_RESOLUTION|>--- conflicted
+++ resolved
@@ -36,7 +36,6 @@
         scale=0.2,
         apply_to_punctuation=True,
         apply_to_emojis=True,
-<<<<<<< HEAD
     ),
 }
 
@@ -51,8 +50,6 @@
             "title was used, with an acute accent (´) over the e to aid "
             "in pronunciation."
         ),
-=======
->>>>>>> 19207504
     ),
     Segment(
         segment_type="normal_text",
