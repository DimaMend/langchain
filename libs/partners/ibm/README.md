--- conflicted
+++ resolved
@@ -1,148 +1,3 @@
 This package has moved!
 
-<<<<<<< HEAD
-This package provides the integration between LangChain and IBM watsonx.ai through the `ibm-watsonx-ai` SDK.
-
-## Installation
-
-To use the `langchain-ibm` package, follow these installation steps:
-
-```bash
-pip install gigachain-ibm
-```
-
-## Usage
-
-### Setting up
-
-To use IBM's models, you must have an IBM Cloud user API key. Here's how to obtain and set up your API key:
-
-1. **Obtain an API Key:** For more details on how to create and manage an API key, refer to IBM's [documentation](https://cloud.ibm.com/docs/account?topic=account-userapikey&interface=ui).
-2. **Set the API Key as an Environment Variable:** For security reasons, it's recommended to not hard-code your API key directly in your scripts. Instead, set it up as an environment variable. You can use the following code to prompt for the API key and set it as an environment variable:
-
-```python
-import os
-from getpass import getpass
-
-watsonx_api_key = getpass()
-os.environ["WATSONX_APIKEY"] = watsonx_api_key
-```
-
-In alternative, you can set the environment variable in your terminal.
-
-- **Linux/macOS:** Open your terminal and execute the following command:
-     ```bash
-     export WATSONX_APIKEY='your_ibm_api_key'
-     ```
-     To make this environment variable persistent across terminal sessions, add the above line to your `~/.bashrc`, `~/.bash_profile`, or `~/.zshrc` file.
-
-- **Windows:** For Command Prompt, use:
-    ```cmd
-    set WATSONX_APIKEY=your_ibm_api_key
-    ```
-
-### Loading the model
-
-You might need to adjust model parameters for different models or tasks. For more details on the parameters, refer to IBM's [documentation](https://ibm.github.io/watsonx-ai-python-sdk/fm_model.html#metanames.GenTextParamsMetaNames).
-
-```python
-parameters = {
-    "decoding_method": "sample",
-    "max_new_tokens": 100,
-    "min_new_tokens": 1,
-    "temperature": 0.5,
-    "top_k": 50,
-    "top_p": 1,
-}
-```
-
-Initialize the WatsonxLLM class with the previously set parameters.
-
-```python
-from langchain_ibm import WatsonxLLM
-
-watsonx_llm = WatsonxLLM(
-    model_id="PASTE THE CHOSEN MODEL_ID HERE",
-    url="PASTE YOUR URL HERE",
-    project_id="PASTE YOUR PROJECT_ID HERE",
-    params=parameters,
-)
-```
-
-**Note:**
-- You must provide a `project_id` or `space_id`. For more information refer to IBM's [documentation](https://www.ibm.com/docs/en/watsonx-as-a-service?topic=projects).
-- Depending on the region of your provisioned service instance, use one of the urls described [here](https://ibm.github.io/watsonx-ai-python-sdk/setup_cloud.html#authentication).
-- You need to specify the model you want to use for inferencing through `model_id`. You can find the list of available models [here](https://ibm.github.io/watsonx-ai-python-sdk/fm_model.html#ibm_watsonx_ai.foundation_models.utils.enums.ModelTypes).
-
-
-Alternatively you can use Cloud Pak for Data credentials. For more details, refer to IBM's [documentation](https://ibm.github.io/watsonx-ai-python-sdk/setup_cpd.html).
-
-```python
-watsonx_llm = WatsonxLLM(
-    model_id="ibm/granite-13b-instruct-v2",
-    url="PASTE YOUR URL HERE",
-    username="PASTE YOUR USERNAME HERE",
-    password="PASTE YOUR PASSWORD HERE",
-    instance_id="openshift",
-    version="4.8",
-    project_id="PASTE YOUR PROJECT_ID HERE",
-    params=parameters,
-)
-```
-
-### Create a Chain
-
-Create `PromptTemplate` objects which will be responsible for creating a random question.
-
-```python
-from langchain.prompts import PromptTemplate
-
-template = "Generate a random question about {topic}: Question: "
-prompt = PromptTemplate.from_template(template)
-```
-
-Provide a topic and run the LLMChain.
-
-```python
-from langchain.chains import LLMChain
-
-llm_chain = LLMChain(prompt=prompt, llm=watsonx_llm)
-response = llm_chain.invoke("dog")
-print(response)
-```
-
-### Calling the Model Directly
-To obtain completions, you can call the model directly using a string prompt.
-
-```python
-# Calling a single prompt
-
-response = watsonx_llm.invoke("Who is man's best friend?")
-print(response)
-```
-
-```python
-# Calling multiple prompts
-
-response = watsonx_llm.generate(
-    [
-        "The fastest dog in the world?",
-        "Describe your chosen dog breed",
-    ]
-)
-print(response)
-```
-
-### Streaming the Model output
-
-You can stream the model output.
-
-```python
-for chunk in watsonx_llm.stream(
-    "Describe your favorite breed of dog and why it is your favorite."
-):
-    print(chunk, end="")
-```
-=======
-https://github.com/langchain-ai/langchain-ibm/tree/main/libs/ibm
->>>>>>> 99eb31ec
+https://github.com/langchain-ai/langchain-ibm/tree/main/libs/ibm