"""Util that calls Box APIs."""

from enum import Enum
from typing import Any, Dict, List, Optional

import box_sdk_gen  # type: ignore
import requests
from langchain_core.documents import Document
from langchain_core.utils import from_env
from pydantic import BaseModel, ConfigDict, Field, model_validator
from typing_extensions import Self


class DocumentFiles(Enum):
    """DocumentFiles(Enum).

    An enum containing all of the supported extensions for files
    Box considers Documents. These files should have text
    representations.
    """

    DOC = "doc"
    DOCX = "docx"
    GDOC = "gdoc"
    GSHEET = "gsheet"
    NUMBERS = "numbers"
    ODS = "ods"
    ODT = "odt"
    PAGES = "pages"
    PDF = "pdf"
    RTF = "rtf"
    WPD = "wpd"
    XLS = "xls"
    XLSM = "xlsm"
    XLSX = "xlsx"
    AS = "as"
    AS3 = "as3"
    ASM = "asm"
    BAT = "bat"
    C = "c"
    CC = "cc"
    CMAKE = "cmake"
    CPP = "cpp"
    CS = "cs"
    CSS = "css"
    CSV = "csv"
    CXX = "cxx"
    DIFF = "diff"
    ERB = "erb"
    GROOVY = "groovy"
    H = "h"
    HAML = "haml"
    HH = "hh"
    HTM = "htm"
    HTML = "html"
    JAVA = "java"
    JS = "js"
    JSON = "json"
    LESS = "less"
    LOG = "log"
    M = "m"
    MAKE = "make"
    MD = "md"
    ML = "ml"
    MM = "mm"
    MSG = "msg"
    PHP = "php"
    PL = "pl"
    PROPERTIES = "properties"
    PY = "py"
    RB = "rb"
    RST = "rst"
    SASS = "sass"
    SCALA = "scala"
    SCM = "scm"
    SCRIPT = "script"
    SH = "sh"
    SML = "sml"
    SQL = "sql"
    TXT = "txt"
    VI = "vi"
    VIM = "vim"
    WEBDOC = "webdoc"
    XHTML = "xhtml"
    XLSB = "xlsb"
    XML = "xml"
    XSD = "xsd"
    XSL = "xsl"
    YAML = "yaml"
    GSLLIDE = "gslide"
    GSLIDES = "gslides"
    KEY = "key"
    ODP = "odp"
    PPT = "ppt"
    PPTX = "pptx"
    BOXNOTE = "boxnote"


class ImageFiles(Enum):
    """ImageFiles(Enum).

    An enum containing all of the supported extensions for files
    Box considers images.
    """

    ARW = "arw"
    BMP = "bmp"
    CR2 = "cr2"
    DCM = "dcm"
    DICM = "dicm"
    DICOM = "dicom"
    DNG = "dng"
    EPS = "eps"
    EXR = "exr"
    GIF = "gif"
    HEIC = "heic"
    INDD = "indd"
    INDML = "indml"
    INDT = "indt"
    INX = "inx"
    JPEG = "jpeg"
    JPG = "jpg"
    NEF = "nef"
    PNG = "png"
    SVG = "svg"
    TIF = "tif"
    TIFF = "tiff"
    TGA = "tga"
    SVS = "svs"


class BoxAuthType(Enum):
    """BoxAuthType(Enum).

    an enum to tell BoxLoader how you wish to autheticate your Box connection.

    Options are:

    TOKEN - Use a developer token generated from the Box Deevloper Token.
            Only recommended for development.
            Provide ``box_developer_token``.
    CCG - Client Credentials Grant.
          provide ``box_client_id`, ``box_client_secret`,
          and ``box_enterprise_id`` or optionally `box_user_id`.
    JWT - Use JWT for authentication. Config should be stored on the file
          system accessible to your app.
          provide ``box_jwt_path``. Optionally, provide ``box_user_id`` to
          act as a specific user
    """

    TOKEN = "token"
    """Use a developer token or a token retrieved from ``box-sdk-gen``"""

    CCG = "ccg"
    """Use ``client_credentials`` type grant"""

    JWT = "jwt"
    """Use JWT bearer token auth"""


class BoxAuth(BaseModel):
    """**BoxAuth.**

    The ``box-langchain`` package offers some flexibility to authentication. The
    most basic authentication method is by using a developer token. This can be
    found in the `Box developer console <https://account.box.com/developers/console>`_
    on the configuration screen. This token is purposely short-lived (1 hour) and is
    intended for development. With this token, you can add it to your environment as
    ``BOX_DEVELOPER_TOKEN``, you can pass it directly to the loader, or you can use the
    ``BoxAuth`` authentication helper class.

    `BoxAuth` supports the following authentication methods:

    * **Token** — either a developer token or any token generated through the Box SDK
    * **JWT** with a service account
    * **JWT** with a specified user
    * **CCG** with a service account
    * **CCG** with a specified user

    .. note::
        If using JWT authentication, you will need to download the configuration from
        the Box developer console after generating your public/private key pair. Place
        this file in your application directory structure somewhere. You will use the
        path to this file when using the ``BoxAuth`` helper class. If you wish to use
        OAuth2 with the authorization_code flow, please use ``BoxAuthType.TOKEN`` with
        the token you have acquired.

    For more information, learn about how to
    `set up a Box application <https://developer.box.com/guides/getting-started/first-application/>`_,
    and check out the
    `Box authentication guide <https://developer.box.com/guides/authentication/select/>`_
    for more about our different authentication options.

    Simple implementation:

        To instantiate, you must provide a ``langchain_box.utilities.BoxAuthType``.

        BoxAuthType is an enum to tell BoxLoader how you wish to autheticate your
        Box connection.

        Options are:

        TOKEN - Use a developer token generated from the Box Deevloper Token.
                Only recommended for development.
                Provide ``box_developer_token``.
        CCG - Client Credentials Grant.
            provide ``box_client_id``, ``box_client_secret``,
            and ``box_enterprise_id`` or optionally ``box_user_id``.
        JWT - Use JWT for authentication. Config should be stored on the file
            system accessible to your app.
            provide ``box_jwt_path``. Optionally, provide ``box_user_id`` to
            act as a specific user

        **Examples**:

        **Token**

        .. code-block:: python

            from langchain_box.document_loaders import BoxLoader
            from langchain_box.utilities import BoxAuth, BoxAuthType

            auth = BoxAuth(
                auth_type=BoxAuthType.TOKEN,
                box_developer_token=box_developer_token
            )

            loader = BoxLoader(
                box_auth=auth,
                ...
            )


        **JWT with a service account**

        .. code-block:: python

            from langchain_box.document_loaders import BoxLoader
            from langchain_box.utilities import BoxAuth, BoxAuthType

            auth = BoxAuth(
                auth_type=BoxAuthType.JWT,
                box_jwt_path=box_jwt_path
            )

            loader = BoxLoader(
                box_auth=auth,
                ...
            )


        **JWT with a specified user**

        .. code-block:: python

            from langchain_box.document_loaders import BoxLoader
            from langchain_box.utilities import BoxAuth, BoxAuthType

            auth = BoxAuth(
                auth_type=BoxAuthType.JWT,
                box_jwt_path=box_jwt_path,
                box_user_id=box_user_id
            )

            loader = BoxLoader(
                box_auth=auth,
                ...
            )


        **CCG with a service account**

        .. code-block:: python

            from langchain_box.document_loaders import BoxLoader
            from langchain_box.utilities import BoxAuth, BoxAuthType

            auth = BoxAuth(
                auth_type=BoxAuthType.CCG,
                box_client_id=box_client_id,
                box_client_secret=box_client_secret,
                box_enterprise_id=box_enterprise_id
            )

            loader = BoxLoader(
                box_auth=auth,
                ...
            )


        **CCG with a specified user**

        .. code-block:: python

            from langchain_box.document_loaders import BoxLoader
            from langchain_box.utilities import BoxAuth, BoxAuthType

            auth = BoxAuth(
                auth_type=BoxAuthType.CCG,
                box_client_id=box_client_id,
                box_client_secret=box_client_secret,
                box_user_id=box_user_id
            )

            loader = BoxLoader(
                box_auth=auth,
                ...
            )

    """

    auth_type: BoxAuthType
    """``langchain_box.utilities.BoxAuthType``. Enum describing how to
       authenticate against Box"""

    box_developer_token: Optional[str] = Field(
        default_factory=from_env("BOX_DEVELOPER_TOKEN", default=None)
    )
    """ If using ``BoxAuthType.TOKEN``, provide your token here"""

    box_jwt_path: Optional[str] = Field(
        default_factory=from_env("BOX_JWT_PATH", default=None)
    )
    """If using ``BoxAuthType.JWT``, provide local path to your
       JWT configuration file"""

    box_client_id: Optional[str] = Field(
        default_factory=from_env("BOX_CLIENT_ID", default=None)
    )
    """If using ``BoxAuthType.CCG``, provide your app's client ID"""

    box_client_secret: Optional[str] = Field(
        default_factory=from_env("BOX_CLIENT_SECRET", default=None)
    )
    """If using ``BoxAuthType.CCG``, provide your app's client secret"""

    box_enterprise_id: Optional[str] = None
    """If using ``BoxAuthType.CCG``, provide your enterprise ID.
       Only required if you are not sending ``box_user_id``"""

    box_user_id: Optional[str] = None
    """If using ``BoxAuthType.CCG`` or ``BoxAuthType.JWT``, providing 
       ``box_user_id`` will act on behalf of a specific user"""

    _box_client: Optional[box_sdk_gen.BoxClient] = None
    _custom_header: Dict = dict({"x-box-ai-library": "langchain"})

    model_config = ConfigDict(
        arbitrary_types_allowed=True,
        use_enum_values=True,
        extra="allow",
    )

    @model_validator(mode="after")
    def validate_box_auth_inputs(self) -> Self:
        """Validate auth_type is set"""
        if not self.auth_type:
            raise ValueError("Auth type must be set.")

        """Validate that TOKEN auth type provides box_developer_token."""
        if self.auth_type == "token" and not self.box_developer_token:
            raise ValueError(f"{self.auth_type} requires box_developer_token to be set")

        """Validate that JWT auth type provides box_jwt_path."""
        if self.auth_type == "jwt" and not self.box_jwt_path:
            raise ValueError(f"{self.auth_type} requires box_jwt_path to be set")

        """Validate that CCG auth type provides box_client_id and
           box_client_secret and either box_enterprise_id or box_user_id."""
        if self.auth_type == "ccg":
            if (
                not self.box_client_id
                or not self.box_client_secret
                or (not self.box_enterprise_id and not self.box_user_id)
            ):
                raise ValueError(
                    f"{self.auth_type} requires box_client_id, \
                        box_client_secret, and box_enterprise_id/box_user_id."
                )

        return self

    def _authorize(self) -> None:
        if self.auth_type == "token":
            try:
                auth = box_sdk_gen.BoxDeveloperTokenAuth(token=self.box_developer_token)
                self._box_client = box_sdk_gen.BoxClient(auth=auth).with_extra_headers(
                    extra_headers=self._custom_header
                )

            except box_sdk_gen.BoxSDKError as bse:
                raise RuntimeError(
                    f"Error getting client from developer token: {bse.message}"
                )
            except Exception as ex:
                raise ValueError(
                    f"Invalid Box developer token. Please verify your \
                        token and try again.\n{ex}"
                ) from ex

        elif self.auth_type == "jwt":
            try:
                jwt_config = box_sdk_gen.JWTConfig.from_config_file(
                    config_file_path=self.box_jwt_path
                )
                auth = box_sdk_gen.BoxJWTAuth(config=jwt_config)

                self._box_client = box_sdk_gen.BoxClient(auth=auth).with_extra_headers(
                    extra_headers=self._custom_header
                )

                if self.box_user_id is not None:
                    user_auth = auth.with_user_subject(self.box_user_id)
                    self._box_client = box_sdk_gen.BoxClient(
                        auth=user_auth
                    ).with_extra_headers(extra_headers=self._custom_header)

            except box_sdk_gen.BoxSDKError as bse:
                raise RuntimeError(
                    f"Error getting client from jwt token: {bse.message}"
                )
            except Exception as ex:
                raise ValueError(
                    "Error authenticating. Please verify your JWT config \
                        and try again."
                ) from ex

        elif self.auth_type == "ccg":
            try:
                if self.box_user_id is not None:
                    ccg_config = box_sdk_gen.CCGConfig(
                        client_id=self.box_client_id,
                        client_secret=self.box_client_secret,
                        user_id=self.box_user_id,
                    )
                else:
                    ccg_config = box_sdk_gen.CCGConfig(
                        client_id=self.box_client_id,
                        client_secret=self.box_client_secret,
                        enterprise_id=self.box_enterprise_id,
                    )
                auth = box_sdk_gen.BoxCCGAuth(config=ccg_config)

                self._box_client = box_sdk_gen.BoxClient(auth=auth).with_extra_headers(
                    extra_headers=self._custom_header
                )

            except box_sdk_gen.BoxSDKError as bse:
                raise RuntimeError(
                    f"Error getting client from ccg token: {bse.message}"
                )
            except Exception as ex:
                raise ValueError(
                    "Error authenticating. Please verify you are providing a \
                        valid client id, secret and either a valid user ID or \
                            enterprise ID."
                ) from ex

        else:
            raise ValueError(
                f"{self.auth_type} is not a valid auth_type. Value must be \
            TOKEN, CCG, or JWT."
            )

    def get_client(self) -> box_sdk_gen.BoxClient:
        """Instantiate the Box SDK."""
        if self._box_client is None:
            self._authorize()

        return self._box_client


class SearchTypeFilter(Enum):
    """SearchTypeFilter.

    Enum to limit the what we search.
    """

    NAME = "name"
    """The name of the item, as defined by its ``name`` field."""

    DESCRIPTION = "description"
    """The description of the item, as defined by its ``description`` field."""

    FILE_CONTENT = "file_content"
    """The actual content of the file."""

    COMMENTS = "comments"
    """The content of any of the comments on a file or folder."""

    TAGS = "tags"
    """Any tags that are applied to an item, as defined by its ``tags`` field."""


class BoxSearchOptions(BaseModel):
    ancestor_folder_ids: Optional[List[str]] = None
    """Limits the search results to items within the given list of folders, 
       defined as a comma separated lists of folder IDs."""

    search_type_filter: Optional[List[SearchTypeFilter]] = None
    """Limits the search results to any items that match the search query for a 
       specific part of the file, for example the file description.

       Content types are defined as a comma separated lists of Box recognized 
       content types. The allowed content types are as follows. Default is all."""

    created_date_range: Optional[List[str]] = None
    """Limits the search results to any items created within a given date range.

       Date ranges are defined as comma separated RFC3339 timestamps.

       If the the start date is omitted (,2014-05-17T13:35:01-07:00) anything 
       created before the end date will be returned.

       If the end date is omitted (2014-05-15T13:35:01-07:00,) the current 
       date will be used as the end date instead."""

    file_extensions: Optional[List[DocumentFiles]] = None
    """Limits the search results to any files that match any of the provided 
        file extensions. This list is a comma-separated list of 
        ``langchain_box.utilities.DocumentFiles`` entries"""

    k: Optional[int] = 100
    """Defines the maximum number of items to return. Defaults to 100, maximum 
        is 200."""

    size_range: Optional[List[int]] = None
    """Limits the search results to any items with a size within a given file 
        size range. This applied to files and folders.

        Size ranges are defined as comma separated list of a lower and upper 
        byte size limit (inclusive).

        The upper and lower bound can be omitted to create open ranges."""

    updated_data_range: Optional[List[str]] = None
    """Limits the search results to any items updated within a given date range.

        Date ranges are defined as comma separated RFC3339 timestamps.

        If the start date is omitted (,2014-05-17T13:35:01-07:00) anything 
        updated before the end date will be returned.

        If the end date is omitted (2014-05-15T13:35:01-07:00,) the current 
        date will be used as the end date instead."""

    class Config:
        arbitrary_types_allowed = True
        use_enum_values = True
        extra = "allow"

    @root_validator()
    def validate_search_options(cls, values: Dict[str, Any]) -> Dict[str, Any]:
        """Validate k is between 1 and 200"""
        if values.get("k") > 200 or values.get("k") < 1:  # type: ignore[operator]
            raise ValueError(
                f"Invalid setting of k {values.get('k')}. "
                "Value must be between 1 and 200."
            )

        """Validate created_date_range start date is before end date"""
        if values.get("created_date_range"):
            if (
                values.get("created_date_range")[0] is None  # type: ignore[index]
                or values.get("created_date_range")[0] == ""  # type: ignore[index]
                or values.get("created_date_range")[1] is None  # type: ignore[index]
                or values.get("created_date_range")[1] == ""  # type: ignore[index]
            ):
                pass
            else:
                if (
                    values.get("created_date_range")[0]  # type: ignore[index]
                    > values.get("created_date_range")[1]  # type: ignore[index]
                ):
                    raise ValueError("Start date must be before end date.")

        """Validate updated_date_range start date is before end date"""
        if values.get("updated_date_range"):
            if (
                values.get("updated_date_range")[0] is None  # type: ignore[index]
                or values.get("updated_date_range")[0] == ""  # type: ignore[index]
                or values.get("updated_date_range")[1] is None  # type: ignore[index]
                or values.get("updated_date_range")[1] == ""  # type: ignore[index]
            ):
                pass
            else:
                if (
                    values.get("updated_date_range")[0]  # type: ignore[index]
                    > values.get("updated_date_range")[1]  # type: ignore[index]
                ):
                    raise ValueError("Start date must be before end date.")

        return values


class _BoxAPIWrapper(BaseModel):
    """Wrapper for Box API."""

    box_developer_token: Optional[str] = Field(
        default_factory=from_env("BOX_DEVELOPER_TOKEN", default=None)
    )
    """String containing the Box Developer Token generated in the developer console"""

    box_auth: Optional[BoxAuth] = None
    """Configured langchain_box.utilities.BoxAuth object"""

    character_limit: Optional[int] = -1
    """character_limit is an int that caps the number of characters to
       return per document."""

<<<<<<< HEAD
    box_search_options: Optional[BoxSearchOptions] = None
    """Search options to configure BoxRetriever to narrow search results."""

    _box: Optional[box_sdk_gen.BoxClient]
=======
    _box: Optional[box_sdk_gen.BoxClient] = None
>>>>>>> e0c36afc

    model_config = ConfigDict(
        arbitrary_types_allowed=True,
        use_enum_values=True,
        extra="allow",
    )

    @model_validator(mode="after")
    def validate_box_api_inputs(self) -> Self:
        self._box = None

        """Validate that TOKEN auth type provides box_developer_token."""
        if not self.box_auth:
            if not self.box_developer_token:
                raise ValueError(
                    "You must configure either box_developer_token of box_auth"
                )
        else:
            box_auth = self.box_auth
            self._box = box_auth.get_client()  #  type: ignore[union-attr]

        return self

    def get_box_client(self) -> box_sdk_gen.BoxClient:
        box_auth = BoxAuth(
            auth_type=BoxAuthType.TOKEN, box_developer_token=self.box_developer_token
        )

        self._box = box_auth.get_client()

    def _do_request(self, url: str) -> Any:
        try:
            access_token = self._box.auth.retrieve_token().access_token  #  type: ignore[union-attr]
        except box_sdk_gen.BoxSDKError as bse:
            raise RuntimeError(f"Error getting client from jwt token: {bse.message}")

        resp = requests.get(url, headers={"Authorization": f"Bearer {access_token}"})
        resp.raise_for_status()
        return resp.content

    def _get_text_representation(self, file_id: str = "") -> tuple[str, str, str]:
        try:
            from box_sdk_gen import BoxAPIError, BoxSDKError
        except ImportError:
            raise ImportError("You must run `pip install box-sdk-gen`")

        if self._box is None:
            self.get_box_client()

        try:
            file = self._box.files.get_file_by_id(  #  type: ignore[union-attr]
                file_id,
                x_rep_hints="[extracted_text]",
                fields=["name", "representations", "type"],
            )
        except BoxAPIError as bae:
            raise RuntimeError(f"BoxAPIError: Error getting text rep: {bae.message}")
        except BoxSDKError as bse:
            raise RuntimeError(f"BoxSDKError: Error getting text rep: {bse.message}")
        except Exception:
            return None, None, None  #   type: ignore[return-value]

        file_repr = file.representations.entries

        if len(file_repr) <= 0:
            return None, None, None  #   type: ignore[return-value]

        for entry in file_repr:
            if entry.representation == "extracted_text":
                # If the file representation doesn't exist, calling
                # info.url will generate text if possible
                if entry.status.state == "none":
                    self._do_request(entry.info.url)

                url = entry.content.url_template.replace("{+asset_path}", "")
                file_name = file.name.replace(".", "_").replace(" ", "_")

                try:
                    raw_content = self._do_request(url)
                except requests.exceptions.HTTPError:
                    return None, None, None  #   type: ignore[return-value]

                if (
                    self.character_limit is not None and self.character_limit > 0  #   type: ignore[operator]
                ):
                    content = raw_content[0 : (self.character_limit - 1)]
                else:
                    content = raw_content

                return file_name, content, url

        return None, None, None  #   type: ignore[return-value]

    def get_document_by_file_id(self, file_id: str) -> Optional[Document]:
        """Load a file from a Box id. Accepts file_id as str.
        Returns `Document`"""

        if self._box is None:
            self.get_box_client()

        file = self._box.files.get_file_by_id(  #  type: ignore[union-attr]
            file_id, fields=["name", "type", "extension"]
        )

        if file.type == "file":
            if hasattr(DocumentFiles, file.extension.upper()):
                file_name, content, url = self._get_text_representation(file_id=file_id)

                if file_name is None or content is None or url is None:
                    return None

                metadata = {
                    "source": f"{url}",
                    "title": f"{file_name}",
                }

                return Document(page_content=content, metadata=metadata)

            return None

        return None

    def get_folder_items(self, folder_id: str) -> box_sdk_gen.Items:
        """Get all the items in a folder. Accepts folder_id as str.
        returns box_sdk_gen.Items"""
        if self._box is None:
            self.get_box_client()

        try:
            folder_contents = self._box.folders.get_folder_items(  #  type: ignore[union-attr]
                folder_id, fields=["id", "type", "name"]
            )
        except box_sdk_gen.BoxAPIError as bae:
            raise RuntimeError(
                f"BoxAPIError: Error getting folder content: {bae.message}"
            )
        except box_sdk_gen.BoxSDKError as bse:
            raise RuntimeError(
                f"BoxSDKError: Error getting folder content: {bse.message}"
            )

        return folder_contents.entries

    def search_box(self, query: str) -> List[Document]:
        if self._box is None:
            self.get_box_client()

        files = []

        try:
            results = None

            if self.box_search_options is None:
                results = self._box.search.search_for_content(  #  type: ignore[union-attr]
                    query=query, fields=["id", "type", "extension"], type="file"
                )
            else:
                results = self._box.search.search_for_content(  #  type: ignore[union-attr]
                    query=query,
                    fields=["id", "type", "extension"],
                    type="file",
                    ancestor_folder_ids=self.box_search_options.ancestor_folder_ids,  #  type: ignore[union-attr]
                    content_types=self.box_search_options.search_type_filter,  #  type: ignore[union-attr]
                    created_at_range=self.box_search_options.created_date_range,  #  type: ignore[union-attr]
                    file_extensions=self.box_search_options.file_extensions,  #  type: ignore[union-attr]
                    limit=self.box_search_options.k,  #  type: ignore[union-attr]
                    size_range=self.box_search_options.size_range,  #  type: ignore[union-attr]
                    updated_at_range=self.box_search_options.updated_data_range,  #  type: ignore[union-attr]
                )

            if results.entries is None or len(results.entries) <= 0:
                return None  #  type: ignore[return-value]

            for file in results.entries:
                if (
                    file is not None
                    and file.type == "file"
                    and hasattr(DocumentFiles, file.extension.upper())
                ):
                    doc = self.get_document_by_file_id(file.id)

                    if doc is not None:
                        files.append(doc)

            return files
        except box_sdk_gen.BoxAPIError as bae:
            raise RuntimeError(
                f"BoxAPIError: Error getting search results: {bae.message}"
            )
        except box_sdk_gen.BoxSDKError as bse:
            raise RuntimeError(
                f"BoxSDKError: Error getting search results: {bse.message}"
            )

    def ask_box_ai(self, query: str, box_file_ids: List[str]) -> List[Document]:
        if self._box is None:
            self.get_box_client()

        ai_mode = box_sdk_gen.CreateAiAskMode.SINGLE_ITEM_QA.value

        if len(box_file_ids) > 1:
            ai_mode = box_sdk_gen.CreateAiAskMode.MULTIPLE_ITEM_QA.value
        elif len(box_file_ids) <= 0:
            raise ValueError("BOX_AI_ASK requires at least one file ID")

        items = []

        for file_id in box_file_ids:
            item = box_sdk_gen.CreateAiAskItems(
                id=file_id, type=box_sdk_gen.CreateAiAskItemsTypeField.FILE.value
            )
            items.append(item)

        try:
            response = self._box.ai.create_ai_ask(ai_mode, query, items)  #  type: ignore[union-attr]
        except box_sdk_gen.BoxAPIError as bae:
            raise RuntimeError(
                f"BoxAPIError: Error getting Box AI result: {bae.message}"
            )
        except box_sdk_gen.BoxSDKError as bse:
            raise RuntimeError(
                f"BoxSDKError: Error getting Box AI result: {bse.message}"
            )

        content = response.answer

        metadata = {"source": "Box AI", "title": f"Box AI {query}"}

        return [Document(page_content=content, metadata=metadata)]<|MERGE_RESOLUTION|>--- conflicted
+++ resolved
@@ -608,14 +608,10 @@
     """character_limit is an int that caps the number of characters to
        return per document."""
 
-<<<<<<< HEAD
     box_search_options: Optional[BoxSearchOptions] = None
     """Search options to configure BoxRetriever to narrow search results."""
 
     _box: Optional[box_sdk_gen.BoxClient]
-=======
-    _box: Optional[box_sdk_gen.BoxClient] = None
->>>>>>> e0c36afc
 
     model_config = ConfigDict(
         arbitrary_types_allowed=True,
