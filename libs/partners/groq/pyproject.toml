--- conflicted
+++ resolved
@@ -3,15 +3,9 @@
 build-backend = "poetry.core.masonry.api"
 
 [tool.poetry]
-<<<<<<< HEAD
 name = "gigachain-groq"
-version = "0.1.5"
+version = "0.1.6"
 description = "An integration package connecting Groq and GigaChain"
-=======
-name = "langchain-groq"
-version = "0.1.6"
-description = "An integration package connecting Groq and LangChain"
->>>>>>> 29aa9d67
 authors = []
 readme = "README.md"
 repository = "https://github.com/ai-forever/gigachain"
@@ -28,11 +22,7 @@
 
 [tool.poetry.dependencies]
 python = ">=3.8.1,<4.0"
-<<<<<<< HEAD
 gigachain-core = ">=0.2.2,<0.3"
-=======
-langchain-core = ">=0.2.2,<0.3"
->>>>>>> 29aa9d67
 groq = ">=0.4.1,<1"
 
 [tool.ruff.lint]
@@ -67,14 +57,6 @@
 pytest-mock = "^3.10.0"
 pytest-watcher = "^0.3.4"
 pytest-asyncio = "^0.21.1"
-<<<<<<< HEAD
-gigachain-core = { path = "../../core", develop = true }
-gigachain-standard-tests = { path = "../../standard-tests", develop = true }
-
-[tool.poetry.group.codespell]
-optional = true
-=======
->>>>>>> 29aa9d67
 
 [tool.poetry.group.codespell.dependencies]
 codespell = "^2.2.0"
@@ -84,79 +66,23 @@
 
 [tool.poetry.group.typing.dependencies]
 mypy = "^0.991"
-<<<<<<< HEAD
-gigachain-core = { path = "../../core", develop = true }
-=======
->>>>>>> 29aa9d67
 
-[tool.poetry.group.test.dependencies.langchain-core]
+[tool.poetry.group.test.dependencies.gigachain-core]
 path = "../../core"
 develop = true
 
-<<<<<<< HEAD
-[tool.poetry.group.dev.dependencies]
-gigachain-core = { path = "../../core", develop = true }
-=======
-[tool.poetry.group.test.dependencies.langchain-standard-tests]
+[tool.poetry.group.test.dependencies.gigachain-standard-tests]
 path = "../../standard-tests"
 develop = true
->>>>>>> 29aa9d67
 
-[tool.poetry.group.typing.dependencies.langchain-core]
+[tool.poetry.group.typing.dependencies.gigachain-core]
 path = "../../core"
 develop = true
 
-<<<<<<< HEAD
-[tool.poetry.group.test_integration.dependencies]
-gigachain-core = { path = "../../core", develop = true }
-
-[tool.ruff.lint]
-select = [
-  "E", # pycodestyle
-  "F", # pyflakes
-  "I", # isort
-  "W", # Warnings
-]
-
-[tool.mypy]
-disallow_untyped_defs = "True"
-
-[tool.coverage.run]
-omit = ["tests/*"]
-
-[build-system]
-requires = ["poetry-core>=1.0.0"]
-build-backend = "poetry.core.masonry.api"
-
-[tool.pytest.ini_options]
-# --strict-markers will raise errors on unknown marks.
-# https://docs.pytest.org/en/7.1.x/how-to/mark.html#raising-errors-on-unknown-marks
-#
-# https://docs.pytest.org/en/7.1.x/reference/reference.html
-# --strict-config       any warnings encountered while parsing the `pytest`
-#                       section of the configuration file raise errors.
-addopts = "--strict-markers --strict-config --durations=5"
-# Registering custom markers.
-# https://docs.pytest.org/en/7.1.x/example/markers.html#registering-markers
-markers = [
-  "compile: mark placeholder test used to compile integration tests without running them",
-  "scheduled: mark tests to run in scheduled testing",
-]
-filterwarnings = [
-  "error",
-  'ignore::ResourceWarning:',
-  'ignore:The method `ChatGroq.with_structured_output` is in beta',
-  # Maintain support for pydantic 1.X
-  'default:The `dict` method is deprecated; use `model_dump` instead:DeprecationWarning',
-  "ignore:tool_choice='any' is not currently supported. Converting to 'auto'.",
-]
-asyncio_mode = "auto"
-=======
-[tool.poetry.group.dev.dependencies.langchain-core]
+[tool.poetry.group.dev.dependencies.gigachain-core]
 path = "../../core"
 develop = true
 
-[tool.poetry.group.test_integration.dependencies.langchain-core]
+[tool.poetry.group.test_integration.dependencies.gigachain-core]
 path = "../../core"
-develop = true
->>>>>>> 29aa9d67
+develop = true