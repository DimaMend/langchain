--- conflicted
+++ resolved
@@ -9,20 +9,13 @@
 from langchain_groq import ChatGroq
 
 
-<<<<<<< HEAD
-class TestGroqStandard(ChatModelIntegrationTests):
-=======
 class BaseTestGroq(ChatModelIntegrationTests):
->>>>>>> 29aa9d67
     @property
     def chat_model_class(self) -> Type[BaseChatModel]:
         return ChatGroq
 
     @pytest.mark.xfail(reason="Not yet implemented.")
     def test_tool_message_histories_list_content(self, model: BaseChatModel) -> None:
-<<<<<<< HEAD
-        super().test_tool_message_histories_list_content(model)
-=======
         super().test_tool_message_histories_list_content(model)
 
 
@@ -52,5 +45,4 @@
         reason=("Fails with 'Failed to call a function. Please adjust your prompt.'")
     )
     def test_tool_message_histories_string_content(self, model: BaseChatModel) -> None:
-        super().test_tool_message_histories_string_content(model)
->>>>>>> 29aa9d67
+        super().test_tool_message_histories_string_content(model)