from __future__ import annotations

import json
import logging
import uuid
from operator import itemgetter
from typing import (
    Any,
    AsyncContextManager,
    AsyncIterator,
    Callable,
    Dict,
    Iterator,
    List,
    Literal,
    Optional,
    Sequence,
    Tuple,
    Type,
    Union,
    cast,
)

import httpx
from httpx_sse import EventSource, aconnect_sse, connect_sse
from langchain_core.callbacks import (
    AsyncCallbackManagerForLLMRun,
    CallbackManagerForLLMRun,
)
from langchain_core.language_models import LanguageModelInput
from langchain_core.language_models.chat_models import (
    BaseChatModel,
    LangSmithParams,
    agenerate_from_stream,
    generate_from_stream,
)
from langchain_core.language_models.llms import create_base_retry_decorator
from langchain_core.messages import (
    AIMessage,
    AIMessageChunk,
    BaseMessage,
    BaseMessageChunk,
    ChatMessage,
    ChatMessageChunk,
    HumanMessage,
    HumanMessageChunk,
    InvalidToolCall,
    SystemMessage,
    SystemMessageChunk,
    ToolCall,
    ToolMessage,
)
from langchain_core.output_parsers import (
    JsonOutputParser,
    PydanticOutputParser,
)
from langchain_core.output_parsers.base import OutputParserLike
from langchain_core.output_parsers.openai_tools import (
    JsonOutputKeyToolsParser,
    PydanticToolsParser,
    make_invalid_tool_call,
    parse_tool_call,
)
from langchain_core.outputs import ChatGeneration, ChatGenerationChunk, ChatResult
from langchain_core.pydantic_v1 import BaseModel, Field, SecretStr, root_validator
from langchain_core.runnables import Runnable, RunnableMap, RunnablePassthrough
from langchain_core.tools import BaseTool
from langchain_core.utils import convert_to_secret_str, get_from_dict_or_env
from langchain_core.utils.function_calling import convert_to_openai_tool

logger = logging.getLogger(__name__)


def _create_retry_decorator(
    llm: ChatMistralAI,
    run_manager: Optional[
        Union[AsyncCallbackManagerForLLMRun, CallbackManagerForLLMRun]
    ] = None,
) -> Callable[[Any], Any]:
    """Returns a tenacity retry decorator, preconfigured to handle exceptions"""

    errors = [httpx.RequestError, httpx.StreamError]
    return create_base_retry_decorator(
        error_types=errors, max_retries=llm.max_retries, run_manager=run_manager
    )


def _convert_mistral_chat_message_to_message(
    _message: Dict,
) -> BaseMessage:
    role = _message["role"]
    assert role == "assistant", f"Expected role to be 'assistant', got {role}"
    content = cast(str, _message["content"])

    additional_kwargs: Dict = {}
    tool_calls = []
    invalid_tool_calls = []
    if raw_tool_calls := _message.get("tool_calls"):
        additional_kwargs["tool_calls"] = raw_tool_calls
        for raw_tool_call in raw_tool_calls:
            try:
                parsed: dict = cast(
                    dict, parse_tool_call(raw_tool_call, return_id=True)
                )
                if not parsed["id"]:
                    tool_call_id = uuid.uuid4().hex[:]
                    tool_calls.append(
                        {
                            **parsed,
                            **{"id": tool_call_id},
                        },
                    )
                else:
                    tool_calls.append(parsed)
            except Exception as e:
                invalid_tool_calls.append(
                    dict(make_invalid_tool_call(raw_tool_call, str(e)))
                )
    return AIMessage(
        content=content,
        additional_kwargs=additional_kwargs,
        tool_calls=tool_calls,
        invalid_tool_calls=invalid_tool_calls,
    )


def _raise_on_error(response: httpx.Response) -> None:
    """Raise an error if the response is an error."""
    if httpx.codes.is_error(response.status_code):
        error_message = response.read().decode("utf-8")
        raise httpx.HTTPStatusError(
            f"Error response {response.status_code} "
            f"while fetching {response.url}: {error_message}",
            request=response.request,
            response=response,
        )


async def _araise_on_error(response: httpx.Response) -> None:
    """Raise an error if the response is an error."""
    if httpx.codes.is_error(response.status_code):
        error_message = (await response.aread()).decode("utf-8")
        raise httpx.HTTPStatusError(
            f"Error response {response.status_code} "
            f"while fetching {response.url}: {error_message}",
            request=response.request,
            response=response,
        )


async def _aiter_sse(
    event_source_mgr: AsyncContextManager[EventSource],
) -> AsyncIterator[Dict]:
    """Iterate over the server-sent events."""
    async with event_source_mgr as event_source:
        await _araise_on_error(event_source.response)
        async for event in event_source.aiter_sse():
            if event.data == "[DONE]":
                return
            yield event.json()


async def acompletion_with_retry(
    llm: ChatMistralAI,
    run_manager: Optional[AsyncCallbackManagerForLLMRun] = None,
    **kwargs: Any,
) -> Any:
    """Use tenacity to retry the async completion call."""
    retry_decorator = _create_retry_decorator(llm, run_manager=run_manager)

    @retry_decorator
    async def _completion_with_retry(**kwargs: Any) -> Any:
        if "stream" not in kwargs:
            kwargs["stream"] = False
        stream = kwargs["stream"]
        if stream:
            event_source = aconnect_sse(
                llm.async_client, "POST", "/chat/completions", json=kwargs
            )
            return _aiter_sse(event_source)
        else:
            response = await llm.async_client.post(url="/chat/completions", json=kwargs)
            await _araise_on_error(response)
            return response.json()

    return await _completion_with_retry(**kwargs)


def _convert_chunk_to_message_chunk(
    chunk: Dict, default_class: Type[BaseMessageChunk]
) -> BaseMessageChunk:
    _delta = chunk["choices"][0]["delta"]
    role = _delta.get("role")
    content = _delta.get("content") or ""
    if role == "user" or default_class == HumanMessageChunk:
        return HumanMessageChunk(content=content)
    elif role == "assistant" or default_class == AIMessageChunk:
        additional_kwargs: Dict = {}
        if raw_tool_calls := _delta.get("tool_calls"):
            additional_kwargs["tool_calls"] = raw_tool_calls
            try:
                tool_call_chunks = []
                for raw_tool_call in raw_tool_calls:
                    if not raw_tool_call.get("index") and not raw_tool_call.get("id"):
                        tool_call_id = uuid.uuid4().hex[:]
                    else:
                        tool_call_id = raw_tool_call.get("id")
                    tool_call_chunks.append(
                        {
                            "name": raw_tool_call["function"].get("name"),
                            "args": raw_tool_call["function"].get("arguments"),
                            "id": tool_call_id,
                            "index": raw_tool_call.get("index"),
                        }
                    )
            except KeyError:
                pass
        else:
            tool_call_chunks = []
        if token_usage := chunk.get("usage"):
            usage_metadata = {
                "input_tokens": token_usage.get("prompt_tokens", 0),
                "output_tokens": token_usage.get("completion_tokens", 0),
                "total_tokens": token_usage.get("total_tokens", 0),
            }
        else:
            usage_metadata = None
        return AIMessageChunk(
            content=content,
            additional_kwargs=additional_kwargs,
            tool_call_chunks=tool_call_chunks,
            usage_metadata=usage_metadata,
        )
    elif role == "system" or default_class == SystemMessageChunk:
        return SystemMessageChunk(content=content)
    elif role or default_class == ChatMessageChunk:
        return ChatMessageChunk(content=content, role=role)
    else:
        return default_class(content=content)


def _format_tool_call_for_mistral(tool_call: ToolCall) -> dict:
    """Format Langchain ToolCall to dict expected by Mistral."""
    result: Dict[str, Any] = {
        "function": {
            "name": tool_call["name"],
            "arguments": json.dumps(tool_call["args"]),
        }
    }
    if _id := tool_call.get("id"):
        result["id"] = _id

    return result


def _format_invalid_tool_call_for_mistral(invalid_tool_call: InvalidToolCall) -> dict:
    """Format Langchain InvalidToolCall to dict expected by Mistral."""
    result: Dict[str, Any] = {
        "function": {
            "name": invalid_tool_call["name"],
            "arguments": invalid_tool_call["args"],
        }
    }
    if _id := invalid_tool_call.get("id"):
        result["id"] = _id

    return result


def _convert_message_to_mistral_chat_message(
    message: BaseMessage,
) -> Dict:
    if isinstance(message, ChatMessage):
        return dict(role=message.role, content=message.content)
    elif isinstance(message, HumanMessage):
        return dict(role="user", content=message.content)
    elif isinstance(message, AIMessage):
        message_dict: Dict[str, Any] = {"role": "assistant"}
        tool_calls = []
        if message.tool_calls or message.invalid_tool_calls:
            for tool_call in message.tool_calls:
                tool_calls.append(_format_tool_call_for_mistral(tool_call))
            for invalid_tool_call in message.invalid_tool_calls:
                tool_calls.append(
                    _format_invalid_tool_call_for_mistral(invalid_tool_call)
                )
        elif "tool_calls" in message.additional_kwargs:
            for tc in message.additional_kwargs["tool_calls"]:
                chunk = {
                    "function": {
                        "name": tc["function"]["name"],
                        "arguments": tc["function"]["arguments"],
                    }
                }
                if _id := tc.get("id"):
                    chunk["id"] = _id
                tool_calls.append(chunk)
        else:
            pass
        if tool_calls:  # do not populate empty list tool_calls
            message_dict["tool_calls"] = tool_calls
        if tool_calls and message.content:
            # Assistant message must have either content or tool_calls, but not both.
            # Some providers may not support tool_calls in the same message as content.
            # This is done to ensure compatibility with messages from other providers.
            message_dict["content"] = ""
        else:
            message_dict["content"] = message.content
        return message_dict
    elif isinstance(message, SystemMessage):
        return dict(role="system", content=message.content)
    elif isinstance(message, ToolMessage):
        return {
            "role": "tool",
            "content": message.content,
            "name": message.name,
        }
    else:
        raise ValueError(f"Got unknown type {message}")


class ChatMistralAI(BaseChatModel):
    """A chat model that uses the MistralAI API."""

    client: httpx.Client = Field(default=None)  #: :meta private:
    async_client: httpx.AsyncClient = Field(default=None)  #: :meta private:
    mistral_api_key: Optional[SecretStr] = Field(default=None, alias="api_key")
    endpoint: str = "https://api.mistral.ai/v1"
    max_retries: int = 5
    timeout: int = 120
    max_concurrent_requests: int = 64
    model: str = Field(default="mistral-small", alias="model_name")
    temperature: float = 0.7
    max_tokens: Optional[int] = None
    top_p: float = 1
    """Decode using nucleus sampling: consider the smallest set of tokens whose
       probability sum is at least top_p. Must be in the closed interval [0.0, 1.0]."""
    random_seed: Optional[int] = None
    safe_mode: bool = False
    streaming: bool = False

    class Config:
        """Configuration for this pydantic object."""

        allow_population_by_field_name = True
        arbitrary_types_allowed = True

    @property
    def _default_params(self) -> Dict[str, Any]:
        """Get the default parameters for calling the API."""
        defaults = {
            "model": self.model,
            "temperature": self.temperature,
            "max_tokens": self.max_tokens,
            "top_p": self.top_p,
            "random_seed": self.random_seed,
            "safe_prompt": self.safe_mode,
        }
        filtered = {k: v for k, v in defaults.items() if v is not None}
        return filtered

    def _get_ls_params(
        self, stop: Optional[List[str]] = None, **kwargs: Any
    ) -> LangSmithParams:
        """Get standard params for tracing."""
        params = self._get_invocation_params(stop=stop, **kwargs)
        ls_params = LangSmithParams(
            ls_provider="mistral",
            ls_model_name=self.model,
            ls_model_type="chat",
            ls_temperature=params.get("temperature", self.temperature),
        )
        if ls_max_tokens := params.get("max_tokens", self.max_tokens):
            ls_params["ls_max_tokens"] = ls_max_tokens
        if ls_stop := stop or params.get("stop", None):
            ls_params["ls_stop"] = ls_stop
        return ls_params

    @property
    def _client_params(self) -> Dict[str, Any]:
        """Get the parameters used for the client."""
        return self._default_params

    def completion_with_retry(
        self, run_manager: Optional[CallbackManagerForLLMRun] = None, **kwargs: Any
    ) -> Any:
        """Use tenacity to retry the completion call."""
        # retry_decorator = _create_retry_decorator(self, run_manager=run_manager)

        # @retry_decorator
        def _completion_with_retry(**kwargs: Any) -> Any:
            if "stream" not in kwargs:
                kwargs["stream"] = False
            stream = kwargs["stream"]
            if stream:

                def iter_sse() -> Iterator[Dict]:
                    with connect_sse(
                        self.client, "POST", "/chat/completions", json=kwargs
                    ) as event_source:
                        _raise_on_error(event_source.response)
                        for event in event_source.iter_sse():
                            if event.data == "[DONE]":
                                return
                            yield event.json()

                return iter_sse()
            else:
                response = self.client.post(url="/chat/completions", json=kwargs)
                _raise_on_error(response)
                return response.json()

        rtn = _completion_with_retry(**kwargs)
        return rtn

    def _combine_llm_outputs(self, llm_outputs: List[Optional[dict]]) -> dict:
        overall_token_usage: dict = {}
        for output in llm_outputs:
            if output is None:
                # Happens in streaming
                continue
            token_usage = output["token_usage"]
            if token_usage is not None:
                for k, v in token_usage.items():
                    if k in overall_token_usage:
                        overall_token_usage[k] += v
                    else:
                        overall_token_usage[k] = v
        combined = {"token_usage": overall_token_usage, "model_name": self.model}
        return combined

    @root_validator()
    def validate_environment(cls, values: Dict) -> Dict:
        """Validate api key, python package exists, temperature, and top_p."""

        values["mistral_api_key"] = convert_to_secret_str(
            get_from_dict_or_env(
                values, "mistral_api_key", "MISTRAL_API_KEY", default=""
            )
        )
        api_key_str = values["mistral_api_key"].get_secret_value()
        # todo: handle retries
        if not values.get("client"):
            values["client"] = httpx.Client(
                base_url=values["endpoint"],
                headers={
                    "Content-Type": "application/json",
                    "Accept": "application/json",
                    "Authorization": f"Bearer {api_key_str}",
                },
                timeout=values["timeout"],
            )
        # todo: handle retries and max_concurrency
        if not values.get("async_client"):
            values["async_client"] = httpx.AsyncClient(
                base_url=values["endpoint"],
                headers={
                    "Content-Type": "application/json",
                    "Accept": "application/json",
                    "Authorization": f"Bearer {api_key_str}",
                },
                timeout=values["timeout"],
            )

        if values["temperature"] is not None and not 0 <= values["temperature"] <= 1:
            raise ValueError("temperature must be in the range [0.0, 1.0]")

        if values["top_p"] is not None and not 0 <= values["top_p"] <= 1:
            raise ValueError("top_p must be in the range [0.0, 1.0]")

        return values

    def _generate(
        self,
        messages: List[BaseMessage],
        stop: Optional[List[str]] = None,
        run_manager: Optional[CallbackManagerForLLMRun] = None,
        stream: Optional[bool] = None,
        **kwargs: Any,
    ) -> ChatResult:
        should_stream = stream if stream is not None else self.streaming
        if should_stream:
            stream_iter = self._stream(
                messages, stop=stop, run_manager=run_manager, **kwargs
            )
            return generate_from_stream(stream_iter)

        message_dicts, params = self._create_message_dicts(messages, stop)
        params = {**params, **kwargs}
        response = self.completion_with_retry(
            messages=message_dicts, run_manager=run_manager, **params
        )
        return self._create_chat_result(response)

    def _create_chat_result(self, response: Dict) -> ChatResult:
        generations = []
        token_usage = response.get("usage", {})
        for res in response["choices"]:
            finish_reason = res.get("finish_reason")
            message = _convert_mistral_chat_message_to_message(res["message"])
            if token_usage and isinstance(message, AIMessage):
                message.usage_metadata = {
                    "input_tokens": token_usage.get("prompt_tokens", 0),
                    "output_tokens": token_usage.get("completion_tokens", 0),
                    "total_tokens": token_usage.get("total_tokens", 0),
                }
            gen = ChatGeneration(
                message=message,
                generation_info={"finish_reason": finish_reason},
            )
            generations.append(gen)

        llm_output = {"token_usage": token_usage, "model": self.model}
        return ChatResult(generations=generations, llm_output=llm_output)

    def _create_message_dicts(
        self, messages: List[BaseMessage], stop: Optional[List[str]]
    ) -> Tuple[List[Dict], Dict[str, Any]]:
        params = self._client_params
        if stop is not None or "stop" in params:
            if "stop" in params:
                params.pop("stop")
            logger.warning(
                "Parameter `stop` not yet supported (https://docs.mistral.ai/api)"
            )
        message_dicts = [_convert_message_to_mistral_chat_message(m) for m in messages]
        return message_dicts, params

    def _stream(
        self,
        messages: List[BaseMessage],
        stop: Optional[List[str]] = None,
        run_manager: Optional[CallbackManagerForLLMRun] = None,
        **kwargs: Any,
    ) -> Iterator[ChatGenerationChunk]:
        message_dicts, params = self._create_message_dicts(messages, stop)
        params = {**params, **kwargs, "stream": True}

        default_chunk_class: Type[BaseMessageChunk] = AIMessageChunk
        for chunk in self.completion_with_retry(
            messages=message_dicts, run_manager=run_manager, **params
        ):
            if len(chunk["choices"]) == 0:
                continue
            new_chunk = _convert_chunk_to_message_chunk(chunk, default_chunk_class)
            # make future chunks same type as first chunk
            default_chunk_class = new_chunk.__class__
            gen_chunk = ChatGenerationChunk(message=new_chunk)
            if run_manager:
                run_manager.on_llm_new_token(
                    token=cast(str, new_chunk.content), chunk=gen_chunk
                )
            yield gen_chunk

    async def _astream(
        self,
        messages: List[BaseMessage],
        stop: Optional[List[str]] = None,
        run_manager: Optional[AsyncCallbackManagerForLLMRun] = None,
        **kwargs: Any,
    ) -> AsyncIterator[ChatGenerationChunk]:
        message_dicts, params = self._create_message_dicts(messages, stop)
        params = {**params, **kwargs, "stream": True}

        default_chunk_class: Type[BaseMessageChunk] = AIMessageChunk
        async for chunk in await acompletion_with_retry(
            self, messages=message_dicts, run_manager=run_manager, **params
        ):
            if len(chunk["choices"]) == 0:
                continue
            new_chunk = _convert_chunk_to_message_chunk(chunk, default_chunk_class)
            # make future chunks same type as first chunk
            default_chunk_class = new_chunk.__class__
            gen_chunk = ChatGenerationChunk(message=new_chunk)
            if run_manager:
                await run_manager.on_llm_new_token(
                    token=cast(str, new_chunk.content), chunk=gen_chunk
                )
            yield gen_chunk

    async def _agenerate(
        self,
        messages: List[BaseMessage],
        stop: Optional[List[str]] = None,
        run_manager: Optional[AsyncCallbackManagerForLLMRun] = None,
        stream: Optional[bool] = None,
        **kwargs: Any,
    ) -> ChatResult:
        should_stream = stream if stream is not None else False
        if should_stream:
            stream_iter = self._astream(
                messages=messages, stop=stop, run_manager=run_manager, **kwargs
            )
            return await agenerate_from_stream(stream_iter)

        message_dicts, params = self._create_message_dicts(messages, stop)
        params = {**params, **kwargs}
        response = await acompletion_with_retry(
            self, messages=message_dicts, run_manager=run_manager, **params
        )
        return self._create_chat_result(response)

    def bind_tools(
        self,
        tools: Sequence[Union[Dict[str, Any], Type[BaseModel], Callable, BaseTool]],
        **kwargs: Any,
    ) -> Runnable[LanguageModelInput, BaseMessage]:
        """Bind tool-like objects to this chat model.

        Assumes model is compatible with OpenAI tool-calling API.

        Args:
            tools: A list of tool definitions to bind to this chat model.
                Can be  a dictionary, pydantic model, callable, or BaseTool. Pydantic
                models, callables, and BaseTools will be automatically converted to
                their schema dictionary representation.
            tool_choice: Which tool to require the model to call.
                Must be the name of the single provided function or
                "auto" to automatically determine which function to call
                (if any), or a dict of the form:
                {"type": "function", "function": {"name": <<tool_name>>}}.
            **kwargs: Any additional parameters to pass to the
                :class:`~langchain.runnable.Runnable` constructor.
        """

        formatted_tools = [convert_to_openai_tool(tool) for tool in tools]
        return super().bind(tools=formatted_tools, **kwargs)

    def with_structured_output(
        self,
        schema: Optional[Union[Dict, Type[BaseModel]]] = None,
        *,
        method: Literal["function_calling", "json_mode"] = "function_calling",
        include_raw: bool = False,
        **kwargs: Any,
    ) -> Runnable[LanguageModelInput, Union[Dict, BaseModel]]:
        """Model wrapper that returns outputs formatted to match the given schema.

        Args:
            schema: The output schema as a dict or a Pydantic class. If a Pydantic class
                then the model output will be an object of that class. If a dict then
                the model output will be a dict. With a Pydantic class the returned
                attributes will be validated, whereas with a dict they will not be. If
                `method` is "function_calling" and `schema` is a dict, then the dict
                must match the OpenAI function-calling spec.
            method: The method for steering model generation, either "function_calling"
                or "json_mode". If "function_calling" then the schema will be converted
                to an OpenAI function and the returned model will make use of the
                function-calling API. If "json_mode" then OpenAI's JSON mode will be
                used. Note that if using "json_mode" then you must include instructions
                for formatting the output into the desired schema into the model call.
            include_raw: If False then only the parsed structured output is returned. If
                an error occurs during model output parsing it will be raised. If True
                then both the raw model response (a BaseMessage) and the parsed model
                response will be returned. If an error occurs during output parsing it
                will be caught and returned as well. The final output is always a dict
                with keys "raw", "parsed", and "parsing_error".

        Returns:
            A Runnable that takes any ChatModel input and returns as output:

                If include_raw is True then a dict with keys:
                    raw: BaseMessage
                    parsed: Optional[_DictOrPydantic]
                    parsing_error: Optional[BaseException]

                If include_raw is False then just _DictOrPydantic is returned,
                where _DictOrPydantic depends on the schema:

                If schema is a Pydantic class then _DictOrPydantic is the Pydantic
                    class.

                If schema is a dict then _DictOrPydantic is a dict.

        Example: Function-calling, Pydantic schema (method="function_calling", include_raw=False):
            .. code-block:: python

                from langchain_mistralai import ChatMistralAI
                from langchain_core.pydantic_v1 import BaseModel

                class AnswerWithJustification(BaseModel):
                    '''An answer to the user question along with justification for the answer.'''
                    answer: str
                    justification: str

                llm = ChatMistralAI(model="mistral-large-latest", temperature=0)
                structured_llm = llm.with_structured_output(AnswerWithJustification)

                structured_llm.invoke("What weighs more a pound of bricks or a pound of feathers")

                # -> AnswerWithJustification(
                #     answer='They weigh the same',
                #     justification='Both a pound of bricks and a pound of feathers weigh one pound. The weight is the same, but the volume or density of the objects may differ.'
                # )

        Example: Function-calling, Pydantic schema (method="function_calling", include_raw=True):
            .. code-block:: python

                from langchain_mistralai import ChatMistralAI
                from langchain_core.pydantic_v1 import BaseModel

                class AnswerWithJustification(BaseModel):
                    '''An answer to the user question along with justification for the answer.'''
                    answer: str
                    justification: str

                llm = ChatMistralAI(model="mistral-large-latest", temperature=0)
                structured_llm = llm.with_structured_output(AnswerWithJustification, include_raw=True)

                structured_llm.invoke("What weighs more a pound of bricks or a pound of feathers")
                # -> {
                #     'raw': AIMessage(content='', additional_kwargs={'tool_calls': [{'id': 'call_Ao02pnFYXD6GN1yzc0uXPsvF', 'function': {'arguments': '{"answer":"They weigh the same.","justification":"Both a pound of bricks and a pound of feathers weigh one pound. The weight is the same, but the volume or density of the objects may differ."}', 'name': 'AnswerWithJustification'}, 'type': 'function'}]}),
                #     'parsed': AnswerWithJustification(answer='They weigh the same.', justification='Both a pound of bricks and a pound of feathers weigh one pound. The weight is the same, but the volume or density of the objects may differ.'),
                #     'parsing_error': None
                # }

        Example: Function-calling, dict schema (method="function_calling", include_raw=False):
            .. code-block:: python

                from langchain_mistralai import ChatMistralAI
                from langchain_core.pydantic_v1 import BaseModel
                from langchain_core.utils.function_calling import convert_to_openai_tool

                class AnswerWithJustification(BaseModel):
                    '''An answer to the user question along with justification for the answer.'''
                    answer: str
                    justification: str

                dict_schema = convert_to_openai_tool(AnswerWithJustification)
                llm = ChatMistralAI(model="mistral-large-latest", temperature=0)
                structured_llm = llm.with_structured_output(dict_schema)

                structured_llm.invoke("What weighs more a pound of bricks or a pound of feathers")
                # -> {
                #     'answer': 'They weigh the same',
                #     'justification': 'Both a pound of bricks and a pound of feathers weigh one pound. The weight is the same, but the volume and density of the two substances differ.'
                # }

        Example: JSON mode, Pydantic schema (method="json_mode", include_raw=True):
            .. code-block::

                from langchain_mistralai import ChatMistralAI
                from langchain_core.pydantic_v1 import BaseModel

                class AnswerWithJustification(BaseModel):
                    answer: str
                    justification: str

                llm = ChatMistralAI(model="mistral-large-latest", temperature=0)
                structured_llm = llm.with_structured_output(
                    AnswerWithJustification,
                    method="json_mode",
                    include_raw=True
                )

                structured_llm.invoke(
                    "Answer the following question. "
                    "Make sure to return a JSON blob with keys 'answer' and 'justification'.\n\n"
                    "What's heavier a pound of bricks or a pound of feathers?"
                )
                # -> {
                #     'raw': AIMessage(content='{\n    "answer": "They are both the same weight.",\n    "justification": "Both a pound of bricks and a pound of feathers weigh one pound. The difference lies in the volume and density of the materials, not the weight." \n}'),
                #     'parsed': AnswerWithJustification(answer='They are both the same weight.', justification='Both a pound of bricks and a pound of feathers weigh one pound. The difference lies in the volume and density of the materials, not the weight.'),
                #     'parsing_error': None
                # }

        Example: JSON mode, no schema (schema=None, method="json_mode", include_raw=True):
            .. code-block::

                from langchain_mistralai import ChatMistralAI

                structured_llm = llm.with_structured_output(method="json_mode", include_raw=True)

                structured_llm.invoke(
                    "Answer the following question. "
                    "Make sure to return a JSON blob with keys 'answer' and 'justification'.\n\n"
                    "What's heavier a pound of bricks or a pound of feathers?"
                )
                # -> {
                #     'raw': AIMessage(content='{\n    "answer": "They are both the same weight.",\n    "justification": "Both a pound of bricks and a pound of feathers weigh one pound. The difference lies in the volume and density of the materials, not the weight." \n}'),
                #     'parsed': {
                #         'answer': 'They are both the same weight.',
                #         'justification': 'Both a pound of bricks and a pound of feathers weigh one pound. The difference lies in the volume and density of the materials, not the weight.'
                #     },
                #     'parsing_error': None
                # }
        """  # noqa: E501
        if kwargs:
            raise ValueError(f"Received unsupported arguments {kwargs}")
        is_pydantic_schema = isinstance(schema, type) and issubclass(schema, BaseModel)
        if method == "function_calling":
            if schema is None:
                raise ValueError(
                    "schema must be specified when method is 'function_calling'. "
                    "Received None."
                )
<<<<<<< HEAD
=======
            # TODO: Update to pass in tool name as tool_choice if/when Mistral supports
            # specifying a tool.
>>>>>>> 29aa9d67
            llm = self.bind_tools([schema], tool_choice="any")
            if is_pydantic_schema:
                output_parser: OutputParserLike = PydanticToolsParser(
                    tools=[schema], first_tool_only=True
                )
            else:
                key_name = convert_to_openai_tool(schema)["function"]["name"]
                output_parser = JsonOutputKeyToolsParser(
                    key_name=key_name, first_tool_only=True
                )
        elif method == "json_mode":
            llm = self.bind(response_format={"type": "json_object"})
            output_parser = (
                PydanticOutputParser(pydantic_object=schema)
                if is_pydantic_schema
                else JsonOutputParser()
            )
        if include_raw:
            parser_assign = RunnablePassthrough.assign(
                parsed=itemgetter("raw") | output_parser, parsing_error=lambda _: None
            )
            parser_none = RunnablePassthrough.assign(parsed=lambda _: None)
            parser_with_fallback = parser_assign.with_fallbacks(
                [parser_none], exception_key="parsing_error"
            )
            return RunnableMap(raw=llm) | parser_with_fallback
        else:
            return llm | output_parser

    @property
    def _identifying_params(self) -> Dict[str, Any]:
        """Get the identifying parameters."""
        return self._default_params

    @property
    def _llm_type(self) -> str:
        """Return type of chat model."""
        return "mistralai-chat"

    @property
    def lc_secrets(self) -> Dict[str, str]:
        return {"mistral_api_key": "MISTRAL_API_KEY"}

    @classmethod
    def is_lc_serializable(cls) -> bool:
        """Return whether this model can be serialized by Langchain."""
        return True

    @classmethod
    def get_lc_namespace(cls) -> List[str]:
        """Get the namespace of the langchain object."""
        return ["langchain", "chat_models", "mistralai"]<|MERGE_RESOLUTION|>--- conflicted
+++ resolved
@@ -794,11 +794,8 @@
                     "schema must be specified when method is 'function_calling'. "
                     "Received None."
                 )
-<<<<<<< HEAD
-=======
             # TODO: Update to pass in tool name as tool_choice if/when Mistral supports
             # specifying a tool.
->>>>>>> 29aa9d67
             llm = self.bind_tools([schema], tool_choice="any")
             if is_pydantic_schema:
                 output_parser: OutputParserLike = PydanticToolsParser(
