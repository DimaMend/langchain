"""Test suite to test vectostores."""

from abc import abstractmethod

import pytest
from langchain_core.documents import Document
from langchain_core.embeddings.fake import DeterministicFakeEmbedding, Embeddings
from langchain_core.vectorstores import VectorStore

from langchain_tests.base import BaseStandardTests

# Arbitrarily chosen. Using a small embedding size
# so tests are faster and easier to debug.
EMBEDDING_SIZE = 6


class VectorStoreIntegrationTests(BaseStandardTests):
<<<<<<< HEAD
    """Base class for vector store integration tests.
=======
    """Base class for checking the read-write API of a vector store.
>>>>>>> b7c2029e

    Implementers should subclass this test suite and provide a fixture
    that returns an empty vector store for each test.

    The fixture should use the ``get_embeddings`` method to get a pre-defined
    embeddings model that should be used for this test suite.

    Here is a template:

    .. code-block:: python

        from typing import Generator

        import pytest
        from langchain_core.vectorstores import VectorStore
        from langchain_parrot_link.vectorstores import ParrotVectorStore
        from langchain_tests.integration_tests.vectorstores import VectorStoreIntegrationTests


        class TestParrotVectorStore(VectorStoreIntegrationTests):
            @pytest.fixture()
            def vectorstore(self) -> Generator[VectorStore, None, None]:  # type: ignore
                \"\"\"Get an empty vectorstore.\"\"\"
                store = ParrotVectorStore(self.get_embeddings())
                # note: store should be EMPTY at this point
                # if you need to delete data, you may do so here
                try:
                    yield store
                finally:
                    # cleanup operations, or deleting data
                    pass

    In the fixture, before the ``yield`` we instantiate an empty vector store. In the
    ``finally`` block, we call whatever logic is necessary to bring the vector store
    to a clean state.

    Example:

    .. code-block:: python

        from typing import Generator

        import pytest
        from langchain_core.vectorstores import VectorStore
        from langchain_tests.integration_tests.vectorstores import VectorStoreIntegrationTests

        from langchain_chroma import Chroma


        class TestChromaStandard(VectorStoreIntegrationTests):
            @pytest.fixture()
            def vectorstore(self) -> Generator[VectorStore, None, None]:  # type: ignore
                \"\"\"Get an empty vectorstore for unit tests.\"\"\"
                store = Chroma(embedding_function=self.get_embeddings())
                try:
                    yield store
                finally:
                    store.delete_collection()
                    pass

    .. note::
          API references for individual test methods include troubleshooting tips.
    """  # noqa: E501

    @abstractmethod
    @pytest.fixture
    def vectorstore(self) -> VectorStore:
        """Get the vectorstore class to test.

        The returned vectorstore should be EMPTY.
        """

    @staticmethod
    def get_embeddings() -> Embeddings:
        """A pre-defined embeddings model that should be used for this test.

        This currently uses ``DeterministicFakeEmbedding`` from ``langchain-core``,
        which uses numpy to generate random numbers based on a hash of the input text.

        The resulting embeddings are not meaningful, but they are deterministic.
        """
        return DeterministicFakeEmbedding(
            size=EMBEDDING_SIZE,
        )

    def test_vectorstore_is_empty(self, vectorstore: VectorStore) -> None:
        """Test that the vectorstore is empty.

        .. dropdown:: Troubleshooting

            If this test fails, check that the test class (i.e., sub class of
            ``VectorStoreIntegrationTests``) initializes an empty vector store in the
            ``vectorestore`` fixture.
        """
        assert vectorstore.similarity_search("foo", k=1) == []

    def test_add_documents(self, vectorstore: VectorStore) -> None:
        """Test adding documents into the vectorstore.

        .. dropdown:: Troubleshooting

            If this test fails, check that:

            1. We correctly initialize an empty vector store in the ``vectorestore`` fixture.
            2. Calling ``.similarity_search`` for the top ``k`` similar documents does not threshold by score.
            3. We do not mutate the original document object when adding it to the vector store (e.g., by adding an ID).
        """  # noqa: E501
        original_documents = [
            Document(page_content="foo", metadata={"id": 1}),
            Document(page_content="bar", metadata={"id": 2}),
        ]
        ids = vectorstore.add_documents(original_documents)
        documents = vectorstore.similarity_search("bar", k=2)
        assert documents == [
            Document(page_content="bar", metadata={"id": 2}, id=ids[1]),
            Document(page_content="foo", metadata={"id": 1}, id=ids[0]),
        ]
        # Verify that the original document object does not get mutated!
        # (e.g., an ID is added to the original document object)
        assert original_documents == [
            Document(page_content="foo", metadata={"id": 1}),
            Document(page_content="bar", metadata={"id": 2}),
        ]

    def test_vectorstore_still_empty(self, vectorstore: VectorStore) -> None:
        """This test should follow a test that adds documents.

        This just verifies that the fixture is set up properly to be empty
        after each test.

        .. dropdown:: Troubleshooting

            If this test fails, check that the test class (i.e., sub class of
            ``VectorStoreIntegrationTests``) correctly clears the vector store in the
            ``finally`` block.
        """
        assert vectorstore.similarity_search("foo", k=1) == []

    def test_deleting_documents(self, vectorstore: VectorStore) -> None:
        """Test deleting documents from the vectorstore.

        .. dropdown:: Troubleshooting

            If this test fails, check that ``add_documents`` preserves identifiers
            passed in through ``ids``, and that ``delete`` correctly removes
            documents.
        """
        documents = [
            Document(page_content="foo", metadata={"id": 1}),
            Document(page_content="bar", metadata={"id": 2}),
        ]
        ids = vectorstore.add_documents(documents, ids=["1", "2"])
        assert ids == ["1", "2"]
        vectorstore.delete(["1"])
        documents = vectorstore.similarity_search("foo", k=1)
        assert documents == [Document(page_content="bar", metadata={"id": 2}, id="2")]

    def test_deleting_bulk_documents(self, vectorstore: VectorStore) -> None:
        """Test that we can delete several documents at once.

        .. dropdown:: Troubleshooting

            If this test fails, check that ``delete`` correctly removes multiple
            documents when given a list of IDs.
        """
        documents = [
            Document(page_content="foo", metadata={"id": 1}),
            Document(page_content="bar", metadata={"id": 2}),
            Document(page_content="baz", metadata={"id": 3}),
        ]

        vectorstore.add_documents(documents, ids=["1", "2", "3"])
        vectorstore.delete(["1", "2"])
        documents = vectorstore.similarity_search("foo", k=1)
        assert documents == [Document(page_content="baz", metadata={"id": 3}, id="3")]

    def test_delete_missing_content(self, vectorstore: VectorStore) -> None:
        """Deleting missing content should not raise an exception.

        .. dropdown:: Troubleshooting

            If this test fails, check that ``delete`` does not raise an exception
            when deleting IDs that do not exist.
        """
        vectorstore.delete(["1"])
        vectorstore.delete(["1", "2", "3"])

    def test_add_documents_with_ids_is_idempotent(
        self, vectorstore: VectorStore
    ) -> None:
        """Adding by ID should be idempotent.

        .. dropdown:: Troubleshooting

            If this test fails, check that adding the same document twice with the
            same IDs has the same effect as adding it once (i.e., it does not
            duplicate the documents).
        """
        documents = [
            Document(page_content="foo", metadata={"id": 1}),
            Document(page_content="bar", metadata={"id": 2}),
        ]
        vectorstore.add_documents(documents, ids=["1", "2"])
        vectorstore.add_documents(documents, ids=["1", "2"])
        documents = vectorstore.similarity_search("bar", k=2)
        assert documents == [
            Document(page_content="bar", metadata={"id": 2}, id="2"),
            Document(page_content="foo", metadata={"id": 1}, id="1"),
        ]

    def test_add_documents_by_id_with_mutation(self, vectorstore: VectorStore) -> None:
        """Test that we can overwrite by ID using add_documents.

        .. dropdown:: Troubleshooting

            If this test fails, check that when ``add_documents`` is called with an
            ID that already exists in the vector store, the content is updated
            rather than duplicated.
        """
        documents = [
            Document(page_content="foo", metadata={"id": 1}),
            Document(page_content="bar", metadata={"id": 2}),
        ]

        vectorstore.add_documents(documents=documents, ids=["1", "2"])

        # Now over-write content of ID 1
        new_documents = [
            Document(
                page_content="new foo", metadata={"id": 1, "some_other_field": "foo"}
            ),
        ]

        vectorstore.add_documents(documents=new_documents, ids=["1"])

        # Check that the content has been updated
        documents = vectorstore.similarity_search("new foo", k=2)
        assert documents == [
            Document(
                id="1",
                page_content="new foo",
                metadata={"id": 1, "some_other_field": "foo"},
            ),
            Document(id="2", page_content="bar", metadata={"id": 2}),
        ]

    def test_get_by_ids(self, vectorstore: VectorStore) -> None:
        """Test get by IDs.

        This test requires that ``get_by_ids`` be implemented on the vector store.

        .. dropdown:: Troubleshooting

            If this test fails, check that ``get_by_ids`` is implemented and returns
            documents in the same order as the IDs passed in.

            .. note::
                ``get_by_ids`` was added to the ``VectorStore`` interface in
                ``langchain-core`` version 0.2.11. If difficult to implement, this
                test can be skipped using a pytest ``xfail`` on the test class:

                .. code-block:: python

                    @pytest.mark.xfail(reason=("get_by_ids not implemented."))
                    def test_get_by_ids(self, vectorstore: VectorStore) -> None:
                        super().test_get_by_ids(vectorstore)
        """
        documents = [
            Document(page_content="foo", metadata={"id": 1}),
            Document(page_content="bar", metadata={"id": 2}),
        ]
        ids = vectorstore.add_documents(documents, ids=["1", "2"])
        retrieved_documents = vectorstore.get_by_ids(ids)
        assert retrieved_documents == [
            Document(page_content="foo", metadata={"id": 1}, id=ids[0]),
            Document(page_content="bar", metadata={"id": 2}, id=ids[1]),
        ]

    def test_get_by_ids_missing(self, vectorstore: VectorStore) -> None:
        """Test get by IDs with missing IDs.

        .. dropdown:: Troubleshooting

            If this test fails, check that ``get_by_ids`` is implemented and does not
            raise an exception when given IDs that do not exist.

            .. note::
                ``get_by_ids`` was added to the ``VectorStore`` interface in
                ``langchain-core`` version 0.2.11. If difficult to implement, this
                test can be skipped using a pytest ``xfail`` on the test class:

                .. code-block:: python

                    @pytest.mark.xfail(reason=("get_by_ids not implemented."))
                    def test_get_by_ids_missing(self, vectorstore: VectorStore) -> None:
                        super().test_get_by_ids_missing(vectorstore)
        """  # noqa: E501
        # This should not raise an exception
        documents = vectorstore.get_by_ids(["1", "2", "3"])
        assert documents == []

    def test_add_documents_documents(self, vectorstore: VectorStore) -> None:
        """Run add_documents tests.

        .. dropdown:: Troubleshooting

            If this test fails, check that ``get_by_ids`` is implemented and returns
            documents in the same order as the IDs passed in.

            Check also that ``add_documents`` will correctly generate string IDs if
            none are provided.

            .. note::
                ``get_by_ids`` was added to the ``VectorStore`` interface in
                ``langchain-core`` version 0.2.11. If difficult to implement, this
                test can be skipped using a pytest ``xfail`` on the test class:

                .. code-block:: python

                    @pytest.mark.xfail(reason=("get_by_ids not implemented."))
                    def test_add_documents_documents(self, vectorstore: VectorStore) -> None:
                        super().test_add_documents_documents(vectorstore)
        """  # noqa: E501
        documents = [
            Document(page_content="foo", metadata={"id": 1}),
            Document(page_content="bar", metadata={"id": 2}),
        ]
        ids = vectorstore.add_documents(documents)
        assert vectorstore.get_by_ids(ids) == [
            Document(page_content="foo", metadata={"id": 1}, id=ids[0]),
            Document(page_content="bar", metadata={"id": 2}, id=ids[1]),
        ]

    def test_add_documents_with_existing_ids(self, vectorstore: VectorStore) -> None:
        """Test that add_documents with existing IDs is idempotent.

        .. dropdown:: Troubleshooting

            If this test fails, check that ``get_by_ids`` is implemented and returns
            documents in the same order as the IDs passed in.

            This test also verifies that:

            1. IDs specified in the ``Document.id`` field are assigned when adding documents.
            2. If some documents include IDs and others don't string IDs are generated for the latter.

            .. note::
                ``get_by_ids`` was added to the ``VectorStore`` interface in
                ``langchain-core`` version 0.2.11. If difficult to implement, this
                test can be skipped using a pytest ``xfail`` on the test class:

                .. code-block:: python

                    @pytest.mark.xfail(reason=("get_by_ids not implemented."))
                    def test_add_documents_with_existing_ids(self, vectorstore: VectorStore) -> None:
                        super().test_add_documents_with_existing_ids(vectorstore)
        """  # noqa: E501
        documents = [
            Document(id="foo", page_content="foo", metadata={"id": 1}),
            Document(page_content="bar", metadata={"id": 2}),
        ]
        ids = vectorstore.add_documents(documents)
        assert "foo" in ids
        assert vectorstore.get_by_ids(ids) == [
            Document(page_content="foo", metadata={"id": 1}, id="foo"),
            Document(page_content="bar", metadata={"id": 2}, id=ids[1]),
        ]

    async def test_vectorstore_is_empty_async(self, vectorstore: VectorStore) -> None:
        """Test that the vectorstore is empty.

        .. dropdown:: Troubleshooting

            If this test fails, check that the test class (i.e., sub class of
            ``VectorStoreIntegrationTests``) initializes an empty vector store in the
            ``vectorestore`` fixture.
        """
        assert await vectorstore.asimilarity_search("foo", k=1) == []

    async def test_add_documents_async(self, vectorstore: VectorStore) -> None:
        """Test adding documents into the vectorstore.

        .. dropdown:: Troubleshooting

            If this test fails, check that:

            1. We correctly initialize an empty vector store in the ``vectorestore`` fixture.
            2. Calling ``.asimilarity_search`` for the top ``k`` similar documents does not threshold by score.
            3. We do not mutate the original document object when adding it to the vector store (e.g., by adding an ID).
        """  # noqa: E501
        original_documents = [
            Document(page_content="foo", metadata={"id": 1}),
            Document(page_content="bar", metadata={"id": 2}),
        ]
        ids = await vectorstore.aadd_documents(original_documents)
        documents = await vectorstore.asimilarity_search("bar", k=2)
        assert documents == [
            Document(page_content="bar", metadata={"id": 2}, id=ids[1]),
            Document(page_content="foo", metadata={"id": 1}, id=ids[0]),
        ]

        # Verify that the original document object does not get mutated!
        # (e.g., an ID is added to the original document object)
        assert original_documents == [
            Document(page_content="foo", metadata={"id": 1}),
            Document(page_content="bar", metadata={"id": 2}),
        ]

    async def test_vectorstore_still_empty_async(
        self, vectorstore: VectorStore
    ) -> None:
        """This test should follow a test that adds documents.

        This just verifies that the fixture is set up properly to be empty
        after each test.

        .. dropdown:: Troubleshooting

            If this test fails, check that the test class (i.e., sub class of
            ``VectorStoreIntegrationTests``) correctly clears the vector store in the
            ``finally`` block.
        """
        assert await vectorstore.asimilarity_search("foo", k=1) == []

    async def test_deleting_documents_async(self, vectorstore: VectorStore) -> None:
        """Test deleting documents from the vectorstore.

        .. dropdown:: Troubleshooting

            If this test fails, check that ``aadd_documents`` preserves identifiers
            passed in through ``ids``, and that ``delete`` correctly removes
            documents.
        """
        documents = [
            Document(page_content="foo", metadata={"id": 1}),
            Document(page_content="bar", metadata={"id": 2}),
        ]
        ids = await vectorstore.aadd_documents(documents, ids=["1", "2"])
        assert ids == ["1", "2"]
        await vectorstore.adelete(["1"])
        documents = await vectorstore.asimilarity_search("foo", k=1)
        assert documents == [Document(page_content="bar", metadata={"id": 2}, id="2")]

    async def test_deleting_bulk_documents_async(
        self, vectorstore: VectorStore
    ) -> None:
        """Test that we can delete several documents at once.

        .. dropdown:: Troubleshooting

            If this test fails, check that ``adelete`` correctly removes multiple
            documents when given a list of IDs.
        """
        documents = [
            Document(page_content="foo", metadata={"id": 1}),
            Document(page_content="bar", metadata={"id": 2}),
            Document(page_content="baz", metadata={"id": 3}),
        ]

        await vectorstore.aadd_documents(documents, ids=["1", "2", "3"])
        await vectorstore.adelete(["1", "2"])
        documents = await vectorstore.asimilarity_search("foo", k=1)
        assert documents == [Document(page_content="baz", metadata={"id": 3}, id="3")]

    async def test_delete_missing_content_async(self, vectorstore: VectorStore) -> None:
        """Deleting missing content should not raise an exception.

        .. dropdown:: Troubleshooting

            If this test fails, check that ``adelete`` does not raise an exception
            when deleting IDs that do not exist.
        """
        await vectorstore.adelete(["1"])
        await vectorstore.adelete(["1", "2", "3"])

    async def test_add_documents_with_ids_is_idempotent_async(
        self, vectorstore: VectorStore
    ) -> None:
        """Adding by ID should be idempotent.

        .. dropdown:: Troubleshooting

            If this test fails, check that adding the same document twice with the
            same IDs has the same effect as adding it once (i.e., it does not
            duplicate the documents).
        """
        documents = [
            Document(page_content="foo", metadata={"id": 1}),
            Document(page_content="bar", metadata={"id": 2}),
        ]
        await vectorstore.aadd_documents(documents, ids=["1", "2"])
        await vectorstore.aadd_documents(documents, ids=["1", "2"])
        documents = await vectorstore.asimilarity_search("bar", k=2)
        assert documents == [
            Document(page_content="bar", metadata={"id": 2}, id="2"),
            Document(page_content="foo", metadata={"id": 1}, id="1"),
        ]

    async def test_add_documents_by_id_with_mutation_async(
        self, vectorstore: VectorStore
    ) -> None:
        """Test that we can overwrite by ID using add_documents.

        .. dropdown:: Troubleshooting

            If this test fails, check that when ``aadd_documents`` is called with an
            ID that already exists in the vector store, the content is updated
            rather than duplicated.
        """
        documents = [
            Document(page_content="foo", metadata={"id": 1}),
            Document(page_content="bar", metadata={"id": 2}),
        ]

        await vectorstore.aadd_documents(documents=documents, ids=["1", "2"])

        # Now over-write content of ID 1
        new_documents = [
            Document(
                page_content="new foo", metadata={"id": 1, "some_other_field": "foo"}
            ),
        ]

        await vectorstore.aadd_documents(documents=new_documents, ids=["1"])

        # Check that the content has been updated
        documents = await vectorstore.asimilarity_search("new foo", k=2)
        assert documents == [
            Document(
                id="1",
                page_content="new foo",
                metadata={"id": 1, "some_other_field": "foo"},
            ),
            Document(id="2", page_content="bar", metadata={"id": 2}),
        ]

    async def test_get_by_ids_async(self, vectorstore: VectorStore) -> None:
        """Test get by IDs.

        This test requires that ``get_by_ids`` be implemented on the vector store.

        .. dropdown:: Troubleshooting

            If this test fails, check that ``get_by_ids`` is implemented and returns
            documents in the same order as the IDs passed in.

            .. note::
                ``get_by_ids`` was added to the ``VectorStore`` interface in
                ``langchain-core`` version 0.2.11. If difficult to implement, this
                test can be skipped using a pytest ``xfail`` on the test class:

                .. code-block:: python

                    @pytest.mark.xfail(reason=("get_by_ids not implemented."))
                    async def test_get_by_ids(self, vectorstore: VectorStore) -> None:
                        await super().test_get_by_ids(vectorstore)
        """
        documents = [
            Document(page_content="foo", metadata={"id": 1}),
            Document(page_content="bar", metadata={"id": 2}),
        ]
        ids = await vectorstore.aadd_documents(documents, ids=["1", "2"])
        retrieved_documents = await vectorstore.aget_by_ids(ids)
        assert retrieved_documents == [
            Document(page_content="foo", metadata={"id": 1}, id=ids[0]),
            Document(page_content="bar", metadata={"id": 2}, id=ids[1]),
        ]

    async def test_get_by_ids_missing_async(self, vectorstore: VectorStore) -> None:
        """Test get by IDs with missing IDs.

        .. dropdown:: Troubleshooting

            If this test fails, check that ``get_by_ids`` is implemented and does not
            raise an exception when given IDs that do not exist.

            .. note::
                ``get_by_ids`` was added to the ``VectorStore`` interface in
                ``langchain-core`` version 0.2.11. If difficult to implement, this
                test can be skipped using a pytest ``xfail`` on the test class:

                .. code-block:: python

                    @pytest.mark.xfail(reason=("get_by_ids not implemented."))
                    async def test_get_by_ids_missing(self, vectorstore: VectorStore) -> None:
                        await super().test_get_by_ids_missing(vectorstore)
        """  # noqa: E501
        # This should not raise an exception
        assert await vectorstore.aget_by_ids(["1", "2", "3"]) == []

    async def test_add_documents_documents_async(
        self, vectorstore: VectorStore
    ) -> None:
        """Run add_documents tests.

        .. dropdown:: Troubleshooting

            If this test fails, check that ``get_by_ids`` is implemented and returns
            documents in the same order as the IDs passed in.

            Check also that ``aadd_documents`` will correctly generate string IDs if
            none are provided.

            .. note::
                ``get_by_ids`` was added to the ``VectorStore`` interface in
                ``langchain-core`` version 0.2.11. If difficult to implement, this
                test can be skipped using a pytest ``xfail`` on the test class:

                .. code-block:: python

                    @pytest.mark.xfail(reason=("get_by_ids not implemented."))
                    async def test_add_documents_documents(self, vectorstore: VectorStore) -> None:
                        await super().test_add_documents_documents(vectorstore)
        """  # noqa: E501
        documents = [
            Document(page_content="foo", metadata={"id": 1}),
            Document(page_content="bar", metadata={"id": 2}),
        ]
        ids = await vectorstore.aadd_documents(documents)
        assert await vectorstore.aget_by_ids(ids) == [
            Document(page_content="foo", metadata={"id": 1}, id=ids[0]),
            Document(page_content="bar", metadata={"id": 2}, id=ids[1]),
        ]

    async def test_add_documents_with_existing_ids_async(
        self, vectorstore: VectorStore
    ) -> None:
        """Test that add_documents with existing IDs is idempotent.

        .. dropdown:: Troubleshooting

            If this test fails, check that ``get_by_ids`` is implemented and returns
            documents in the same order as the IDs passed in.

            This test also verifies that:

            1. IDs specified in the ``Document.id`` field are assigned when adding documents.
            2. If some documents include IDs and others don't string IDs are generated for the latter.

            .. note::
                ``get_by_ids`` was added to the ``VectorStore`` interface in
                ``langchain-core`` version 0.2.11. If difficult to implement, this
                test can be skipped using a pytest ``xfail`` on the test class:

                .. code-block:: python

                    @pytest.mark.xfail(reason=("get_by_ids not implemented."))
                    async def test_add_documents_with_existing_ids(self, vectorstore: VectorStore) -> None:
                        await super().test_add_documents_with_existing_ids(vectorstore)
        """  # noqa: E501
        documents = [
            Document(id="foo", page_content="foo", metadata={"id": 1}),
            Document(page_content="bar", metadata={"id": 2}),
        ]
        ids = await vectorstore.aadd_documents(documents)
        assert "foo" in ids
        assert await vectorstore.aget_by_ids(ids) == [
            Document(page_content="foo", metadata={"id": 1}, id="foo"),
            Document(page_content="bar", metadata={"id": 2}, id=ids[1]),
        ]<|MERGE_RESOLUTION|>--- conflicted
+++ resolved
@@ -15,11 +15,7 @@
 
 
 class VectorStoreIntegrationTests(BaseStandardTests):
-<<<<<<< HEAD
-    """Base class for vector store integration tests.
-=======
     """Base class for checking the read-write API of a vector store.
->>>>>>> b7c2029e
 
     Implementers should subclass this test suite and provide a fixture
     that returns an empty vector store for each test.
