[tool.poetry]
name = "__package_name__"
version = "0.1.0"
description = "An integration package connecting __ModuleName__ and GigaChain"
authors = []
readme = "README.md"
repository = "https://github.com/ai-forever/gigachain"
license = "MIT"

[tool.poetry.urls]
"Source Code" = "https://github.com/ai-forever/gigachain/tree/master/libs/partners/__package_name_short__"
"Release Notes" = "https://github.com/ai-forever/gigachain/releases?q=tag%3A%22__package_name_short__%3D%3D0%22&expanded=true"

[tool.poetry.dependencies]
python = ">=3.8.1,<4.0"
gigachain-core = "^0.2.0"

[tool.poetry.group.test]
optional = true

[tool.poetry.group.test.dependencies]
pytest = "^7.4.3"
pytest-asyncio = "^0.23.2"
pytest-socket = "^0.7.0"
<<<<<<< HEAD
gigachain-core = { path = "../../core", develop = true }
=======
langchain-core = { path = "../../core", develop = true }
pytest-watcher = "^0.3.4"
>>>>>>> 16d41eab

[tool.poetry.group.codespell]
optional = true

[tool.poetry.group.codespell.dependencies]
codespell = "^2.2.6"

[tool.poetry.group.test_integration]
optional = true

[tool.poetry.group.test_integration.dependencies]

[tool.poetry.group.lint]
optional = true

[tool.poetry.group.lint.dependencies]
ruff = "^0.5"

[tool.poetry.group.typing.dependencies]
mypy = "^1.10"
gigachain-core = { path = "../../core", develop = true }

[tool.poetry.group.dev]
optional = true

[tool.poetry.group.dev.dependencies]
gigachain-core = { path = "../../core", develop = true }

[tool.ruff.lint]
select = [
  "E",    # pycodestyle
  "F",    # pyflakes
  "I",    # isort
  "T201", # print
]

[tool.mypy]
disallow_untyped_defs = "True"

[tool.coverage.run]
omit = ["tests/*"]

[build-system]
requires = ["poetry-core>=1.0.0"]
build-backend = "poetry.core.masonry.api"

[tool.pytest.ini_options]
# --strict-markers will raise errors on unknown marks.
# https://docs.pytest.org/en/7.1.x/how-to/mark.html#raising-errors-on-unknown-marks
#
# https://docs.pytest.org/en/7.1.x/reference/reference.html
# --strict-config       any warnings encountered while parsing the `pytest`
#                       section of the configuration file raise errors.
#
# https://github.com/tophat/syrupy
addopts = "--strict-markers --strict-config --durations=5"
# Registering custom markers.
# https://docs.pytest.org/en/7.1.x/example/markers.html#registering-markers
markers = [
  "compile: mark placeholder test used to compile integration tests without running them",
]
asyncio_mode = "auto"<|MERGE_RESOLUTION|>--- conflicted
+++ resolved
@@ -22,12 +22,8 @@
 pytest = "^7.4.3"
 pytest-asyncio = "^0.23.2"
 pytest-socket = "^0.7.0"
-<<<<<<< HEAD
 gigachain-core = { path = "../../core", develop = true }
-=======
-langchain-core = { path = "../../core", develop = true }
 pytest-watcher = "^0.3.4"
->>>>>>> 16d41eab
 
 [tool.poetry.group.codespell]
 optional = true
