[tool.poetry]
name = "langchain-cli"
version = "0.0.11"
description = "CLI for interacting with LangChain"
authors = ["Erick Friis <erick@langchain.dev>"]
readme = "README.md"

[tool.poetry.dependencies]
python = ">=3.8.1,<4.0"
typer = {extras = ["all"], version = "^0.9.0"}
tomli = "^2.0.1"
gitpython = "^3.1.40"
langserve = {extras = ["all"], version = ">=0.0.16", optional = true}
fastapi = "^0.104.0"
uvicorn = "^0.23.2"

[tool.poetry.scripts]
langchain = "langchain_cli.cli:app"
langchain-cli = "langchain_cli.cli:app"

[tool.poetry.group.dev.dependencies]
poethepoet = "^0.24.1"
pytest = "^7.4.2"
pytest-watch = "^4.2.0"

[tool.poetry.group.lint.dependencies]
ruff = "^0.1.3"

[tool.poetry.group.test.dependencies]

[tool.poetry.group.typing.dependencies]

[tool.poetry.extras]
# For langserve
serve = ["langserve"]

[tool.ruff]
select = [
  "E",  # pycodestyle
  "F",  # pyflakes
  "I",  # isort
]

[tool.poe.tasks._bump_2]
shell = """sed -i "" "/^__version__ =/c\\ \n__version__ = \\"$version\\"\n" langchain_cli/cli.py"""
uses = { version = "version" }

[tool.poe.tasks]
test = "poetry run pytest"
watch = "poetry run ptw"
<<<<<<< HEAD
lint = "poetry run ruff ."
format = "poetry run ruff . --fix"
_bump_1 = "poetry version patch"
version = "poetry version --short"
bump = ["_bump_1", "_bump_2"]
=======
lint = ["_lint", "_check_formatting"]
format = ["_lint_fix", "_format"]

_check_formatting = "poetry run ruff format . --diff"
_lint = "poetry run ruff ."
_format = "poetry run ruff format ."
_lint_fix = "poetry run ruff . --fix"
>>>>>>> bf5805bb

[build-system]
requires = ["poetry-core"]
build-backend = "poetry.core.masonry.api"<|MERGE_RESOLUTION|>--- conflicted
+++ resolved
@@ -41,28 +41,22 @@
   "I",  # isort
 ]
 
-[tool.poe.tasks._bump_2]
-shell = """sed -i "" "/^__version__ =/c\\ \n__version__ = \\"$version\\"\n" langchain_cli/cli.py"""
-uses = { version = "version" }
-
 [tool.poe.tasks]
 test = "poetry run pytest"
 watch = "poetry run ptw"
-<<<<<<< HEAD
-lint = "poetry run ruff ."
-format = "poetry run ruff . --fix"
-_bump_1 = "poetry version patch"
 version = "poetry version --short"
 bump = ["_bump_1", "_bump_2"]
-=======
 lint = ["_lint", "_check_formatting"]
 format = ["_lint_fix", "_format"]
 
+_bump_2.shell = """sed -i "" "/^__version__ =/c\\ \n__version__ = \\"$version\\"\n" langchain_cli/cli.py"""
+_bump_2.uses = { version = "version" }
+
+_bump_1 = "poetry version patch"
 _check_formatting = "poetry run ruff format . --diff"
 _lint = "poetry run ruff ."
 _format = "poetry run ruff format ."
 _lint_fix = "poetry run ruff . --fix"
->>>>>>> bf5805bb
 
 [build-system]
 requires = ["poetry-core"]
