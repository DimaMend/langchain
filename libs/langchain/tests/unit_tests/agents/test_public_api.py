--- conflicted
+++ resolved
@@ -19,6 +19,7 @@
     "SelfAskWithSearchChain",
     "StructuredChatAgent",
     "Tool",
+    "XMLAgent",
     "ZeroShotAgent",
     "create_json_agent",
     "create_openapi_agent",
@@ -34,12 +35,7 @@
     "load_huggingface_tool",
     "load_tools",
     "tool",
-<<<<<<< HEAD
-    "create_xorbits_agent",
-    "XMLAgent",
     "create_cube_agent",
-=======
->>>>>>> 5545de04
 ]
 
 
