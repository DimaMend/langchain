"""Test in memory docstore."""
<<<<<<< HEAD

=======
>>>>>>> 29aa9d67
from typing import Any, Dict

from langchain.output_parsers.combining import CombiningOutputParser
from langchain.output_parsers.regex import RegexParser
from langchain.output_parsers.structured import ResponseSchema, StructuredOutputParser

DEF_EXPECTED_RESULT = {
    "answer": "Paris",
    "source": "https://en.wikipedia.org/wiki/France",
    "confidence": "A",
    "explanation": "Paris is the capital of France according to Wikipedia.",
}

DEF_README = """```json
{
    "answer": "Paris",
    "source": "https://en.wikipedia.org/wiki/France"
}
```

//Confidence: A, Explanation: Paris is the capital of France according to Wikipedia."""


def test_combining_dict_result() -> None:
    """Test combining result."""
    parsers = [
        StructuredOutputParser(
            response_schemas=[
                ResponseSchema(
                    name="answer", description="answer to the user's question"
                ),
                ResponseSchema(
                    name="source",
                    description="source used to answer the user's question",
                ),
            ]
        ),
        RegexParser(
            regex=r"Confidence: (A|B|C), Explanation: (.*)",
            output_keys=["confidence", "explanation"],
            default_output_key="noConfidence",
        ),
    ]
    combining_parser = CombiningOutputParser(parsers=parsers)
    result_dict = combining_parser.parse(DEF_README)
    assert DEF_EXPECTED_RESULT == result_dict


def test_combining_output_parser_output_type() -> None:
    """Test combining output parser output type is Dict[str, Any]."""
    parsers = [
        StructuredOutputParser(
            response_schemas=[
                ResponseSchema(
                    name="answer", description="answer to the user's question"
                ),
                ResponseSchema(
                    name="source",
                    description="source used to answer the user's question",
                ),
            ]
        ),
        RegexParser(
            regex=r"Confidence: (A|B|C), Explanation: (.*)",
            output_keys=["confidence", "explanation"],
            default_output_key="noConfidence",
        ),
    ]
    combining_parser = CombiningOutputParser(parsers=parsers)
    assert combining_parser.OutputType is Dict[str, Any]<|MERGE_RESOLUTION|>--- conflicted
+++ resolved
@@ -1,8 +1,4 @@
 """Test in memory docstore."""
-<<<<<<< HEAD
-
-=======
->>>>>>> 29aa9d67
 from typing import Any, Dict
 
 from langchain.output_parsers.combining import CombiningOutputParser
