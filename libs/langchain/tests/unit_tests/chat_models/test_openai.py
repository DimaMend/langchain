"""Test OpenAI Chat API wrapper."""
import json
from typing import Any
from unittest.mock import MagicMock, patch

import pytest
<<<<<<< HEAD
from pytest import CaptureFixture, MonkeyPatch

from langchain.adapters.openai import convert_dict_to_message
from langchain.chat_models.openai import ChatOpenAI
from langchain.pydantic_v1 import SecretStr
from langchain.schema.messages import (
=======
from langchain_core.messages import (
>>>>>>> 0efa59cb
    AIMessage,
    FunctionMessage,
    HumanMessage,
    SystemMessage,
)

from langchain.adapters.openai import convert_dict_to_message
from langchain.chat_models.openai import ChatOpenAI


@pytest.mark.requires("openai")
def test_openai_model_param() -> None:
    llm = ChatOpenAI(model="foo")
    assert llm.model_name == "foo"
    llm = ChatOpenAI(model_name="foo")
    assert llm.model_name == "foo"


def test_function_message_dict_to_function_message() -> None:
    content = json.dumps({"result": "Example #1"})
    name = "test_function"
    result = convert_dict_to_message(
        {
            "role": "function",
            "name": name,
            "content": content,
        }
    )
    assert isinstance(result, FunctionMessage)
    assert result.name == name
    assert result.content == content


def test__convert_dict_to_message_human() -> None:
    message = {"role": "user", "content": "foo"}
    result = convert_dict_to_message(message)
    expected_output = HumanMessage(content="foo")
    assert result == expected_output


def test__convert_dict_to_message_ai() -> None:
    message = {"role": "assistant", "content": "foo"}
    result = convert_dict_to_message(message)
    expected_output = AIMessage(content="foo")
    assert result == expected_output


def test__convert_dict_to_message_system() -> None:
    message = {"role": "system", "content": "foo"}
    result = convert_dict_to_message(message)
    expected_output = SystemMessage(content="foo")
    assert result == expected_output


@pytest.fixture
def mock_completion() -> dict:
    return {
        "id": "chatcmpl-7fcZavknQda3SQ",
        "object": "chat.completion",
        "created": 1689989000,
        "model": "gpt-3.5-turbo-0613",
        "choices": [
            {
                "index": 0,
                "message": {
                    "role": "assistant",
                    "content": "Bar Baz",
                },
                "finish_reason": "stop",
            }
        ],
    }


@pytest.mark.requires("openai")
def test_openai_predict(mock_completion: dict) -> None:
    llm = ChatOpenAI()
    mock_client = MagicMock()
    completed = False

    def mock_create(*args: Any, **kwargs: Any) -> Any:
        nonlocal completed
        completed = True
        return mock_completion

    mock_client.create = mock_create
    with patch.object(
        llm,
        "client",
        mock_client,
    ):
        res = llm.predict("bar")
        assert res == "Bar Baz"
    assert completed


@pytest.mark.requires("openai")
async def test_openai_apredict(mock_completion: dict) -> None:
    llm = ChatOpenAI()
    mock_client = MagicMock()
    completed = False

    def mock_create(*args: Any, **kwargs: Any) -> Any:
        nonlocal completed
        completed = True
        return mock_completion

    mock_client.create = mock_create
    with patch.object(
        llm,
        "client",
        mock_client,
    ):
        res = llm.predict("bar")
        assert res == "Bar Baz"
    assert completed


"""Test Openai chat model"""


@pytest.mark.requires("openai")
def test_api_key_is_secret_string() -> None:
    llm = ChatOpenAI(
        openai_api_key="secret-api-key", openai_api_base="test", model_name="test"
    )
    assert isinstance(llm.openai_api_key, SecretStr)


@pytest.mark.requires("openai")
def test_api_key_masked_when_passed_from_env(
    monkeypatch: MonkeyPatch, capsys: CaptureFixture
) -> None:
    """Test initialization with an API key provided via an env variable"""
    monkeypatch.setenv("OPENAI_API_KEY", "secret-api-key")
    llm = ChatOpenAI(openai_api_base="test", model_name="test")
    print(llm.openai_api_key, end="")
    captured = capsys.readouterr()

    assert captured.out == "**********"


@pytest.mark.requires("openai")
def test_api_key_masked_when_passed_via_constructor(
    capsys: CaptureFixture,
) -> None:
    """Test initialization with an API key provided via the initializer"""
    llm = ChatOpenAI(
        openai_api_key="secret-api-key", openai_api_base="test", model_name="test"
    )
    print(llm.openai_api_key, end="")
    captured = capsys.readouterr()

    assert captured.out == "**********"<|MERGE_RESOLUTION|>--- conflicted
+++ resolved
@@ -4,16 +4,13 @@
 from unittest.mock import MagicMock, patch
 
 import pytest
-<<<<<<< HEAD
 from pytest import CaptureFixture, MonkeyPatch
 
 from langchain.adapters.openai import convert_dict_to_message
 from langchain.chat_models.openai import ChatOpenAI
 from langchain.pydantic_v1 import SecretStr
-from langchain.schema.messages import (
-=======
+
 from langchain_core.messages import (
->>>>>>> 0efa59cb
     AIMessage,
     FunctionMessage,
     HumanMessage,
