--- conflicted
+++ resolved
@@ -3,13 +3,8 @@
 build-backend = "poetry.core.masonry.api"
 
 [tool.poetry]
-<<<<<<< HEAD
 name = "gigachain"
-version = "0.2.14post1"
-=======
-name = "langchain"
 version = "0.2.16"
->>>>>>> 16d41eab
 description = "Building applications with LLMs through composability"
 authors = []
 license = "MIT"
@@ -41,13 +36,8 @@
 
 [tool.poetry.dependencies]
 python = ">=3.8.1,<4.0"
-<<<<<<< HEAD
-gigachain-core = "^0.2.35"
+gigachain-core = "^0.2.38"
 gigachain-text-splitters = "^0.2.0"
-=======
-langchain-core = "^0.2.38"
-langchain-text-splitters = "^0.2.0"
->>>>>>> 16d41eab
 langsmith = "^0.1.17"
 pydantic = ">=1,<3"
 SQLAlchemy = ">=1.4,<3"
