[tool.poetry]
<<<<<<< HEAD
name = "gigachain"
version = "0.0.352.1"
=======
name = "langchain"
version = "0.1.0"
>>>>>>> 611f18c9
description = "Building applications with LLMs through composability"
authors = []
license = "MIT"
readme = "README.md"
repository = "https://github.com/ai-forever/gigachain"
packages = [
    {include = "langchain"}
]

[tool.poetry.scripts]
langchain-server = "langchain.server:main"

[tool.poetry.dependencies]
python = ">=3.8.1,<4.0"
<<<<<<< HEAD
gigachain-core = "^0.1.3"
gigachain-community = ">=0.0.6.1,<0.1"
=======
langchain-core = ">=0.1.7,<0.2"
langchain-community = ">=0.0.9,<0.1"
>>>>>>> 611f18c9
pydantic = ">=1,<3"
SQLAlchemy = ">=1.4,<3"
requests = "^2"
PyYAML = ">=5.3"
numpy = "^1"
aiohttp = "^3.8.3"
tenacity = "^8.1.0"
jsonpatch = "^1.33"
azure-core = {version = "^1.26.4", optional=true}
tqdm = {version = ">=4.48.0", optional = true}
openapi-pydantic = {version = "^0.3.2", optional = true}
faiss-cpu = {version = "^1", optional = true}
manifest-ml = {version = "^0.0.1", optional = true}
transformers = {version = "^4", optional = true}
beautifulsoup4 = {version = "^4", optional = true}
torch = {version = ">=1,<3", optional = true}
jinja2 = {version = "^3", optional = true}
tiktoken = {version = ">=0.3.2,<0.6.0", optional = true, python=">=3.9"}
qdrant-client = {version = "^1.3.1", optional = true, python = ">=3.8.1,<3.12"}
dataclasses-json = ">= 0.5.7, < 0.7"
cohere = {version = "^4", optional = true}
openai = {version = "<2", optional = true}
nlpcloud = {version = "^1", optional = true}
huggingface_hub = {version = "^0", optional = true}
sentence-transformers = {version = "^2", optional = true}
arxiv = {version = "^1.4", optional = true}
pypdf = {version = "^3.4.0", optional = true}
aleph-alpha-client = {version="^2.15.0", optional = true}
pgvector = {version = "^0.1.6", optional = true}
async-timeout = {version = "^4.0.0", python = "<3.11"}
azure-identity = {version = "^1.12.0", optional=true}
atlassian-python-api = {version = "^3.36.0", optional=true}
html2text = {version="^2020.1.16", optional=true}
numexpr = {version="^2.8.6", optional=true}
azure-cosmos = {version="^4.4.0b1", optional=true}
jq = {version = "^1.4.1", optional = true}
pdfminer-six = {version = "^20221105", optional = true}
docarray = {version="^0.32.0", extras=["hnswlib"], optional=true}
lxml = {version = "^4.9.2", optional = true}
pymupdf = {version = "^1.22.3", optional = true}
rapidocr-onnxruntime = {version = "^1.3.2", optional = true, python = ">=3.8.1,<3.12"}
pypdfium2 = {version = "^4.10.0", optional = true}
gql = {version = "^3.4.1", optional = true}
pandas = {version = "^2.0.1", optional = true}
telethon = {version = "^1.28.5", optional = true}
chardet = {version="^5.1.0", optional=true}
requests-toolbelt = {version = "^1.0.0", optional = true}
openlm = {version = "^0.0.5", optional = true}
scikit-learn = {version = "^1.2.2", optional = true}
azure-ai-formrecognizer = {version = "^3.2.1", optional = true}
azure-ai-vision = {version = "^0.11.1b1", optional = true}
azure-cognitiveservices-speech = {version = "^1.28.0", optional = true}
py-trello = {version = "^0.19.0", optional = true}
bibtexparser = {version = "^1.4.0", optional = true}
pyspark = {version = "^3.4.0", optional = true}
clarifai = {version = ">=9.1.0", optional = true}
mwparserfromhell = {version = "^0.6.4", optional = true}
mwxml = {version = "^0.3.3", optional = true}
azure-search-documents = {version = "11.4.0b8", optional = true}
esprima = {version = "^4.0.1", optional = true}
streamlit = {version = "^1.18.0", optional = true, python = ">=3.8.1,<3.9.7 || >3.9.7,<4.0"}
psychicapi = {version = "^0.8.0", optional = true}
cassio = {version = "^0.1.0", optional = true}
sympy = {version = "^1.12", optional = true}
rapidfuzz = {version = "^3.1.1", optional = true}
jsonschema = {version = ">1", optional = true}
langsmith = "~0.0.77"
rank-bm25 = {version = "^0.2.2", optional = true}
geopandas = {version = "^0.13.1", optional = true}
gitpython = {version = "^3.1.32", optional = true}
feedparser = {version = "^6.0.10", optional = true}
newspaper3k = {version = "^0.2.8", optional = true}
xata = {version = "^1.0.0a7", optional = true}
xmltodict = {version = "^0.13.0", optional = true}
markdownify = {version = "^0.11.6", optional = true}
assemblyai = {version = "^0.17.0", optional = true}
dashvector = {version = "^1.0.1", optional = true}
sqlite-vss = {version = "^0.1.2", optional = true}
motor = {version = "^3.3.1", optional = true}
timescale-vector = {version = "^0.0.1", optional = true}
typer = {version= "^0.9.0", optional = true}
anthropic = {version = "^0.3.11", optional = true}
gigachat = "^0.1.12.1"
aiosqlite = {version = "^0.19.0", optional = true}
rspace_client = {version = "^2.5.0", optional = true}
upstash-redis = {version = "^0.15.0", optional = true}
azure-ai-textanalytics = {version = "^5.3.0", optional = true}
google-cloud-documentai = {version = "^2.20.1", optional = true}
fireworks-ai = {version = "^0.9.0", optional = true}
javelin-sdk = {version = "^0.1.8", optional = true}
hologres-vector = {version = "^0.0.6", optional = true}
praw = {version = "^7.7.1", optional = true}
msal = {version = "^1.25.0", optional = true}
databricks-vectorsearch = {version = "^0.21", optional = true}
couchbase = {version = "^4.1.9", optional = true}
dgml-utils = {version = "^0.3.0", optional = true}
datasets = {version = "^2.15.0", optional = true}
langchain-openai = {version = ">=0.0.2,<0.1", optional = true}

[tool.poetry.group.test]
optional = true

[tool.poetry.group.test.dependencies]
# The only dependencies that should be added are
# dependencies used for running tests (e.g., pytest, freezegun, response).
# Any dependencies that do not meet that criteria will be removed.
pytest = "^7.3.0"
pytest-cov = "^4.0.0"
pytest-dotenv = "^0.5.2"
duckdb-engine = "^0.9.2"
pytest-watcher = "^0.2.6"
freezegun = "^1.2.2"
responses = "^0.22.0"
pytest-asyncio = "^0.23.2"
lark = "^1.1.5"
pandas = "^2.0.0"
pytest-mock  = "^3.10.0"
pytest-socket = "^0.6.0"
syrupy = "^4.0.2"
requests-mock = "^1.11.0"
gigachain-core = {path = "../core", develop = true}

[tool.poetry.group.codespell]
optional = true

[tool.poetry.group.codespell.dependencies]
codespell = "^2.2.0"

[tool.poetry.group.test_integration]
optional = true

[tool.poetry.group.test_integration.dependencies]
# Do not add dependencies in the test_integration group
# Instead:
# 1. Add an optional dependency to the main group
#       poetry add --optional [package name]
# 2. Add the package name to the extended_testing extra (find it below)
# 3. Relock the poetry file
#       poetry lock --no-update
# 4. Favor unit tests not integration tests.
#    Use the @pytest.mark.requires(pkg_name) decorator in unit_tests.
#    Your tests should not rely on network access, as it prevents other
#    developers from being able to easily run them.
#    Instead write unit tests that use the `responses` library or mock.patch with
#    fixtures. Keep the fixtures minimal.
# See the Contributing Guide for more instructions on working with optional dependencies.
# https://python.langchain.com/docs/contributing/code#working-with-optional-dependencies
pytest-vcr = "^1.0.2"
wrapt = "^1.15.0"
openai = "^1"
python-dotenv = "^1.0.0"
cassio = "^0.1.0"
tiktoken = ">=0.3.2,<0.6.0"
anthropic = "^0.3.11"
gigachain-core = {path = "../core", develop = true}
gigachain-community = {path = "../community", develop = true}

[tool.poetry.group.lint]
optional = true

[tool.poetry.group.lint.dependencies]
ruff = "^0.1.5"

[tool.poetry.group.typing]
optional = true

[tool.poetry.group.typing.dependencies]
mypy = "^0.991"
types-pyyaml = "^6.0.12.2"
types-requests = "^2.28.11.5"
types-toml = "^0.10.8.1"
types-redis = "^4.3.21.6"
types-pytz = "^2023.3.0.0"
types-chardet = "^5.0.4.6"
mypy-protobuf = "^3.0.0"
gigachain-core = {path = "../core", develop = true}
gigachain-community = {path = "../community", develop = true}

[tool.poetry.group.dev]
optional = true

[tool.poetry.group.dev.dependencies]
jupyter = "^1.0.0"
playwright = "^1.28.0"
setuptools = "^67.6.1"
gigachain-core = {path = "../core", develop = true}
gigachain-community = {path = "../community", develop = true}

[tool.poetry.extras]
llms = ["clarifai", "cohere", "openai", "openlm", "nlpcloud", "huggingface_hub", "manifest-ml", "torch", "transformers"]
qdrant = ["qdrant-client"]
openai = ["openai", "tiktoken"]
text_helpers = ["chardet"]
clarifai = ["clarifai"]
cohere = ["cohere"]
docarray = ["docarray"]
embeddings = ["sentence-transformers"]
javascript = ["esprima"]
azure = [
    "azure-identity",
    "azure-cosmos",
    "openai",
    "azure-core",
    "azure-ai-formrecognizer",
    "azure-ai-vision",
    "azure-cognitiveservices-speech",
    "azure-search-documents",
    "azure-ai-textanalytics",
]
all = []
cli = ["typer"]

# An extra used to be able to add extended testing.
# Please use new-line on formatting to make it easier to add new packages without
# merge-conflicts
extended_testing = [
 "aleph-alpha-client",
 "aiosqlite",
 "assemblyai",
 "beautifulsoup4",
 "bibtexparser",
 "cassio",
 "chardet",
 "datasets",
 "google-cloud-documentai",
 "esprima",
 "jq",
 "pdfminer-six",
 "pgvector",
 "pypdf",
 "pymupdf",
 "pypdfium2",
 "tqdm",
 "lxml",
 "atlassian-python-api",
 "mwparserfromhell",
 "mwxml",
 "msal",
 "pandas",
 "telethon",
 "psychicapi",
 "gql",
 "requests-toolbelt",
 "html2text",
 "numexpr",
 "py-trello",
 "scikit-learn",
 "streamlit",
 "pyspark",
 "openai",
 "sympy",
 "rapidfuzz",
 "jsonschema",
 "openai",
 "rank-bm25",
 "geopandas",
 "jinja2",
 "gitpython",
 "newspaper3k",
 "feedparser",
 "xata",
 "xmltodict",
 "faiss-cpu",
 "openapi-pydantic",
 "markdownify",
 "arxiv",
 "dashvector",
 "sqlite-vss",
 "rapidocr-onnxruntime",
 "motor",
 "timescale-vector",
 "anthropic",
 "upstash-redis",
 "rspace_client",
 "fireworks-ai",
 "javelin-sdk",
 "hologres-vector",
 "praw",
 "databricks-vectorsearch",
 "couchbase",
 "dgml-utils",
 "cohere",
 "langchain-openai",
]

[tool.ruff]
select = [
  "E",  # pycodestyle
  "F",  # pyflakes
  "I",  # isort
]
exclude = [
  "tests/integration_tests/examples/non-utf8-encoding.py",
]

[tool.mypy]
ignore_missing_imports = "True"
disallow_untyped_defs = "True"
exclude = ["notebooks", "examples", "example_data"]

[tool.coverage.run]
omit = [
    "tests/*",
]

[build-system]
requires = ["poetry-core>=1.0.0"]
build-backend = "poetry.core.masonry.api"

[tool.pytest.ini_options]
# --strict-markers will raise errors on unknown marks.
# https://docs.pytest.org/en/7.1.x/how-to/mark.html#raising-errors-on-unknown-marks
#
# https://docs.pytest.org/en/7.1.x/reference/reference.html
# --strict-config       any warnings encountered while parsing the `pytest`
#                       section of the configuration file raise errors.
#
# https://github.com/tophat/syrupy
# --snapshot-warn-unused    Prints a warning on unused snapshots rather than fail the test suite.
addopts = "--strict-markers --strict-config --durations=5 --snapshot-warn-unused -vv"
# Registering custom markers.
# https://docs.pytest.org/en/7.1.x/example/markers.html#registering-markers
markers = [
  "requires: mark tests as requiring a specific library",
  "scheduled: mark tests to run in scheduled testing",
  "compile: mark placeholder test used to compile integration tests without running them"
]
asyncio_mode = "auto"

[tool.codespell]
skip = '.git,*.pdf,*.svg,*.pdf,*.yaml,*.ipynb,poetry.lock,*.min.js,*.css,package-lock.json,example_data,_dist,examples'
# Ignore latin etc
ignore-regex = '.*(Stati Uniti|Tense=Pres).*'
# whats is a typo but used frequently in queries so kept as is
# aapply - async apply
# unsecure - typo but part of API, decided to not bother for now
ignore-words-list = 'momento,collison,ned,foor,reworkd,parth,whats,aapply,mysogyny,unsecure,damon,crate,aadd,symbl,precesses,accademia,nin'<|MERGE_RESOLUTION|>--- conflicted
+++ resolved
@@ -1,11 +1,6 @@
 [tool.poetry]
-<<<<<<< HEAD
 name = "gigachain"
-version = "0.0.352.1"
-=======
-name = "langchain"
 version = "0.1.0"
->>>>>>> 611f18c9
 description = "Building applications with LLMs through composability"
 authors = []
 license = "MIT"
@@ -20,13 +15,8 @@
 
 [tool.poetry.dependencies]
 python = ">=3.8.1,<4.0"
-<<<<<<< HEAD
-gigachain-core = "^0.1.3"
-gigachain-community = ">=0.0.6.1,<0.1"
-=======
-langchain-core = ">=0.1.7,<0.2"
-langchain-community = ">=0.0.9,<0.1"
->>>>>>> 611f18c9
+gigachain-core = ">=0.1.7,<0.2"
+gigachain-community = ">=0.0.9,<0.1"
 pydantic = ">=1,<3"
 SQLAlchemy = ">=1.4,<3"
 requests = "^2"
@@ -109,7 +99,7 @@
 timescale-vector = {version = "^0.0.1", optional = true}
 typer = {version= "^0.9.0", optional = true}
 anthropic = {version = "^0.3.11", optional = true}
-gigachat = "^0.1.12.1"
+gigachat = "^0.1.13"
 aiosqlite = {version = "^0.19.0", optional = true}
 rspace_client = {version = "^2.5.0", optional = true}
 upstash-redis = {version = "^0.15.0", optional = true}
