--- conflicted
+++ resolved
@@ -142,13 +142,10 @@
 azure-ai-textanalytics = {version = "^5.3.0", optional = true}
 google-cloud-documentai = {version = "^2.20.1", optional = true}
 fireworks-ai = {version = "^0.6.0", optional = true, python = ">=3.9,<4.0"}
-<<<<<<< HEAD
 tritonclient = {extras = ["all"], version = ">=2.39.0", optional = true}
-=======
 javelin-sdk = {version = "^0.1.8", optional = true}
 msal = {version = "^1.25.0", optional = true}
 databricks-vectorsearch = {version = "^0.21", optional = true}
->>>>>>> f9bef600
 
 
 [tool.poetry.group.test.dependencies]
