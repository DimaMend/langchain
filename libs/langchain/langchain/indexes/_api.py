<<<<<<< HEAD
"""Module contains logic for indexing documents into vector stores."""

from __future__ import annotations
=======
from langchain_core.indexing.api import _abatch, _batch, _HashedDocument
>>>>>>> cd4c5428

# Please do not use these in your application. These are private APIs.
# Here to avoid changing unit tests during a migration.
__all__ = ["_HashedDocument", "_abatch", "_batch"]<|MERGE_RESOLUTION|>--- conflicted
+++ resolved
@@ -1,10 +1,4 @@
-<<<<<<< HEAD
-"""Module contains logic for indexing documents into vector stores."""
-
-from __future__ import annotations
-=======
 from langchain_core.indexing.api import _abatch, _batch, _HashedDocument
->>>>>>> cd4c5428
 
 # Please do not use these in your application. These are private APIs.
 # Here to avoid changing unit tests during a migration.
