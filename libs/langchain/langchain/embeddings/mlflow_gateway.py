from langchain_community.embeddings.mlflow_gateway import (
    MlflowAIGatewayEmbeddings,
)

<<<<<<< HEAD
import warnings
from typing import Any, Iterator, List, Optional

from langchain_core.embeddings import Embeddings
from langchain_core.pydantic_v1 import BaseModel


def _chunk(texts: List[str], size: int) -> Iterator[List[str]]:
    for i in range(0, len(texts), size):
        yield texts[i : i + size]


class MlflowAIGatewayEmbeddings(Embeddings, BaseModel):
    """
    Wrapper around embeddings LLMs in the MLflow AI Gateway.

    To use, you should have the ``mlflow[gateway]`` python package installed.
    For more information, see https://mlflow.org/docs/latest/gateway/index.html.

    Example:
        .. code-block:: python

            from langchain.embeddings import MlflowAIGatewayEmbeddings

            embeddings = MlflowAIGatewayEmbeddings(
                gateway_uri="<your-mlflow-ai-gateway-uri>",
                route="<your-mlflow-ai-gateway-embeddings-route>"
            )
    """

    route: str
    """The route to use for the MLflow AI Gateway API."""
    gateway_uri: Optional[str] = None
    """The URI for the MLflow AI Gateway API."""

    def __init__(self, **kwargs: Any):
        warnings.warn(
            "`MlflowAIGatewayEmbeddings` is deprecated. Use `MlflowEmbeddings` or "
            "`DatabricksEmbeddings` instead.",
            DeprecationWarning,
        )
        try:
            import mlflow.gateway
        except ImportError as e:
            raise ImportError(
                "Could not import `mlflow.gateway` module. "
                "Please install it with `pip install mlflow[gateway]`."
            ) from e

        super().__init__(**kwargs)
        if self.gateway_uri:
            mlflow.gateway.set_gateway_uri(self.gateway_uri)

    def _query(self, texts: List[str]) -> List[List[float]]:
        try:
            import mlflow.gateway
        except ImportError as e:
            raise ImportError(
                "Could not import `mlflow.gateway` module. "
                "Please install it with `pip install mlflow[gateway]`."
            ) from e

        embeddings = []
        for txt in _chunk(texts, 20):
            resp = mlflow.gateway.query(self.route, data={"text": txt})
            embeddings.extend(resp["embeddings"])
        return embeddings

    def embed_documents(self, texts: List[str]) -> List[List[float]]:
        return self._query(texts)

    def embed_query(self, text: str) -> List[float]:
        return self._query([text])[0]
=======
__all__ = ["MlflowAIGatewayEmbeddings"]
>>>>>>> f5e4f0b3
<|MERGE_RESOLUTION|>--- conflicted
+++ resolved
@@ -2,80 +2,4 @@
     MlflowAIGatewayEmbeddings,
 )
 
-<<<<<<< HEAD
-import warnings
-from typing import Any, Iterator, List, Optional
-
-from langchain_core.embeddings import Embeddings
-from langchain_core.pydantic_v1 import BaseModel
-
-
-def _chunk(texts: List[str], size: int) -> Iterator[List[str]]:
-    for i in range(0, len(texts), size):
-        yield texts[i : i + size]
-
-
-class MlflowAIGatewayEmbeddings(Embeddings, BaseModel):
-    """
-    Wrapper around embeddings LLMs in the MLflow AI Gateway.
-
-    To use, you should have the ``mlflow[gateway]`` python package installed.
-    For more information, see https://mlflow.org/docs/latest/gateway/index.html.
-
-    Example:
-        .. code-block:: python
-
-            from langchain.embeddings import MlflowAIGatewayEmbeddings
-
-            embeddings = MlflowAIGatewayEmbeddings(
-                gateway_uri="<your-mlflow-ai-gateway-uri>",
-                route="<your-mlflow-ai-gateway-embeddings-route>"
-            )
-    """
-
-    route: str
-    """The route to use for the MLflow AI Gateway API."""
-    gateway_uri: Optional[str] = None
-    """The URI for the MLflow AI Gateway API."""
-
-    def __init__(self, **kwargs: Any):
-        warnings.warn(
-            "`MlflowAIGatewayEmbeddings` is deprecated. Use `MlflowEmbeddings` or "
-            "`DatabricksEmbeddings` instead.",
-            DeprecationWarning,
-        )
-        try:
-            import mlflow.gateway
-        except ImportError as e:
-            raise ImportError(
-                "Could not import `mlflow.gateway` module. "
-                "Please install it with `pip install mlflow[gateway]`."
-            ) from e
-
-        super().__init__(**kwargs)
-        if self.gateway_uri:
-            mlflow.gateway.set_gateway_uri(self.gateway_uri)
-
-    def _query(self, texts: List[str]) -> List[List[float]]:
-        try:
-            import mlflow.gateway
-        except ImportError as e:
-            raise ImportError(
-                "Could not import `mlflow.gateway` module. "
-                "Please install it with `pip install mlflow[gateway]`."
-            ) from e
-
-        embeddings = []
-        for txt in _chunk(texts, 20):
-            resp = mlflow.gateway.query(self.route, data={"text": txt})
-            embeddings.extend(resp["embeddings"])
-        return embeddings
-
-    def embed_documents(self, texts: List[str]) -> List[List[float]]:
-        return self._query(texts)
-
-    def embed_query(self, text: str) -> List[float]:
-        return self._query([text])[0]
-=======
-__all__ = ["MlflowAIGatewayEmbeddings"]
->>>>>>> f5e4f0b3
+__all__ = ["MlflowAIGatewayEmbeddings"]