"""**Embedding models**  are wrappers around embedding models
from different APIs and services.

**Embedding models** can be LLMs or not.

**Class hierarchy:**

.. code-block::

    Embeddings --> <name>Embeddings  # Examples: OpenAIEmbeddings, HuggingFaceEmbeddings
"""


import logging
from typing import Any

from langchain.embeddings.aleph_alpha import (
    AlephAlphaAsymmetricSemanticEmbedding,
    AlephAlphaSymmetricSemanticEmbedding,
)
from langchain.embeddings.awa import AwaEmbeddings
from langchain.embeddings.baidu_qianfan_endpoint import QianfanEmbeddingsEndpoint
from langchain.embeddings.bedrock import BedrockEmbeddings
from langchain.embeddings.cache import CacheBackedEmbeddings
from langchain.embeddings.clarifai import ClarifaiEmbeddings
from langchain.embeddings.cohere import CohereEmbeddings
from langchain.embeddings.dashscope import DashScopeEmbeddings
from langchain.embeddings.deepinfra import DeepInfraEmbeddings
from langchain.embeddings.edenai import EdenAiEmbeddings
from langchain.embeddings.elasticsearch import ElasticsearchEmbeddings
from langchain.embeddings.embaas import EmbaasEmbeddings
from langchain.embeddings.ernie import ErnieEmbeddings
from langchain.embeddings.fake import DeterministicFakeEmbedding, FakeEmbeddings
from langchain.embeddings.google_palm import GooglePalmEmbeddings
from langchain.embeddings.gpt4all import GPT4AllEmbeddings
from langchain.embeddings.huggingface import (
    HuggingFaceBgeEmbeddings,
    HuggingFaceEmbeddings,
    HuggingFaceInferenceAPIEmbeddings,
    HuggingFaceInstructEmbeddings,
)
from langchain.embeddings.huggingface_hub import HuggingFaceHubEmbeddings
from langchain.embeddings.jina import JinaEmbeddings
from langchain.embeddings.llamacpp import LlamaCppEmbeddings
from langchain.embeddings.localai import LocalAIEmbeddings
from langchain.embeddings.minimax import MiniMaxEmbeddings
from langchain.embeddings.mlflow_gateway import MlflowAIGatewayEmbeddings
from langchain.embeddings.modelscope_hub import ModelScopeEmbeddings
from langchain.embeddings.mosaicml import MosaicMLInstructorEmbeddings
from langchain.embeddings.nlpcloud import NLPCloudEmbeddings
from langchain.embeddings.octoai_embeddings import OctoAIEmbeddings
from langchain.embeddings.ollama import OllamaEmbeddings
from langchain.embeddings.openai import OpenAIEmbeddings
from langchain.embeddings.sagemaker_endpoint import SagemakerEndpointEmbeddings
from langchain.embeddings.self_hosted import SelfHostedEmbeddings
from langchain.embeddings.self_hosted_hugging_face import (
    SelfHostedHuggingFaceEmbeddings,
    SelfHostedHuggingFaceInstructEmbeddings,
)
from langchain.embeddings.sentence_transformer import SentenceTransformerEmbeddings
from langchain.embeddings.spacy_embeddings import SpacyEmbeddings
from langchain.embeddings.tensorflow_hub import TensorflowHubEmbeddings
from langchain.embeddings.vertexai import VertexAIEmbeddings
from langchain.embeddings.xinference import XinferenceEmbeddings

logger = logging.getLogger(__name__)

__all__ = [
    "OpenAIEmbeddings",
    "CacheBackedEmbeddings",
    "ClarifaiEmbeddings",
    "CohereEmbeddings",
    "ElasticsearchEmbeddings",
    "HuggingFaceEmbeddings",
    "HuggingFaceInferenceAPIEmbeddings",
    "JinaEmbeddings",
    "LlamaCppEmbeddings",
    "HuggingFaceHubEmbeddings",
    "MlflowAIGatewayEmbeddings",
    "ModelScopeEmbeddings",
    "TensorflowHubEmbeddings",
    "SagemakerEndpointEmbeddings",
    "HuggingFaceInstructEmbeddings",
    "MosaicMLInstructorEmbeddings",
    "SelfHostedEmbeddings",
    "SelfHostedHuggingFaceEmbeddings",
    "SelfHostedHuggingFaceInstructEmbeddings",
    "FakeEmbeddings",
    "DeterministicFakeEmbedding",
    "AlephAlphaAsymmetricSemanticEmbedding",
    "AlephAlphaSymmetricSemanticEmbedding",
    "SentenceTransformerEmbeddings",
    "GooglePalmEmbeddings",
    "MiniMaxEmbeddings",
    "VertexAIEmbeddings",
    "BedrockEmbeddings",
    "DeepInfraEmbeddings",
    "EdenAiEmbeddings",
    "DashScopeEmbeddings",
    "EmbaasEmbeddings",
    "OctoAIEmbeddings",
    "SpacyEmbeddings",
    "NLPCloudEmbeddings",
    "GPT4AllEmbeddings",
    "XinferenceEmbeddings",
    "LocalAIEmbeddings",
    "AwaEmbeddings",
    "HuggingFaceBgeEmbeddings",
    "ErnieEmbeddings",
<<<<<<< HEAD
    "OllamaEmbeddings",
=======
    "QianfanEmbeddingsEndpoint",
>>>>>>> 48a4efc5
]


# TODO: this is in here to maintain backwards compatibility
class HypotheticalDocumentEmbedder:
    def __init__(self, *args: Any, **kwargs: Any):
        logger.warning(
            "Using a deprecated class. Please use "
            "`from langchain.chains import HypotheticalDocumentEmbedder` instead"
        )
        from langchain.chains.hyde.base import HypotheticalDocumentEmbedder as H

        return H(*args, **kwargs)  # type: ignore

    @classmethod
    def from_llm(cls, *args: Any, **kwargs: Any) -> Any:
        logger.warning(
            "Using a deprecated class. Please use "
            "`from langchain.chains import HypotheticalDocumentEmbedder` instead"
        )
        from langchain.chains.hyde.base import HypotheticalDocumentEmbedder as H

        return H.from_llm(*args, **kwargs)<|MERGE_RESOLUTION|>--- conflicted
+++ resolved
@@ -107,11 +107,8 @@
     "AwaEmbeddings",
     "HuggingFaceBgeEmbeddings",
     "ErnieEmbeddings",
-<<<<<<< HEAD
     "OllamaEmbeddings",
-=======
     "QianfanEmbeddingsEndpoint",
->>>>>>> 48a4efc5
 ]
 
 
