"""**Embedding models**  are wrappers around embedding models
from different APIs and services.

**Embedding models** can be LLMs or not.

**Class hierarchy:**

.. code-block::

    Embeddings --> <name>Embeddings  # Examples: OpenAIEmbeddings, HuggingFaceEmbeddings
"""


import logging
from typing import Any

from langchain.embeddings.aleph_alpha import (
    AlephAlphaAsymmetricSemanticEmbedding,
    AlephAlphaSymmetricSemanticEmbedding,
)
from langchain.embeddings.awa import AwaEmbeddings
from langchain.embeddings.baidu_qianfan_endpoint import QianfanEmbeddingsEndpoint
from langchain.embeddings.bedrock import BedrockEmbeddings
from langchain.embeddings.bookend import BookendEmbeddings
from langchain.embeddings.cache import CacheBackedEmbeddings
from langchain.embeddings.clarifai import ClarifaiEmbeddings
from langchain.embeddings.cohere import CohereEmbeddings
from langchain.embeddings.dashscope import DashScopeEmbeddings
from langchain.embeddings.deepinfra import DeepInfraEmbeddings
from langchain.embeddings.edenai import EdenAiEmbeddings
from langchain.embeddings.elasticsearch import ElasticsearchEmbeddings
from langchain.embeddings.embaas import EmbaasEmbeddings
from langchain.embeddings.ernie import ErnieEmbeddings
from langchain.embeddings.fake import DeterministicFakeEmbedding, FakeEmbeddings
from langchain.embeddings.google_palm import GooglePalmEmbeddings
from langchain.embeddings.gpt4all import GPT4AllEmbeddings
from langchain.embeddings.gradient_ai import GradientEmbeddings
from langchain.embeddings.huggingface import (
    HuggingFaceBgeEmbeddings,
    HuggingFaceEmbeddings,
    HuggingFaceInferenceAPIEmbeddings,
    HuggingFaceInstructEmbeddings,
)
from langchain.embeddings.huggingface_hub import HuggingFaceHubEmbeddings
from langchain.embeddings.javelin_ai_gateway import JavelinAIGatewayEmbeddings
from langchain.embeddings.jina import JinaEmbeddings
from langchain.embeddings.johnsnowlabs import JohnSnowLabsEmbeddings
from langchain.embeddings.llamacpp import LlamaCppEmbeddings
from langchain.embeddings.localai import LocalAIEmbeddings
from langchain.embeddings.minimax import MiniMaxEmbeddings
from langchain.embeddings.mlflow_gateway import MlflowAIGatewayEmbeddings
from langchain.embeddings.modelscope_hub import ModelScopeEmbeddings
from langchain.embeddings.mosaicml import MosaicMLInstructorEmbeddings
from langchain.embeddings.nlpcloud import NLPCloudEmbeddings
from langchain.embeddings.octoai_embeddings import OctoAIEmbeddings
from langchain.embeddings.ollama import OllamaEmbeddings
from langchain.embeddings.open_clip import OpenCLIPEmbeddings
from langchain.embeddings.openai import OpenAIEmbeddings
from langchain.embeddings.sagemaker_endpoint import SagemakerEndpointEmbeddings
from langchain.embeddings.self_hosted import SelfHostedEmbeddings
from langchain.embeddings.self_hosted_hugging_face import (
    SelfHostedHuggingFaceEmbeddings,
    SelfHostedHuggingFaceInstructEmbeddings,
)
from langchain.embeddings.sentence_transformer import SentenceTransformerEmbeddings
from langchain.embeddings.spacy_embeddings import SpacyEmbeddings
from langchain.embeddings.tensorflow_hub import TensorflowHubEmbeddings
from langchain.embeddings.vertexai import VertexAIEmbeddings
from langchain.embeddings.voyageai import VoyageEmbeddings
from langchain.embeddings.xinference import XinferenceEmbeddings

logger = logging.getLogger(__name__)

__all__ = [
    "OpenAIEmbeddings",
    "CacheBackedEmbeddings",
    "ClarifaiEmbeddings",
    "CohereEmbeddings",
    "ElasticsearchEmbeddings",
    "HuggingFaceEmbeddings",
    "HuggingFaceInferenceAPIEmbeddings",
    "GradientEmbeddings",
    "JinaEmbeddings",
    "LlamaCppEmbeddings",
    "HuggingFaceHubEmbeddings",
    "MlflowAIGatewayEmbeddings",
    "ModelScopeEmbeddings",
    "TensorflowHubEmbeddings",
    "SagemakerEndpointEmbeddings",
    "HuggingFaceInstructEmbeddings",
    "MosaicMLInstructorEmbeddings",
    "SelfHostedEmbeddings",
    "SelfHostedHuggingFaceEmbeddings",
    "SelfHostedHuggingFaceInstructEmbeddings",
    "FakeEmbeddings",
    "DeterministicFakeEmbedding",
    "AlephAlphaAsymmetricSemanticEmbedding",
    "AlephAlphaSymmetricSemanticEmbedding",
    "SentenceTransformerEmbeddings",
    "GooglePalmEmbeddings",
    "MiniMaxEmbeddings",
    "VertexAIEmbeddings",
    "BedrockEmbeddings",
    "DeepInfraEmbeddings",
    "EdenAiEmbeddings",
    "DashScopeEmbeddings",
    "EmbaasEmbeddings",
    "OctoAIEmbeddings",
    "SpacyEmbeddings",
    "NLPCloudEmbeddings",
    "GPT4AllEmbeddings",
    "XinferenceEmbeddings",
    "LocalAIEmbeddings",
    "AwaEmbeddings",
    "HuggingFaceBgeEmbeddings",
    "ErnieEmbeddings",
    "JavelinAIGatewayEmbeddings",
    "OllamaEmbeddings",
    "QianfanEmbeddingsEndpoint",
    "JohnSnowLabsEmbeddings",
    "VoyageEmbeddings",
<<<<<<< HEAD
    "BookendEmbeddings",
=======
    "OpenCLIPEmbeddings",
>>>>>>> fdbb45d7
]


# TODO: this is in here to maintain backwards compatibility
class HypotheticalDocumentEmbedder:
    def __init__(self, *args: Any, **kwargs: Any):
        logger.warning(
            "Using a deprecated class. Please use "
            "`from langchain.chains import HypotheticalDocumentEmbedder` instead"
        )
        from langchain.chains.hyde.base import HypotheticalDocumentEmbedder as H

        return H(*args, **kwargs)  # type: ignore

    @classmethod
    def from_llm(cls, *args: Any, **kwargs: Any) -> Any:
        logger.warning(
            "Using a deprecated class. Please use "
            "`from langchain.chains import HypotheticalDocumentEmbedder` instead"
        )
        from langchain.chains.hyde.base import HypotheticalDocumentEmbedder as H

        return H.from_llm(*args, **kwargs)<|MERGE_RESOLUTION|>--- conflicted
+++ resolved
@@ -119,11 +119,8 @@
     "QianfanEmbeddingsEndpoint",
     "JohnSnowLabsEmbeddings",
     "VoyageEmbeddings",
-<<<<<<< HEAD
     "BookendEmbeddings",
-=======
     "OpenCLIPEmbeddings",
->>>>>>> fdbb45d7
 ]
 
 
