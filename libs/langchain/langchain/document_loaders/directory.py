--- conflicted
+++ resolved
@@ -1,174 +1,3 @@
-from langchain_community.document_loaders.directory import (
-    DirectoryLoader,
-)
+from langchain_community.document_loaders.directory import DirectoryLoader
 
-<<<<<<< HEAD
-from langchain.docstore.document import Document
-from langchain.document_loaders.base import BaseLoader
-from langchain.document_loaders.html_bs import BSHTMLLoader
-from langchain.document_loaders.text import TextLoader
-from langchain.document_loaders.unstructured import UnstructuredFileLoader
-
-FILE_LOADER_TYPE = Union[
-    Type[UnstructuredFileLoader], Type[TextLoader], Type[BSHTMLLoader]
-]
-logger = logging.getLogger(__name__)
-
-
-def _is_visible(p: Path) -> bool:
-    parts = p.parts
-    for _p in parts:
-        if _p.startswith("."):
-            return False
-    return True
-
-
-class DirectoryLoader(BaseLoader):
-    """Load from a directory."""
-
-    def __init__(
-        self,
-        path: str,
-        glob: str = "**/[!.]*",
-        exclude_glob: Optional[str] = None,
-        silent_errors: bool = False,
-        load_hidden: bool = False,
-        loader_cls: FILE_LOADER_TYPE = UnstructuredFileLoader,
-        loader_kwargs: Union[dict, None] = None,
-        recursive: bool = False,
-        show_progress: bool = False,
-        use_multithreading: bool = False,
-        max_concurrency: int = 4,
-        *,
-        sample_size: int = 0,
-        randomize_sample: bool = False,
-        sample_seed: Union[int, None] = None,
-    ):
-        """Initialize with a path to directory and how to glob over it.
-
-        Args:
-            path: Path to directory.
-            glob: Glob pattern to use to find files. Defaults to "**/[!.]*"
-               (all files except hidden).
-            exclude_glob: Glob pattern to use to exclude files from the glob pattern.
-                Defaults to None (don't exclude anything).
-            silent_errors: Whether to silently ignore errors. Defaults to False.
-            load_hidden: Whether to load hidden files. Defaults to False.
-            loader_cls: Loader class to use for loading files.
-              Defaults to UnstructuredFileLoader.
-            loader_kwargs: Keyword arguments to pass to loader_cls. Defaults to None.
-            recursive: Whether to recursively search for files. Defaults to False.
-            show_progress: Whether to show a progress bar. Defaults to False.
-            use_multithreading: Whether to use multithreading. Defaults to False.
-            max_concurrency: The maximum number of threads to use. Defaults to 4.
-            sample_size: The maximum number of files you would like to load from the
-                directory.
-            randomize_sample: Shuffle the files to get a random sample.
-            sample_seed: set the seed of the random shuffle for reporoducibility.
-        """
-        if loader_kwargs is None:
-            loader_kwargs = {}
-        self.path = path
-        self.glob = glob
-        self.exclude_glob = exclude_glob
-        self.load_hidden = load_hidden
-        self.loader_cls = loader_cls
-        self.loader_kwargs = loader_kwargs
-        self.silent_errors = silent_errors
-        self.recursive = recursive
-        self.show_progress = show_progress
-        self.use_multithreading = use_multithreading
-        self.max_concurrency = max_concurrency
-        self.sample_size = sample_size
-        self.randomize_sample = randomize_sample
-        self.sample_seed = sample_seed
-
-    def load_file(
-        self, item: Path, path: Path, docs: List[Document], pbar: Optional[Any]
-    ) -> None:
-        """Load a file.
-
-        Args:
-            item: File path.
-            path: Directory path.
-            docs: List of documents to append to.
-            pbar: Progress bar. Defaults to None.
-
-        """
-        if item.is_file():
-            if _is_visible(item.relative_to(path)) or self.load_hidden:
-                try:
-                    logger.debug(f"Processing file: {str(item)}")
-                    sub_docs = self.loader_cls(str(item), **self.loader_kwargs).load()
-                    docs.extend(sub_docs)
-                except Exception as e:
-                    if self.silent_errors:
-                        logger.warning(f"Error loading file {str(item)}: {e}")
-                    else:
-                        raise e
-                finally:
-                    if pbar:
-                        pbar.update(1)
-
-    def load(self) -> List[Document]:
-        """Load documents."""
-        p = Path(self.path)
-        if not p.exists():
-            raise FileNotFoundError(f"Directory not found: '{self.path}'")
-        if not p.is_dir():
-            raise ValueError(f"Expected directory, got file: '{self.path}'")
-
-        docs: List[Document] = []
-        item_set = set(p.rglob(self.glob) if self.recursive else p.glob(self.glob))
-        if self.exclude_glob:
-            item_set -= set(
-                p.rglob(self.exclude_glob)
-                if self.recursive
-                else p.glob(self.exclude_glob)
-            )
-        items = list(item_set)
-
-        if self.sample_size > 0:
-            if self.randomize_sample:
-                randomizer = (
-                    random.Random(self.sample_seed) if self.sample_seed else random
-                )
-                randomizer.shuffle(items)  # type: ignore
-            items = items[: min(len(items), self.sample_size)]
-
-        pbar = None
-        if self.show_progress:
-            try:
-                from tqdm import tqdm
-
-                pbar = tqdm(total=len(items))
-            except ImportError as e:
-                logger.warning(
-                    "To log the progress of DirectoryLoader you need to install tqdm, "
-                    "`pip install tqdm`"
-                )
-                if self.silent_errors:
-                    logger.warning(e)
-                else:
-                    raise ImportError(
-                        "To log the progress of DirectoryLoader "
-                        "you need to install tqdm, "
-                        "`pip install tqdm`"
-                    )
-
-        if self.use_multithreading:
-            with concurrent.futures.ThreadPoolExecutor(
-                max_workers=self.max_concurrency
-            ) as executor:
-                executor.map(lambda i: self.load_file(i, p, docs, pbar), items)
-        else:
-            for i in items:
-                self.load_file(i, p, docs, pbar)
-
-        if pbar:
-            pbar.close()
-
-        return docs
-=======
-__all__ = ["DirectoryLoader"]
->>>>>>> 4eda647f
+__all__ = ["DirectoryLoader"]