from langchain_community.document_loaders.parsers.language.language_parser import (
    LanguageParser,
)

<<<<<<< HEAD
from langchain_core.documents import Document

from langchain.document_loaders.base import BaseBlobParser
from langchain.document_loaders.blob_loaders import Blob
from langchain.document_loaders.parsers.language.c import CSegmenter
from langchain.document_loaders.parsers.language.cobol import CobolSegmenter
from langchain.document_loaders.parsers.language.cpp import CPPSegmenter
from langchain.document_loaders.parsers.language.csharp import CSharpSegmenter
from langchain.document_loaders.parsers.language.go import GoSegmenter
from langchain.document_loaders.parsers.language.java import JavaSegmenter
from langchain.document_loaders.parsers.language.javascript import JavaScriptSegmenter
from langchain.document_loaders.parsers.language.kotlin import KotlinSegmenter
from langchain.document_loaders.parsers.language.lua import LuaSegmenter
from langchain.document_loaders.parsers.language.perl import PerlSegmenter
from langchain.document_loaders.parsers.language.python import PythonSegmenter
from langchain.document_loaders.parsers.language.ruby import RubySegmenter
from langchain.document_loaders.parsers.language.rust import RustSegmenter
from langchain.document_loaders.parsers.language.scala import ScalaSegmenter
from langchain.document_loaders.parsers.language.typescript import TypeScriptSegmenter
from langchain.text_splitter import Language

LANGUAGE_EXTENSIONS: Dict[str, str] = {
    "py": Language.PYTHON,
    "js": Language.JS,
    "cobol": Language.COBOL,
    "c": Language.C,
    "cpp": Language.CPP,
    "cs": Language.CSHARP,
    "rb": Language.RUBY,
    "scala": Language.SCALA,
    "rs": Language.RUST,
    "go": Language.GO,
    "kt": Language.KOTLIN,
    "lua": Language.LUA,
    "pl": Language.PERL,
    "ts": Language.TS,
    "java": Language.JAVA,
}

LANGUAGE_SEGMENTERS: Dict[str, Any] = {
    Language.PYTHON: PythonSegmenter,
    Language.JS: JavaScriptSegmenter,
    Language.COBOL: CobolSegmenter,
    Language.C: CSegmenter,
    Language.CPP: CPPSegmenter,
    Language.CSHARP: CSharpSegmenter,
    Language.RUBY: RubySegmenter,
    Language.RUST: RustSegmenter,
    Language.SCALA: ScalaSegmenter,
    Language.GO: GoSegmenter,
    Language.KOTLIN: KotlinSegmenter,
    Language.LUA: LuaSegmenter,
    Language.PERL: PerlSegmenter,
    Language.TS: TypeScriptSegmenter,
    Language.JAVA: JavaSegmenter,
}


class LanguageParser(BaseBlobParser):
    """Parse using the respective programming language syntax.

    Each top-level function and class in the code is loaded into separate documents.
    Furthermore, an extra document is generated, containing the remaining top-level code
    that excludes the already segmented functions and classes.

    This approach can potentially improve the accuracy of QA models over source code.

    The supported languages for code parsing are:

    - C (*)
    - C++ (*)
    - C# (*)
    - COBOL
    - Go (*)
    - Java (*)
    - JavaScript (requires package `esprima`)
    - Kotlin (*)
    - Lua (*)
    - Perl (*)
    - Python
    - Ruby (*)
    - Rust (*)
    - Scala (*)
    - TypeScript (*)

    Items marked with (*) require the packages `tree_sitter` and
    `tree_sitter_languages`. It is straightforward to add support for additional
    languages using `tree_sitter`, although this currently requires modifying LangChain.

    The language used for parsing can be configured, along with the minimum number of
    lines required to activate the splitting based on syntax.

    If a language is not explicitly specified, `LanguageParser` will infer one from
    filename extensions, if present.

    Examples:

       .. code-block:: python

            from langchain.text_splitter.Language
            from langchain.document_loaders.generic import GenericLoader
            from langchain.document_loaders.parsers import LanguageParser

            loader = GenericLoader.from_filesystem(
                "./code",
                glob="**/*",
                suffixes=[".py", ".js"],
                parser=LanguageParser()
            )
            docs = loader.load()

        Example instantiations to manually select the language:

        .. code-block:: python

            from langchain.text_splitter import Language

            loader = GenericLoader.from_filesystem(
                "./code",
                glob="**/*",
                suffixes=[".py"],
                parser=LanguageParser(language=Language.PYTHON)
            )

        Example instantiations to set number of lines threshold:

        .. code-block:: python

            loader = GenericLoader.from_filesystem(
                "./code",
                glob="**/*",
                suffixes=[".py"],
                parser=LanguageParser(parser_threshold=200)
            )
    """

    def __init__(self, language: Optional[Language] = None, parser_threshold: int = 0):
        """
        Language parser that split code using the respective language syntax.

        Args:
            language: If None (default), it will try to infer language from source.
            parser_threshold: Minimum lines needed to activate parsing (0 by default).
        """
        self.language = language
        self.parser_threshold = parser_threshold

    def lazy_parse(self, blob: Blob) -> Iterator[Document]:
        code = blob.as_string()

        language = self.language or (
            LANGUAGE_EXTENSIONS.get(blob.source.rsplit(".", 1)[-1])
            if isinstance(blob.source, str)
            else None
        )

        if language is None:
            yield Document(
                page_content=code,
                metadata={
                    "source": blob.source,
                },
            )
            return

        if self.parser_threshold >= len(code.splitlines()):
            yield Document(
                page_content=code,
                metadata={
                    "source": blob.source,
                    "language": language,
                },
            )
            return

        self.Segmenter = LANGUAGE_SEGMENTERS[language]
        segmenter = self.Segmenter(blob.as_string())
        if not segmenter.is_valid():
            yield Document(
                page_content=code,
                metadata={
                    "source": blob.source,
                },
            )
            return

        for functions_classes in segmenter.extract_functions_classes():
            yield Document(
                page_content=functions_classes,
                metadata={
                    "source": blob.source,
                    "content_type": "functions_classes",
                    "language": language,
                },
            )
        yield Document(
            page_content=segmenter.simplify_code(),
            metadata={
                "source": blob.source,
                "content_type": "simplified_code",
                "language": language,
            },
        )
=======
__all__ = ["LanguageParser"]
>>>>>>> b54a1a3e
<|MERGE_RESOLUTION|>--- conflicted
+++ resolved
@@ -2,210 +2,4 @@
     LanguageParser,
 )
 
-<<<<<<< HEAD
-from langchain_core.documents import Document
-
-from langchain.document_loaders.base import BaseBlobParser
-from langchain.document_loaders.blob_loaders import Blob
-from langchain.document_loaders.parsers.language.c import CSegmenter
-from langchain.document_loaders.parsers.language.cobol import CobolSegmenter
-from langchain.document_loaders.parsers.language.cpp import CPPSegmenter
-from langchain.document_loaders.parsers.language.csharp import CSharpSegmenter
-from langchain.document_loaders.parsers.language.go import GoSegmenter
-from langchain.document_loaders.parsers.language.java import JavaSegmenter
-from langchain.document_loaders.parsers.language.javascript import JavaScriptSegmenter
-from langchain.document_loaders.parsers.language.kotlin import KotlinSegmenter
-from langchain.document_loaders.parsers.language.lua import LuaSegmenter
-from langchain.document_loaders.parsers.language.perl import PerlSegmenter
-from langchain.document_loaders.parsers.language.python import PythonSegmenter
-from langchain.document_loaders.parsers.language.ruby import RubySegmenter
-from langchain.document_loaders.parsers.language.rust import RustSegmenter
-from langchain.document_loaders.parsers.language.scala import ScalaSegmenter
-from langchain.document_loaders.parsers.language.typescript import TypeScriptSegmenter
-from langchain.text_splitter import Language
-
-LANGUAGE_EXTENSIONS: Dict[str, str] = {
-    "py": Language.PYTHON,
-    "js": Language.JS,
-    "cobol": Language.COBOL,
-    "c": Language.C,
-    "cpp": Language.CPP,
-    "cs": Language.CSHARP,
-    "rb": Language.RUBY,
-    "scala": Language.SCALA,
-    "rs": Language.RUST,
-    "go": Language.GO,
-    "kt": Language.KOTLIN,
-    "lua": Language.LUA,
-    "pl": Language.PERL,
-    "ts": Language.TS,
-    "java": Language.JAVA,
-}
-
-LANGUAGE_SEGMENTERS: Dict[str, Any] = {
-    Language.PYTHON: PythonSegmenter,
-    Language.JS: JavaScriptSegmenter,
-    Language.COBOL: CobolSegmenter,
-    Language.C: CSegmenter,
-    Language.CPP: CPPSegmenter,
-    Language.CSHARP: CSharpSegmenter,
-    Language.RUBY: RubySegmenter,
-    Language.RUST: RustSegmenter,
-    Language.SCALA: ScalaSegmenter,
-    Language.GO: GoSegmenter,
-    Language.KOTLIN: KotlinSegmenter,
-    Language.LUA: LuaSegmenter,
-    Language.PERL: PerlSegmenter,
-    Language.TS: TypeScriptSegmenter,
-    Language.JAVA: JavaSegmenter,
-}
-
-
-class LanguageParser(BaseBlobParser):
-    """Parse using the respective programming language syntax.
-
-    Each top-level function and class in the code is loaded into separate documents.
-    Furthermore, an extra document is generated, containing the remaining top-level code
-    that excludes the already segmented functions and classes.
-
-    This approach can potentially improve the accuracy of QA models over source code.
-
-    The supported languages for code parsing are:
-
-    - C (*)
-    - C++ (*)
-    - C# (*)
-    - COBOL
-    - Go (*)
-    - Java (*)
-    - JavaScript (requires package `esprima`)
-    - Kotlin (*)
-    - Lua (*)
-    - Perl (*)
-    - Python
-    - Ruby (*)
-    - Rust (*)
-    - Scala (*)
-    - TypeScript (*)
-
-    Items marked with (*) require the packages `tree_sitter` and
-    `tree_sitter_languages`. It is straightforward to add support for additional
-    languages using `tree_sitter`, although this currently requires modifying LangChain.
-
-    The language used for parsing can be configured, along with the minimum number of
-    lines required to activate the splitting based on syntax.
-
-    If a language is not explicitly specified, `LanguageParser` will infer one from
-    filename extensions, if present.
-
-    Examples:
-
-       .. code-block:: python
-
-            from langchain.text_splitter.Language
-            from langchain.document_loaders.generic import GenericLoader
-            from langchain.document_loaders.parsers import LanguageParser
-
-            loader = GenericLoader.from_filesystem(
-                "./code",
-                glob="**/*",
-                suffixes=[".py", ".js"],
-                parser=LanguageParser()
-            )
-            docs = loader.load()
-
-        Example instantiations to manually select the language:
-
-        .. code-block:: python
-
-            from langchain.text_splitter import Language
-
-            loader = GenericLoader.from_filesystem(
-                "./code",
-                glob="**/*",
-                suffixes=[".py"],
-                parser=LanguageParser(language=Language.PYTHON)
-            )
-
-        Example instantiations to set number of lines threshold:
-
-        .. code-block:: python
-
-            loader = GenericLoader.from_filesystem(
-                "./code",
-                glob="**/*",
-                suffixes=[".py"],
-                parser=LanguageParser(parser_threshold=200)
-            )
-    """
-
-    def __init__(self, language: Optional[Language] = None, parser_threshold: int = 0):
-        """
-        Language parser that split code using the respective language syntax.
-
-        Args:
-            language: If None (default), it will try to infer language from source.
-            parser_threshold: Minimum lines needed to activate parsing (0 by default).
-        """
-        self.language = language
-        self.parser_threshold = parser_threshold
-
-    def lazy_parse(self, blob: Blob) -> Iterator[Document]:
-        code = blob.as_string()
-
-        language = self.language or (
-            LANGUAGE_EXTENSIONS.get(blob.source.rsplit(".", 1)[-1])
-            if isinstance(blob.source, str)
-            else None
-        )
-
-        if language is None:
-            yield Document(
-                page_content=code,
-                metadata={
-                    "source": blob.source,
-                },
-            )
-            return
-
-        if self.parser_threshold >= len(code.splitlines()):
-            yield Document(
-                page_content=code,
-                metadata={
-                    "source": blob.source,
-                    "language": language,
-                },
-            )
-            return
-
-        self.Segmenter = LANGUAGE_SEGMENTERS[language]
-        segmenter = self.Segmenter(blob.as_string())
-        if not segmenter.is_valid():
-            yield Document(
-                page_content=code,
-                metadata={
-                    "source": blob.source,
-                },
-            )
-            return
-
-        for functions_classes in segmenter.extract_functions_classes():
-            yield Document(
-                page_content=functions_classes,
-                metadata={
-                    "source": blob.source,
-                    "content_type": "functions_classes",
-                    "language": language,
-                },
-            )
-        yield Document(
-            page_content=segmenter.simplify_code(),
-            metadata={
-                "source": blob.source,
-                "content_type": "simplified_code",
-                "language": language,
-            },
-        )
-=======
-__all__ = ["LanguageParser"]
->>>>>>> b54a1a3e
+__all__ = ["LanguageParser"]