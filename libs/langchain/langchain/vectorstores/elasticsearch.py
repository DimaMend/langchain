--- conflicted
+++ resolved
@@ -782,20 +782,15 @@
             source=fields,
         )
 
-<<<<<<< HEAD
-        hits = [hit for hit in response["hits"]["hits"]]
-        docs_and_scores = [
-            (
-                Document(
-                    page_content=kwargs.get(
-                        "content_builder", lambda hit: hit["_source"][self.query_field]
-                    )(hit),
-                    metadata=kwargs.get(
-                        "metadata_builder", lambda hit: hit["_source"]["metadata"]
-                    )(hit),
-                ),
-                hit["_score"],
-=======
+        default_doc_builder = (
+            lambda hit: Document(
+                page_content=hit["_source"].get(self.query_field, ""),
+                metadata=hit["_source"]["metadata"],
+            ),
+        )
+
+        doc_builder = kwargs.get("doc_builder") or default_doc_builder
+
         docs_and_scores = []
         for hit in response["hits"]["hits"]:
             for field in fields:
@@ -807,13 +802,9 @@
 
             docs_and_scores.append(
                 (
-                    Document(
-                        page_content=hit["_source"].get(self.query_field, ""),
-                        metadata=hit["_source"]["metadata"],
-                    ),
+                    doc_builder(hit),
                     hit["_score"],
                 )
->>>>>>> 937d7c41
             )
         return docs_and_scores
 
