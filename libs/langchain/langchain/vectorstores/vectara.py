--- conflicted
+++ resolved
@@ -1,551 +1,3 @@
 from langchain_community.vectorstores.vectara import Vectara, VectaraRetriever
 
-<<<<<<< HEAD
-import json
-import logging
-import os
-from hashlib import md5
-from typing import Any, Iterable, List, Optional, Tuple, Type, Union
-
-import requests
-from langchain_core.documents import Document
-from langchain_core.embeddings import Embeddings
-from langchain_core.vectorstores import VectorStore, VectorStoreRetriever
-
-from dataclasses import dataclass
-
-logger = logging.getLogger(__name__)
-
-
-@dataclass
-class SummaryConfig:
-    '''
-    is_enabled: True if summary is enabled, False otherwise
-    max_results: maximum number of results to summarize
-    response_lang: requested language for the summary
-    '''
-    is_enabled: bool = False
-    max_results: int = 7
-    response_lang: str = 'eng'
-
-@dataclass
-class MMRConfig:
-    '''
-    is_enabled: True if MMR is enabled, False otherwise
-    mmr_k: number of results to fetch for MMR, defaults to 50
-    diversity_bias: number between 0 and 1 that determines the degree
-        of diversity among the results with 0 corresponding
-        to minimum diversity and 1 to maximum diversity.
-        Defaults to 0.3.
-        Note: diversity_bias is equivalent 1-lambda_mult
-        where lambda_mult is the value often used in max_marginall_relevance_search()
-        We chose to use that since we believe it's more intuitive to the user.
-    '''
-    is_enabled: bool = False
-    mmr_k: int = 50
-    diversity_bias: float = 0.3
-
-@dataclass
-class VectaraQueryConfig:
-    '''
-    k: Number of Documents to return. Defaults to 10.
-    lambda_val: lexical match parameter for hybrid search.
-    filter Dictionary of argument(s) to filter on metadata. For example a
-        filter can be "doc.rating > 3.0 and part.lang = 'deu'"} see
-        https://docs.vectara.com/docs/search-apis/sql/filter-overview
-        for more details.
-    score_threshold: minimal score threshold for the result.
-        If defined, results with score less than this value will be
-        filtered out.
-    n_sentence_context: number of sentences before/after the matching segment
-        to add, defaults to 2
-    mmr_config: MMRConfig configuration dataclass
-    summary_config: SummaryConfig configuration dataclass
-    '''
-    k: int = 10
-    lambda_val: float = 0.0
-    filter: str = ""
-    score_threshold: Optional[float] = None
-    n_sentence_context: int = 2
-    mmr_config: MMRConfig = MMRConfig()
-    summary_config: SummaryConfig = SummaryConfig()
-
-class Vectara(VectorStore):
-    """`Vectara API` vector store.
-
-     See (https://vectara.com).
-
-    Example:
-        .. code-block:: python
-
-            from langchain.vectorstores import Vectara
-
-            vectorstore = Vectara(
-                vectara_customer_id=vectara_customer_id,
-                vectara_corpus_id=vectara_corpus_id,
-                vectara_api_key=vectara_api_key
-            )
-    """
-
-    def __init__(
-        self,
-        vectara_customer_id: Optional[str] = None,
-        vectara_corpus_id: Optional[str] = None,
-        vectara_api_key: Optional[str] = None,
-        vectara_api_timeout: int = 120,
-        source: str = "langchain",
-    ):
-        """Initialize with Vectara API."""
-        self._vectara_customer_id = vectara_customer_id or os.environ.get(
-            "VECTARA_CUSTOMER_ID"
-        )
-        self._vectara_corpus_id = vectara_corpus_id or os.environ.get(
-            "VECTARA_CORPUS_ID"
-        )
-        self._vectara_api_key = vectara_api_key or os.environ.get("VECTARA_API_KEY")
-        if (
-            self._vectara_customer_id is None
-            or self._vectara_corpus_id is None
-            or self._vectara_api_key is None
-        ):
-            logger.warning(
-                "Can't find Vectara credentials, customer_id or corpus_id in "
-                "environment."
-            )
-        else:
-            logger.debug(f"Using corpus id {self._vectara_corpus_id}")
-        self._source = source
-
-        self._session = requests.Session()  # to reuse connections
-        adapter = requests.adapters.HTTPAdapter(max_retries=3)
-        self._session.mount("http://", adapter)
-        self.vectara_api_timeout = vectara_api_timeout
-
-    @property
-    def embeddings(self) -> Optional[Embeddings]:
-        return None
-
-    def _get_post_headers(self) -> dict:
-        """Returns headers that should be attached to each post request."""
-        return {
-            "x-api-key": self._vectara_api_key,
-            "customer-id": self._vectara_customer_id,
-            "Content-Type": "application/json",
-            "X-Source": self._source,
-        }
-
-    def _delete_doc(self, doc_id: str) -> bool:
-        """
-        Delete a document from the Vectara corpus.
-
-        Args:
-            url (str): URL of the page to delete.
-            doc_id (str): ID of the document to delete.
-
-        Returns:
-            bool: True if deletion was successful, False otherwise.
-        """
-        body = {
-            "customer_id": self._vectara_customer_id,
-            "corpus_id": self._vectara_corpus_id,
-            "document_id": doc_id,
-        }
-        response = self._session.post(
-            "https://api.vectara.io/v1/delete-doc",
-            data=json.dumps(body),
-            verify=True,
-            headers=self._get_post_headers(),
-            timeout=self.vectara_api_timeout,
-        )
-        if response.status_code != 200:
-            logger.error(
-                f"Delete request failed for doc_id = {doc_id} with status code "
-                f"{response.status_code}, reason {response.reason}, text "
-                f"{response.text}"
-            )
-            return False
-        return True
-
-    def _index_doc(self, doc: dict, use_core_api: bool = False) -> str:
-        request: dict[str, Any] = {}
-        request["customer_id"] = self._vectara_customer_id
-        request["corpus_id"] = self._vectara_corpus_id
-        request["document"] = doc
-
-        api_endpoint = "https://api.vectara.io/v1/core/index" if use_core_api else "https://api.vectara.io/v1/index"
-        response = self._session.post(
-            headers=self._get_post_headers(),
-            url=api_endpoint,
-            data=json.dumps(request),
-            timeout=self.vectara_api_timeout,
-            verify=True,
-        )
-
-        status_code = response.status_code
-
-        result = response.json()
-        status_str = result["status"]["code"] if "status" in result else None
-        if status_code == 409 or status_str and (status_str == "ALREADY_EXISTS"):
-            return "E_ALREADY_EXISTS"
-        elif status_str and (status_str == "FORBIDDEN"):
-            return "E_NO_PERMISSIONS"
-        else:
-            return "E_SUCCEEDED"
-
-    def add_files(
-        self,
-        files_list: Iterable[str],
-        metadatas: Optional[List[dict]] = None,
-        **kwargs: Any,
-    ) -> List[str]:
-        """
-        Vectara provides a way to add documents directly via our API where
-        pre-processing and chunking occurs internally in an optimal way
-        This method provides a way to use that API in LangChain
-
-        Args:
-            files_list: Iterable of strings, each representing a local file path.
-                    Files could be text, HTML, PDF, markdown, doc/docx, ppt/pptx, etc.
-                    see API docs for full list
-            metadatas: Optional list of metadatas associated with each file
-
-        Returns:
-            List of ids associated with each of the files indexed
-        """
-        doc_ids = []
-        for inx, file in enumerate(files_list):
-            if not os.path.exists(file):
-                logger.error(f"File {file} does not exist, skipping")
-                continue
-            md = metadatas[inx] if metadatas else {}
-            files: dict = {
-                "file": (file, open(file, "rb")),
-                "doc_metadata": json.dumps(md),
-            }
-            headers = self._get_post_headers()
-            headers.pop("Content-Type")
-            response = self._session.post(
-                f"https://api.vectara.io/upload?c={self._vectara_customer_id}&o={self._vectara_corpus_id}&d=True",
-                files=files,
-                verify=True,
-                headers=headers,
-                timeout=self.vectara_api_timeout,
-            )
-
-            if response.status_code == 409:
-                doc_id = response.json()["document"]["documentId"]
-                logger.info(
-                    f"File {file} already exists on Vectara (doc_id={doc_id}), skipping"
-                )
-            elif response.status_code == 200:
-                doc_id = response.json()["document"]["documentId"]
-                doc_ids.append(doc_id)
-            else:
-                logger.info(f"Error indexing file {file}: {response.json()}")
-
-        return doc_ids
-
-    def add_texts(
-        self,
-        texts: Iterable[str],
-        metadatas: Optional[List[dict]] = None,
-        doc_metadata: Optional[dict] = None,
-        **kwargs: Any,
-    ) -> List[str]:
-        """Run more texts through the embeddings and add to the vectorstore.
-
-        Args:
-            texts: Iterable of strings to add to the vectorstore.
-            metadatas: Optional list of metadatas associated with the texts.
-            doc_metadata: optional metadata for the document
-
-        This function indexes all the input text strings in the Vectara corpus as a
-        single Vectara document, where each input text is considered a "section" and the
-        metadata are associated with each section.
-        if 'doc_metadata' is provided, it is associated with the Vectara document.
-
-        Returns:
-            document ID of the document added
-
-        """
-        doc_hash = md5()
-        for t in texts:
-            doc_hash.update(t.encode())
-        doc_id = doc_hash.hexdigest()
-        if metadatas is None:
-            metadatas = [{} for _ in texts]
-        if doc_metadata:
-            doc_metadata["source"] = "langchain"
-        else:
-            doc_metadata = {"source": "langchain"}
-
-        use_core_api = kwargs.get("use_core_api", False)
-        section_key = 'parts' if use_core_api else 'section'
-        doc = {
-            "document_id": doc_id,
-            "metadataJson": json.dumps(doc_metadata),
-            section_key: [
-                {"text": text, "metadataJson": json.dumps(md)}
-                for text, md in zip(texts, metadatas)
-            ],
-        }
-
-        success_str = self._index_doc(doc, use_core_api=use_core_api)
-
-        if success_str == "E_ALREADY_EXISTS":
-            self._delete_doc(doc_id)
-            self._index_doc(doc)
-        elif success_str == "E_NO_PERMISSIONS":
-            print(
-                """No permissions to add document to Vectara. 
-                Check your corpus ID, customer ID and API key"""
-            )
-        return [doc_id]
-
-    def vectara_query(
-        self,
-        query: str,
-        config: VectaraQueryConfig,
-        **kwargs: Any,
-    ) -> List[Tuple[Document, float]]:
-        """Run a Vectara query
-
-        Args:
-            query: Text to look up documents similar to.
-            config: VectaraQueryConfig object
-        Returns:
-            A list of k Documents matching the given query
-            If summary is enabled, last document is the summary text with 'summary'=True
-        """
-        if type(config.mmr_config) is dict:
-            config.mmr_config = MMRConfig(**config.mmr_config)
-        if type(config.summary_config) is dict:
-            config.summary_config = SummaryConfig(**config.summary_config)
-
-        data = {
-            "query": [
-                {
-                    "query": query,
-                    "start": 0,
-                    "numResults": 
-                        config.mmr_config.mmr_k if config.mmr_config.is_enabled else config.k,
-                    "contextConfig": {
-                        "sentencesBefore": config.n_sentence_context,
-                        "sentencesAfter": config.n_sentence_context,
-                    },
-                    "corpusKey": [
-                        {
-                            "customerId": self._vectara_customer_id,
-                            "corpusId": self._vectara_corpus_id,
-                            "metadataFilter": config.filter,
-                            "lexicalInterpolationConfig": {"lambda": config.lambda_val},
-                        }
-                    ],
-                }
-            ]
-        }
-        if config.mmr_config.is_enabled:
-            data['query'][0]['rerankingConfig'] = {
-                'rerankerId': 272725718,
-                'mmrConfig': {
-                    'diversityBias': config.mmr_config.diversity_bias
-                }
-            }
-        if config.summary_config.is_enabled:
-            data['query'][0]['summary'] = [{
-                'maxSummarizedResults': config.summary_config.max_results,
-                'responseLang': config.summary_config.response_lang
-            }]
-
-        response = self._session.post(
-            headers=self._get_post_headers(),
-            url="https://api.vectara.io/v1/query",
-            data=json.dumps(data),
-            timeout=self.vectara_api_timeout,
-        )
-
-        if response.status_code != 200:
-            logger.error(
-                "Query failed %s",
-                f"(code {response.status_code}, reason {response.reason}, details "
-                f"{response.text})",
-            )
-            return [], ""
-
-        result = response.json()
-
-        if config.score_threshold:
-            responses = [
-                r
-                for r in result["responseSet"][0]["response"]
-                if r["score"] > config.score_threshold
-            ]
-        else:
-            responses = result["responseSet"][0]["response"]
-        documents = result["responseSet"][0]["document"]
-
-        metadatas = []
-        for x in responses:
-            md = {m["name"]: m["value"] for m in x["metadata"]}
-            doc_num = x["documentIndex"]
-            doc_md = {m["name"]: m["value"] for m in documents[doc_num]["metadata"]}
-            if 'source' not in doc_md:
-                doc_md['source'] = 'vectara'
-            md.update(doc_md)
-            metadatas.append(md)
-
-        res = [
-            (
-                Document(
-                    page_content=x["text"],
-                    metadata=md,
-                ),
-                x["score"],
-            )
-            for x, md in zip(responses, metadatas)
-        ]
-
-        if config.mmr_config.is_enabled:
-            res = res[:config.k]
-        if config.summary_config.is_enabled:
-            summary = result["responseSet"][0]["summary"][0]["text"]
-            res.append((Document(page_content=summary, metadata={'summary': True}), 0.0))
-
-        return res
-
-    def similarity_search_with_score(
-        self,
-        query: str,
-        **kwargs: Any,
-    ) -> List[Tuple[Document, float]]:
-        """Return Vectara documents most similar to query, along with scores.
-
-        Args:
-            query: Text to look up documents similar to.
-            k: Number of Documents to return. Defaults to 10.
-            any other querying variable in VectaraQueryConfig like:
-            - lambda_val: lexical match parameter for hybrid search.
-            - filter: filter string
-            - score_threshold: minimal score threshold for the result.
-            - n_sentence_context: number of sentences before/after the matching segment
-            - mmr_config: optional configuration for MMR (see MMRConfig dataclass)
-            - summary_config: optional configuration for summary 
-              (see SummaryConfig dataclass)
-        Returns:
-            List of Documents most similar to the query and score for each.
-        """
-        config = VectaraQueryConfig(**kwargs)
-        docs = self.vectara_query(query, config)
-        return docs
-
-    def similarity_search(
-        self,
-        query: str,
-        **kwargs: Any,
-    ) -> List[Document]:
-        """Return Vectara documents most similar to query, along with scores.
-
-        Args:
-            query: Text to look up documents similar to.
-            any other querying variable in VectaraQueryConfig
-
-        Returns:
-            List of Documents most similar to the query
-        """
-        docs_and_scores = self.similarity_search_with_score(
-            query,
-            **kwargs,
-        )
-        return [doc for doc, _ in docs_and_scores]
-
-    def max_marginal_relevance_search(
-        self,
-        query: str,
-        fetch_k: int = 50,
-        lambda_mult: float = 0.5,
-        **kwargs: Any,
-    ) -> List[Document]:
-        """Return docs selected using the maximal marginal relevance.
-        Maximal marginal relevance optimizes for similarity to query AND diversity
-        among selected documents.
-
-        Args:
-            query: Text to look up documents similar to.
-            k: Number of Documents to return. Defaults to 4.
-            fetch_k: Number of Documents to fetch to pass to MMR algorithm.
-            lambda_mult: Number between 0 and 1 that determines the degree
-                        of diversity among the results with 0 corresponding
-                        to maximum diversity and 1 to minimum diversity.
-                        Defaults to 0.5.
-            kwargs: any other querying variable in VectaraQueryConfig
-        Returns:
-            List of Documents selected by maximal marginal relevance.
-        """
-        kwargs['mmr_config'] = MMRConfig(is_enabled=True, mmr_k=fetch_k, 
-                                         diversity_bias=1-lambda_mult)
-        return self.similarity_search(query, **kwargs)
-
-    @classmethod
-    def from_texts(
-        cls: Type[Vectara],
-        texts: List[str],
-        embedding: Optional[Embeddings] = None,
-        metadatas: Optional[List[dict]] = None,
-        **kwargs: Any,
-    ) -> Vectara:
-        """Construct Vectara wrapper from raw documents.
-        This is intended to be a quick way to get started.
-        Example:
-            .. code-block:: python
-
-                from langchain.vectorstores import Vectara
-                vectara = Vectara.from_texts(
-                    texts,
-                    vectara_customer_id=customer_id,
-                    vectara_corpus_id=corpus_id,
-                    vectara_api_key=api_key,
-                )
-        """
-        # Notes:
-        # * Vectara generates its own embeddings, so we ignore the provided
-        #   embeddings (required by interface)
-        # * when metadatas[] are provided they are associated with each "part"
-        #   in Vectara. doc_metadata can be used to provide additional metadata
-        #   for the document itself (applies to all "texts" in this call)
-        doc_metadata = kwargs.pop("doc_metadata", {})
-        vectara = cls(**kwargs)
-        vectara.add_texts(texts, metadatas, doc_metadata=doc_metadata, **kwargs)
-        return vectara
-
-    @classmethod
-    def from_files(
-        cls: Type[Vectara],
-        files: List[str],
-        embedding: Optional[Embeddings] = None,
-        metadatas: Optional[List[dict]] = None,
-        **kwargs: Any,
-    ) -> Vectara:
-        """Construct Vectara wrapper from raw documents.
-        This is intended to be a quick way to get started.
-        Example:
-            .. code-block:: python
-
-                from langchain.vectorstores import Vectara
-                vectara = Vectara.from_files(
-                    files_list,
-                    vectara_customer_id=customer_id,
-                    vectara_corpus_id=corpus_id,
-                    vectara_api_key=api_key,
-                )
-        """
-        # Note: Vectara generates its own embeddings, so we ignore the provided
-        # embeddings (required by interface)
-        vectara = cls(**kwargs)
-        vectara.add_files(files, metadatas)
-        return vectara
-
-#    def as_retriever(self, **kwargs: Any) -> VectorStoreRetriever:
-#        return super().as_retriever(**kwargs)
-=======
-__all__ = ["Vectara", "VectaraRetriever"]
->>>>>>> b9975fac
+__all__ = ["Vectara", "VectaraRetriever"]