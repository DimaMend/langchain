from __future__ import annotations

import uuid
import warnings
from typing import Any, Dict, Iterable, List, Optional, Tuple

import numpy as np

from langchain.schema import Document
from langchain.schema.embeddings import Embeddings
from langchain.schema.vectorstore import VectorStore
from langchain.utils import get_from_dict_or_env
from langchain.vectorstores.utils import maximal_marginal_relevance

IMPORT_OPENSEARCH_PY_ERROR = (
    "Could not import OpenSearch. Please install it with `pip install opensearch-py`."
)
SCRIPT_SCORING_SEARCH = "script_scoring"
PAINLESS_SCRIPTING_SEARCH = "painless_scripting"
MATCH_ALL_QUERY = {"match_all": {}}  # type: Dict


def _import_opensearch() -> Any:
    """Import OpenSearch if available, otherwise raise error."""
    try:
        from opensearchpy import OpenSearch
    except ImportError:
        raise ImportError(IMPORT_OPENSEARCH_PY_ERROR)
    return OpenSearch


def _import_bulk() -> Any:
    """Import bulk if available, otherwise raise error."""
    try:
        from opensearchpy.helpers import bulk
    except ImportError:
        raise ImportError(IMPORT_OPENSEARCH_PY_ERROR)
    return bulk


def _import_not_found_error() -> Any:
    """Import not found error if available, otherwise raise error."""
    try:
        from opensearchpy.exceptions import NotFoundError
    except ImportError:
        raise ImportError(IMPORT_OPENSEARCH_PY_ERROR)
    return NotFoundError


def _get_opensearch_client(opensearch_url: str, **kwargs: Any) -> Any:
    """Get OpenSearch client from the opensearch_url, otherwise raise error."""
    try:
        opensearch = _import_opensearch()
        client = opensearch(opensearch_url, **kwargs)
    except ValueError as e:
        raise ImportError(
            f"OpenSearch client string provided is not in proper format. "
            f"Got error: {e} "
        )
    return client


def _validate_embeddings_and_bulk_size(embeddings_length: int, bulk_size: int) -> None:
    """Validate Embeddings Length and Bulk Size."""
    if embeddings_length == 0:
        raise RuntimeError("Embeddings size is zero")
    if bulk_size < embeddings_length:
        raise RuntimeError(
            f"The embeddings count, {embeddings_length} is more than the "
            f"[bulk_size], {bulk_size}. Increase the value of [bulk_size]."
        )


def _validate_aoss_with_engines(is_aoss: bool, engine: str) -> None:
    """Validate AOSS with the engine."""
    if is_aoss and engine != "nmslib" and engine != "faiss":
        raise ValueError(
            "Amazon OpenSearch Service Serverless only "
            "supports `nmslib` or `faiss` engines"
        )


def _is_aoss_enabled(http_auth: Any) -> bool:
    """Check if the service is http_auth is set as `aoss`."""
    if (
        http_auth is not None
        and hasattr(http_auth, "service")
        and http_auth.service == "aoss"
    ):
        return True
    return False


def _bulk_ingest_embeddings(
    client: Any,
    index_name: str,
    embeddings: List[List[float]],
    texts: Iterable[str],
    metadatas: Optional[List[dict]] = None,
    ids: Optional[List[str]] = None,
    vector_field: str = "vector_field",
    text_field: str = "text",
    mapping: Optional[Dict] = None,
    max_chunk_bytes: Optional[int] = 1 * 1024 * 1024,
    is_aoss: bool = False,
) -> List[str]:
    """Bulk Ingest Embeddings into given index."""
    if not mapping:
        mapping = dict()

    bulk = _import_bulk()
    not_found_error = _import_not_found_error()
    requests = []
    return_ids = []
    mapping = mapping

    try:
        client.indices.get(index=index_name)
    except not_found_error:
        client.indices.create(index=index_name, body=mapping)

    for i, text in enumerate(texts):
        metadata = metadatas[i] if metadatas else {}
        _id = ids[i] if ids else str(uuid.uuid4())
        request = {
            "_op_type": "index",
            "_index": index_name,
            vector_field: embeddings[i],
            text_field: text,
            "metadata": metadata,
        }
        if is_aoss:
            request["id"] = _id
        else:
            request["_id"] = _id
        requests.append(request)
        return_ids.append(_id)
    bulk(client, requests, max_chunk_bytes=max_chunk_bytes)
    if not is_aoss:
        client.indices.refresh(index=index_name)
    return return_ids


def _default_scripting_text_mapping(
    dim: int,
    vector_field: str = "vector_field",
) -> Dict:
    """For Painless Scripting or Script Scoring,the default mapping to create index."""
    return {
        "mappings": {
            "properties": {
                vector_field: {"type": "knn_vector", "dimension": dim},
            }
        }
    }


def _default_text_mapping(
    dim: int,
    engine: str = "nmslib",
    space_type: str = "l2",
    ef_search: int = 512,
    ef_construction: int = 512,
    m: int = 16,
    vector_field: str = "vector_field",
) -> Dict:
    """For Approximate k-NN Search, this is the default mapping to create index."""
    return {
        "settings": {"index": {"knn": True, "knn.algo_param.ef_search": ef_search}},
        "mappings": {
            "properties": {
                vector_field: {
                    "type": "knn_vector",
                    "dimension": dim,
                    "method": {
                        "name": "hnsw",
                        "space_type": space_type,
                        "engine": engine,
                        "parameters": {"ef_construction": ef_construction, "m": m},
                    },
                }
            }
        },
    }


def _default_approximate_search_query(
    query_vector: List[float],
    k: int = 4,
    vector_field: str = "vector_field",
) -> Dict:
    """For Approximate k-NN Search, this is the default query."""
    return {
        "size": k,
        "query": {"knn": {vector_field: {"vector": query_vector, "k": k}}},
    }


def _approximate_search_query_with_boolean_filter(
    query_vector: List[float],
    boolean_filter: Dict,
    k: int = 4,
    vector_field: str = "vector_field",
    subquery_clause: str = "must",
) -> Dict:
    """For Approximate k-NN Search, with Boolean Filter."""
    return {
        "size": k,
        "query": {
            "bool": {
                "filter": boolean_filter,
                subquery_clause: [
                    {"knn": {vector_field: {"vector": query_vector, "k": k}}}
                ],
            }
        },
    }


def _approximate_search_query_with_efficient_filter(
    query_vector: List[float],
    efficient_filter: Dict,
    k: int = 4,
    vector_field: str = "vector_field",
) -> Dict:
    """For Approximate k-NN Search, with Efficient Filter for Lucene and
    Faiss Engines."""
    search_query = _default_approximate_search_query(
        query_vector, k=k, vector_field=vector_field
    )
    search_query["query"]["knn"][vector_field]["filter"] = efficient_filter
    return search_query


def _default_script_query(
    query_vector: List[float],
    k: int = 4,
    space_type: str = "l2",
    pre_filter: Optional[Dict] = None,
    vector_field: str = "vector_field",
) -> Dict:
    """For Script Scoring Search, this is the default query."""

    if not pre_filter:
        pre_filter = MATCH_ALL_QUERY

    return {
        "size": k,
        "query": {
            "script_score": {
                "query": pre_filter,
                "script": {
                    "source": "knn_score",
                    "lang": "knn",
                    "params": {
                        "field": vector_field,
                        "query_value": query_vector,
                        "space_type": space_type,
                    },
                },
            }
        },
    }


def __get_painless_scripting_source(
    space_type: str, vector_field: str = "vector_field"
) -> str:
    """For Painless Scripting, it returns the script source based on space type."""
    source_value = (
        "(1.0 + " + space_type + "(params.query_value, doc['" + vector_field + "']))"
    )
    if space_type == "cosineSimilarity":
        return source_value
    else:
        return "1/" + source_value


def _default_painless_scripting_query(
    query_vector: List[float],
    k: int = 4,
    space_type: str = "l2Squared",
    pre_filter: Optional[Dict] = None,
    vector_field: str = "vector_field",
) -> Dict:
    """For Painless Scripting Search, this is the default query."""

    if not pre_filter:
        pre_filter = MATCH_ALL_QUERY

    source = __get_painless_scripting_source(space_type, vector_field=vector_field)
    return {
        "size": k,
        "query": {
            "script_score": {
                "query": pre_filter,
                "script": {
                    "source": source,
                    "params": {
                        "field": vector_field,
                        "query_value": query_vector,
                    },
                },
            }
        },
    }


def _get_kwargs_value(kwargs: Any, key: str, default_value: Any) -> Any:
    """Get the value of the key if present. Else get the default_value."""
    if key in kwargs:
        return kwargs.get(key)
    return default_value


class OpenSearchVectorSearch(VectorStore):
    """`Amazon OpenSearch Vector Engine` vector store.

    Example:
        .. code-block:: python

            from langchain.vectorstores import OpenSearchVectorSearch
            opensearch_vector_search = OpenSearchVectorSearch(
                "http://localhost:9200",
                "embeddings",
                embedding_function
            )

    """

    def __init__(
        self,
        opensearch_url: str,
        index_name: str,
        embedding_function: Embeddings,
        **kwargs: Any,
    ):
        """Initialize with necessary components."""
        self.embedding_function = embedding_function
        self.index_name = index_name
        http_auth = _get_kwargs_value(kwargs, "http_auth", None)
        self.is_aoss = _is_aoss_enabled(http_auth=http_auth)
        self.client = _get_opensearch_client(opensearch_url, **kwargs)
        self.engine = _get_kwargs_value(kwargs, "engine", None)

    @property
    def embeddings(self) -> Embeddings:
        return self.embedding_function

    def __add(
        self,
        texts: Iterable[str],
        embeddings: List[List[float]],
        metadatas: Optional[List[dict]] = None,
        ids: Optional[List[str]] = None,
        bulk_size: int = 500,
        **kwargs: Any,
    ) -> List[str]:
        _validate_embeddings_and_bulk_size(len(embeddings), bulk_size)
        index_name = _get_kwargs_value(kwargs, "index_name", self.index_name)
        text_field = _get_kwargs_value(kwargs, "text_field", "text")
        dim = len(embeddings[0])
        engine = _get_kwargs_value(kwargs, "engine", "nmslib")
        space_type = _get_kwargs_value(kwargs, "space_type", "l2")
        ef_search = _get_kwargs_value(kwargs, "ef_search", 512)
        ef_construction = _get_kwargs_value(kwargs, "ef_construction", 512)
        m = _get_kwargs_value(kwargs, "m", 16)
        vector_field = _get_kwargs_value(kwargs, "vector_field", "vector_field")
        max_chunk_bytes = _get_kwargs_value(kwargs, "max_chunk_bytes", 1 * 1024 * 1024)

        _validate_aoss_with_engines(self.is_aoss, engine)

        mapping = _default_text_mapping(
            dim, engine, space_type, ef_search, ef_construction, m, vector_field
        )

        return _bulk_ingest_embeddings(
            self.client,
            index_name,
            embeddings,
            texts,
            metadatas=metadatas,
            ids=ids,
            vector_field=vector_field,
            text_field=text_field,
            mapping=mapping,
            max_chunk_bytes=max_chunk_bytes,
            is_aoss=self.is_aoss,
        )

    def add_texts(
        self,
        texts: Iterable[str],
        metadatas: Optional[List[dict]] = None,
        ids: Optional[List[str]] = None,
        bulk_size: int = 500,
        **kwargs: Any,
    ) -> List[str]:
        """Run more texts through the embeddings and add to the vectorstore.

        Args:
            texts: Iterable of strings to add to the vectorstore.
            metadatas: Optional list of metadatas associated with the texts.
            ids: Optional list of ids to associate with the texts.
            bulk_size: Bulk API request count; Default: 500

        Returns:
            List of ids from adding the texts into the vectorstore.

        Optional Args:
            vector_field: Document field embeddings are stored in. Defaults to
            "vector_field".

            text_field: Document field the text of the document is stored in. Defaults
            to "text".
        """
        embeddings = self.embedding_function.embed_documents(list(texts))
        return self.__add(
            texts,
            embeddings,
            metadatas=metadatas,
            ids=ids,
            bulk_size=bulk_size,
            kwargs=kwargs,
        )

    def add_embeddings(
        self,
        text_embeddings: Iterable[Tuple[str, List[float]]],
        metadatas: Optional[List[dict]] = None,
        ids: Optional[List[str]] = None,
        bulk_size: int = 500,
        **kwargs: Any,
    ) -> List[str]:
        """Add the given texts and embeddings to the vectorstore.

        Args:
            text_embeddings: Iterable pairs of string and embedding to
                add to the vectorstore.
            metadatas: Optional list of metadatas associated with the texts.
            ids: Optional list of ids to associate with the texts.
            bulk_size: Bulk API request count; Default: 500

        Returns:
            List of ids from adding the texts into the vectorstore.

        Optional Args:
            vector_field: Document field embeddings are stored in. Defaults to
            "vector_field".

            text_field: Document field the text of the document is stored in. Defaults
            to "text".
        """
        texts, embeddings = zip(*text_embeddings)
        return self.__add(
            list(texts),
            list(embeddings),
            metadatas=metadatas,
            ids=ids,
            bulk_size=bulk_size,
            kwargs=kwargs,
        )

    def similarity_search(
        self, query: str, k: int = 4, **kwargs: Any
    ) -> List[Document]:
        """Return docs most similar to query.

        By default, supports Approximate Search.
        Also supports Script Scoring and Painless Scripting.

        Args:
            query: Text to look up documents similar to.
            k: Number of Documents to return. Defaults to 4.

        Returns:
            List of Documents most similar to the query.

        Optional Args:
            vector_field: Document field embeddings are stored in. Defaults to
            "vector_field".

            text_field: Document field the text of the document is stored in. Defaults
            to "text".

            metadata_field: Document field that metadata is stored in. Defaults to
            "metadata".
            Can be set to a special value "*" to include the entire document.

        Optional Args for Approximate Search:
            search_type: "approximate_search"; default: "approximate_search"

            boolean_filter: A Boolean filter is a post filter consists of a Boolean
            query that contains a k-NN query and a filter.

            subquery_clause: Query clause on the knn vector field; default: "must"

            lucene_filter: the Lucene algorithm decides whether to perform an exact
            k-NN search with pre-filtering or an approximate search with modified
            post-filtering. (deprecated, use `efficient_filter`)

            efficient_filter: the Lucene Engine or Faiss Engine decides whether to
            perform an exact k-NN search with pre-filtering or an approximate search
            with modified post-filtering.

        Optional Args for Script Scoring Search:
            search_type: "script_scoring"; default: "approximate_search"

            space_type: "l2", "l1", "linf", "cosinesimil", "innerproduct",
            "hammingbit"; default: "l2"

            pre_filter: script_score query to pre-filter documents before identifying
            nearest neighbors; default: {"match_all": {}}

        Optional Args for Painless Scripting Search:
            search_type: "painless_scripting"; default: "approximate_search"

            space_type: "l2Squared", "l1Norm", "cosineSimilarity"; default: "l2Squared"

            pre_filter: script_score query to pre-filter documents before identifying
            nearest neighbors; default: {"match_all": {}}
        """
        docs_with_scores = self.similarity_search_with_score(query, k, **kwargs)
        return [doc[0] for doc in docs_with_scores]

    def similarity_search_with_score(
        self, query: str, k: int = 4, **kwargs: Any
    ) -> List[Tuple[Document, float]]:
        """Return docs and it's scores most similar to query.

        By default, supports Approximate Search.
        Also supports Script Scoring and Painless Scripting.

        Args:
            query: Text to look up documents similar to.
            k: Number of Documents to return. Defaults to 4.

        Returns:
            List of Documents along with its scores most similar to the query.

        Optional Args:
            same as `similarity_search`
        """

        text_field = _get_kwargs_value(kwargs, "text_field", "text")
        metadata_field = _get_kwargs_value(kwargs, "metadata_field", "metadata")

        hits = self._raw_similarity_search_with_score(query=query, k=k, **kwargs)

        documents_with_scores = [
            (
                Document(
                    page_content=hit["_source"][text_field],
                    metadata=hit["_source"]
                    if metadata_field == "*" or metadata_field not in hit["_source"]
                    else hit["_source"][metadata_field],
                ),
                hit["_score"],
            )
            for hit in hits
        ]
        return documents_with_scores

    def _raw_similarity_search_with_score(
        self, query: str, k: int = 4, **kwargs: Any
    ) -> List[dict]:
        """Return raw opensearch documents (dict) including vectors,
        scores most similar to query.

        By default, supports Approximate Search.
        Also supports Script Scoring and Painless Scripting.

        Args:
            query: Text to look up documents similar to.
            k: Number of Documents to return. Defaults to 4.

        Returns:
            List of dict with its scores most similar to the query.

        Optional Args:
            same as `similarity_search`
        """
        embedding = self.embedding_function.embed_query(query)
        search_type = _get_kwargs_value(kwargs, "search_type", "approximate_search")
        vector_field = _get_kwargs_value(kwargs, "vector_field", "vector_field")
        index_name = _get_kwargs_value(kwargs, "index_name", self.index_name)
        filter = _get_kwargs_value(kwargs, "filter", {})

        if (
            self.is_aoss
            and search_type != "approximate_search"
            and search_type != SCRIPT_SCORING_SEARCH
        ):
            raise ValueError(
                "Amazon OpenSearch Service Serverless only "
                "supports `approximate_search` and `script_scoring`"
            )

        if search_type == "approximate_search":
            boolean_filter = _get_kwargs_value(kwargs, "boolean_filter", {})
            subquery_clause = _get_kwargs_value(kwargs, "subquery_clause", "must")
            efficient_filter = _get_kwargs_value(kwargs, "efficient_filter", {})
            # `lucene_filter` is deprecated, added for Backwards Compatibility
            lucene_filter = _get_kwargs_value(kwargs, "lucene_filter", {})

            if boolean_filter != {} and efficient_filter != {}:
                raise ValueError(
                    "Both `boolean_filter` and `efficient_filter` are provided which "
                    "is invalid"
                )

            if lucene_filter != {} and efficient_filter != {}:
                raise ValueError(
                    "Both `lucene_filter` and `efficient_filter` are provided which "
                    "is invalid. `lucene_filter` is deprecated"
                )

            if lucene_filter != {} and boolean_filter != {}:
                raise ValueError(
                    "Both `lucene_filter` and `boolean_filter` are provided which "
                    "is invalid. `lucene_filter` is deprecated"
                )

            if (
                efficient_filter == {}
                and boolean_filter == {}
                and lucene_filter == {}
                and filter != {}
            ):
                if self.engine in ["faiss", "lucene"]:
                    efficient_filter = filter
                else:
                    boolean_filter = filter

            if boolean_filter != {}:
                search_query = _approximate_search_query_with_boolean_filter(
                    embedding,
                    boolean_filter,
                    k=k,
                    vector_field=vector_field,
                    subquery_clause=subquery_clause,
                )
            elif efficient_filter != {}:
                search_query = _approximate_search_query_with_efficient_filter(
                    embedding, efficient_filter, k=k, vector_field=vector_field
                )
            elif lucene_filter != {}:
                warnings.warn(
                    "`lucene_filter` is deprecated. Please use the keyword argument"
                    " `efficient_filter`"
                )
                search_query = _approximate_search_query_with_efficient_filter(
                    embedding, lucene_filter, k=k, vector_field=vector_field
                )
            else:
                search_query = _default_approximate_search_query(
                    embedding, k=k, vector_field=vector_field
                )
        elif search_type == SCRIPT_SCORING_SEARCH:
            space_type = _get_kwargs_value(kwargs, "space_type", "l2")
            pre_filter = _get_kwargs_value(kwargs, "pre_filter", MATCH_ALL_QUERY)
            search_query = _default_script_query(
                embedding, k, space_type, pre_filter, vector_field
            )
        elif search_type == PAINLESS_SCRIPTING_SEARCH:
            space_type = _get_kwargs_value(kwargs, "space_type", "l2Squared")
            pre_filter = _get_kwargs_value(kwargs, "pre_filter", MATCH_ALL_QUERY)
            search_query = _default_painless_scripting_query(
                embedding, k, space_type, pre_filter, vector_field
            )
        else:
            raise ValueError("Invalid `search_type` provided as an argument")

        response = self.client.search(index=index_name, body=search_query)

        return [hit for hit in response["hits"]["hits"]]

    def max_marginal_relevance_search(
        self,
        query: str,
        k: int = 4,
        fetch_k: int = 20,
        lambda_mult: float = 0.5,
        **kwargs: Any,
    ) -> list[Document]:
        """Return docs selected using the maximal marginal relevance.

        Maximal marginal relevance optimizes for similarity to query AND diversity
        among selected documents.

        Args:
            query: Text to look up documents similar to.
            k: Number of Documents to return. Defaults to 4.
            fetch_k: Number of Documents to fetch to pass to MMR algorithm.
                     Defaults to 20.
            lambda_mult: Number between 0 and 1 that determines the degree
                        of diversity among the results with 0 corresponding
                        to maximum diversity and 1 to minimum diversity.
                        Defaults to 0.5.
        Returns:
            List of Documents selected by maximal marginal relevance.
        """

        vector_field = _get_kwargs_value(kwargs, "vector_field", "vector_field")
        text_field = _get_kwargs_value(kwargs, "text_field", "text")
        metadata_field = _get_kwargs_value(kwargs, "metadata_field", "metadata")

        # Get embedding of the user query
        embedding = self.embedding_function.embed_query(query)

        # Do ANN/KNN search to get top fetch_k results where fetch_k >= k
        results = self._raw_similarity_search_with_score(query, fetch_k, **kwargs)

        embeddings = [result["_source"][vector_field] for result in results]

        # Rerank top k results using MMR, (mmr_selected is a list of indices)
        mmr_selected = maximal_marginal_relevance(
            np.array(embedding), embeddings, k=k, lambda_mult=lambda_mult
        )

        return [
            Document(
                page_content=results[i]["_source"][text_field],
                metadata=results[i]["_source"][metadata_field],
            )
            for i in mmr_selected
        ]

    @classmethod
    def from_texts(
        cls,
        texts: List[str],
        embedding: Embeddings,
        metadatas: Optional[List[dict]] = None,
        bulk_size: int = 500,
        ids: Optional[List[str]] = None,
        **kwargs: Any,
    ) -> OpenSearchVectorSearch:
        """Construct OpenSearchVectorSearch wrapper from raw texts.

        Example:
            .. code-block:: python

                from langchain.vectorstores import OpenSearchVectorSearch
                from langchain.embeddings import OpenAIEmbeddings
                embeddings = OpenAIEmbeddings()
                opensearch_vector_search = OpenSearchVectorSearch.from_texts(
                    texts,
                    embeddings,
                    opensearch_url="http://localhost:9200"
                )

        OpenSearch by default supports Approximate Search powered by nmslib, faiss
        and lucene engines recommended for large datasets. Also supports brute force
        search through Script Scoring and Painless Scripting.

        Optional Args:
            vector_field: Document field embeddings are stored in. Defaults to
            "vector_field".

            text_field: Document field the text of the document is stored in. Defaults
            to "text".

        Optional Keyword Args for Approximate Search:
            engine: "nmslib", "faiss", "lucene"; default: "nmslib"

            space_type: "l2", "l1", "cosinesimil", "linf", "innerproduct"; default: "l2"

            ef_search: Size of the dynamic list used during k-NN searches. Higher values
            lead to more accurate but slower searches; default: 512

            ef_construction: Size of the dynamic list used during k-NN graph creation.
            Higher values lead to more accurate graph but slower indexing speed;
            default: 512

            m: Number of bidirectional links created for each new element. Large impact
            on memory consumption. Between 2 and 100; default: 16

        Keyword Args for Script Scoring or Painless Scripting:
            is_appx_search: False

        """
        embeddings = embedding.embed_documents(texts)
        return cls.from_embeddings(
            embeddings,
            texts,
            embedding,
            metadatas=metadatas,
            bulk_size=bulk_size,
            ids=ids,
            **kwargs,
        )

    @classmethod
    def from_embeddings(
        cls,
        embeddings: List[List[float]],
        texts: List[str],
        embedding: Embeddings,
        metadatas: Optional[List[dict]] = None,
        bulk_size: int = 500,
        ids: Optional[List[str]] = None,
        **kwargs: Any,
    ) -> OpenSearchVectorSearch:
        """Construct OpenSearchVectorSearch wrapper from pre-vectorized embeddings.

        Example:
            .. code-block:: python

                from langchain.vectorstores import OpenSearchVectorSearch
                from langchain.embeddings import OpenAIEmbeddings
                embedder = OpenAIEmbeddings()
                embeddings = embedder.embed_documents(["foo", "bar"])
                opensearch_vector_search = OpenSearchVectorSearch.from_embeddings(
                    embeddings,
                    texts,
                    embedder,
                    opensearch_url="http://localhost:9200"
                )

        OpenSearch by default supports Approximate Search powered by nmslib, faiss
        and lucene engines recommended for large datasets. Also supports brute force
        search through Script Scoring and Painless Scripting.

        Optional Args:
            vector_field: Document field embeddings are stored in. Defaults to
            "vector_field".

            text_field: Document field the text of the document is stored in. Defaults
            to "text".

        Optional Keyword Args for Approximate Search:
            engine: "nmslib", "faiss", "lucene"; default: "nmslib"

            space_type: "l2", "l1", "cosinesimil", "linf", "innerproduct"; default: "l2"

            ef_search: Size of the dynamic list used during k-NN searches. Higher values
            lead to more accurate but slower searches; default: 512

            ef_construction: Size of the dynamic list used during k-NN graph creation.
            Higher values lead to more accurate graph but slower indexing speed;
            default: 512

            m: Number of bidirectional links created for each new element. Large impact
            on memory consumption. Between 2 and 100; default: 16

        Keyword Args for Script Scoring or Painless Scripting:
            is_appx_search: False

        """
        opensearch_url = get_from_dict_or_env(
            kwargs, "opensearch_url", "OPENSEARCH_URL"
        )
        # List of arguments that needs to be removed from kwargs
        # before passing kwargs to get opensearch client
        keys_list = [
            "opensearch_url",
            "index_name",
            "is_appx_search",
            "vector_field",
            "text_field",
            "engine",
            "space_type",
            "ef_search",
            "ef_construction",
            "m",
            "max_chunk_bytes",
            "is_aoss",
        ]
        _validate_embeddings_and_bulk_size(len(embeddings), bulk_size)
        dim = len(embeddings[0])
        # Get the index name from either from kwargs or ENV Variable
        # before falling back to random generation
        index_name = get_from_dict_or_env(
            kwargs, "index_name", "OPENSEARCH_INDEX_NAME", default=uuid.uuid4().hex
        )
        is_appx_search = _get_kwargs_value(kwargs, "is_appx_search", True)
        vector_field = _get_kwargs_value(kwargs, "vector_field", "vector_field")
        text_field = _get_kwargs_value(kwargs, "text_field", "text")
        max_chunk_bytes = _get_kwargs_value(kwargs, "max_chunk_bytes", 1 * 1024 * 1024)
        http_auth = _get_kwargs_value(kwargs, "http_auth", None)
        is_aoss = _is_aoss_enabled(http_auth=http_auth)
<<<<<<< HEAD
=======
        engine = None

>>>>>>> 73693c18
        if is_aoss and not is_appx_search:
            raise ValueError(
                "Amazon OpenSearch Service Serverless only "
                "supports `approximate_search`"
            )

        if is_appx_search:
            engine = _get_kwargs_value(kwargs, "engine", "nmslib")
            space_type = _get_kwargs_value(kwargs, "space_type", "l2")
            ef_search = _get_kwargs_value(kwargs, "ef_search", 512)
            ef_construction = _get_kwargs_value(kwargs, "ef_construction", 512)
            m = _get_kwargs_value(kwargs, "m", 16)

            _validate_aoss_with_engines(is_aoss, engine)

            mapping = _default_text_mapping(
                dim, engine, space_type, ef_search, ef_construction, m, vector_field
            )
        else:
            mapping = _default_scripting_text_mapping(dim)

        [kwargs.pop(key, None) for key in keys_list]
        client = _get_opensearch_client(opensearch_url, **kwargs)
        _bulk_ingest_embeddings(
            client,
            index_name,
            embeddings,
            texts,
            ids=ids,
            metadatas=metadatas,
            vector_field=vector_field,
            text_field=text_field,
            mapping=mapping,
            max_chunk_bytes=max_chunk_bytes,
            is_aoss=is_aoss,
        )
        kwargs["engine"] = engine
        return cls(opensearch_url, index_name, embedding, **kwargs)<|MERGE_RESOLUTION|>--- conflicted
+++ resolved
@@ -880,11 +880,8 @@
         max_chunk_bytes = _get_kwargs_value(kwargs, "max_chunk_bytes", 1 * 1024 * 1024)
         http_auth = _get_kwargs_value(kwargs, "http_auth", None)
         is_aoss = _is_aoss_enabled(http_auth=http_auth)
-<<<<<<< HEAD
-=======
         engine = None
 
->>>>>>> 73693c18
         if is_aoss and not is_appx_search:
             raise ValueError(
                 "Amazon OpenSearch Service Serverless only "
