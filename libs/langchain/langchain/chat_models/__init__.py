--- conflicted
+++ resolved
@@ -43,9 +43,6 @@
     "JinaChat",
     "HumanInputChatModel",
     "ChatAnyscale",
-<<<<<<< HEAD
+    "ChatLiteLLM",
     "ErnieChat"
-=======
-    "ChatLiteLLM",
->>>>>>> 9529483c
 ]