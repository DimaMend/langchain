--- conflicted
+++ resolved
@@ -4,11 +4,8 @@
 import json
 from typing import TYPE_CHECKING, Any, Dict, List, Optional
 
-<<<<<<< HEAD
-=======
 import requests
 import tiktoken
->>>>>>> e042e5df
 from langchain_core.pydantic_v1 import BaseModel, Extra, root_validator
 
 from langchain.utils import get_from_dict_or_env
