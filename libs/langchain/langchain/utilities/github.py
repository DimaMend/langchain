"""Util that calls GitHub."""
from __future__ import annotations

import json
import random
from typing import TYPE_CHECKING, Any, Dict, List, Optional

<<<<<<< HEAD
import tiktoken
from langchain.utils import get_from_dict_or_env
from pydantic import BaseModel, Extra, root_validator

import requests
=======
from langchain.pydantic_v1 import BaseModel, Extra, root_validator
from langchain.utils import get_from_dict_or_env
>>>>>>> 33eb5f83

if TYPE_CHECKING:
    from github.Issue import Issue
    from github.PullRequest import PullRequest


class GitHubAPIWrapper(BaseModel):
    """Wrapper for GitHub API."""

    github: Any  #: :meta private:
    github_repo_instance: Any  #: :meta private:
    github_repository: Optional[str] = None
    github_app_id: Optional[str] = None
    github_app_private_key: Optional[str] = None
    active_branch: Optional[str] = None
    github_base_branch: Optional[str] = None

    class Config:
        """Configuration for this pydantic object."""

        extra = Extra.forbid

    @root_validator()
    def validate_environment(cls, values: Dict) -> Dict:
        """Validate that api key and python package exists in environment."""
        github_repository = get_from_dict_or_env(
            values, "github_repository", "GITHUB_REPOSITORY"
        )

        github_app_id = get_from_dict_or_env(values, "github_app_id", "GITHUB_APP_ID")

        github_app_private_key = get_from_dict_or_env(
            values, "github_app_private_key", "GITHUB_APP_PRIVATE_KEY"
        )

        active_branch = get_from_dict_or_env(
            values, "active_branch", "ACTIVE_BRANCH", default="master"
        )
        github_base_branch = get_from_dict_or_env(
            values, "github_base_branch", "GITHUB_BASE_BRANCH", default="master"
        )

        try:
            from github import Auth, GithubIntegration

        except ImportError:
            raise ImportError(
                "PyGithub is not installed. "
                "Please install it with `pip install PyGithub`"
            )

        try:
            # Try interpreting as file path, fallback to interpreting as they key itself (as a str)
            with open(github_app_private_key, "r") as f:
                private_key = f.read()
        except Exception as e:
            private_key = github_app_private_key

        auth = Auth.AppAuth(
            github_app_id,
            private_key,
        )
        gi = GithubIntegration(auth=auth)
        installation = gi.get_installations()[0]

        # create a GitHub instance:
        g = installation.get_github_for_installation()

        values["github"] = g
        values["github_repo_instance"] = g.get_repo(github_repository)
        values["github_repository"] = github_repository
        values["github_app_id"] = github_app_id
        values["github_app_private_key"] = github_app_private_key
        values["active_branch"] = active_branch
        values["github_base_branch"] = github_base_branch

        return values

    def parse_issues(self, issues: List[Issue]) -> List[dict]:
        """
        Extracts title and number from each Issue and puts them in a dictionary
        Parameters:
            issues(List[Issue]): A list of Github Issue objects
        Returns:
            List[dict]: A dictionary of issue titles and numbers
        """
        parsed = []
        for issue in issues:
            title = issue.title
            number = issue.number
            parsed.append({"title": title, "number": number})
        return parsed
    
    def parse_pull_requests(self, pull_requests: List[PullRequest]) -> List[dict]:
        """
        Extracts title and number from each Issue and puts them in a dictionary
        Parameters:
            issues(List[Issue]): A list of Github Issue objects
        Returns:
            List[dict]: A dictionary of issue titles and numbers
        """
        parsed = []
        for pr in pull_requests:
            title = pr.title
            number = pr.number
            commits = pr.commits
            parsed.append({"title": title, "number": number, "commits": str(commits)})
        
        print("❤️❤️❤️❤️❤️❤️ PARSED PRS:")
        print(parsed)
        return parsed

    def get_issues(self) -> str:
        """
        Fetches all open issues from the repo

        Returns:
            str: A plaintext report containing the number of issues
            and each issue's title and number.
        """
        issues = self.github_repo_instance.get_issues(state="open")
        if issues.totalCount > 0:
            parsed_issues = self.parse_issues(issues)
            parsed_issues_str = (
                "Found " + str(len(parsed_issues)) + " issues:\n" + str(parsed_issues)
            )
            return parsed_issues_str
        else:
            return "No open issues available"
    
    def list_open_pull_requests(self) -> str:
        """
        Fetches all open PRs from the repo

        Returns:
            str: A plaintext report containing the number of PRs
            and each PR's title and number.
        """
        # issues = self.github_repo_instance.get_issues(state="open")
        print("⭐️⭐️⭐️⭐️⭐️⭐️ IN LIST OPEN PRS")
        pull_requests = self.github_repo_instance.get_pulls(state="open")
        print(f"⭐️PRS: {pull_requests}")
        if pull_requests.totalCount > 0:
            parsed_prs = self.parse_pull_requests(pull_requests)
            parsed_prs_str = (
                "Found " + str(len(parsed_prs)) + " pull requests:\n" + str(parsed_prs)
            )
            return parsed_prs_str
        else:
            return "No open pull requests available"
    
    def list_files_in_main_branch(self) -> str:
        """
        Fetches all files in the main branch of the repo.

        Returns:
            str: A plaintext report containing the paths and names of the files.
        """
        files = []
        try:
            contents = self.github_repo_instance.get_contents("", ref=self.github_base_branch)
            for content in contents:
                if content.type == "dir":
                    files.extend(self.get_files_from_directory(content.path))
                else:
                    files.append({"path": content.path, "name": content.name})

            if files:
                files_str = "\n".join([f"Path: {file['path']}, Name: {file['name']}" for file in files])
                return f"Found {len(files)} files in the main branch:\n{files_str}"
            else:
                return "No files found in the main branch"
        except Exception as e:
            return str(e)
    
    def set_active_branch(self, branch_name: str) -> str:
        # todo: check if branch exists first? Return error if not?
        curr_branches = [branch.name for branch in self.github_repo_instance.get_branches()]
        if branch_name is curr_branches:
            self.active_branch = branch_name
        else: 
            return f"Error {branch_name} does not exist in repo with current branches: {str(curr_branches)}"

    def list_branches_in_repo(self) -> str:
        """
        Fetches a list of all branches in the repository.

        Returns:
            str: A plaintext report containing the names of the branches.
        """
        try:
            branches = [branch.name for branch in self.github_repo_instance.get_branches()]
            if branches:
                branches_str = "\n".join(branches)
                return f"Found {len(branches)} branches in the repository:\n{branches_str}"
            else:
                return "No branches found in the repository"
        except Exception as e:
            return str(e)

    def list_files_in_bot_branch(self) -> str:
        """
        Fetches all files in the main branch of the repo.

        Returns:
            str: A plaintext report containing the paths and names of the files.
        """
        files = []
        try:
            contents = self.github_repo_instance.get_contents("", ref=self.active_branch)
            for content in contents:
                if content.type == "dir":
                    files.extend(self.get_files_from_directory(content.path))
                else:
                    files.append({"path": content.path, "name": content.name})

            if files:
                files_str = "\n".join([f"Path: {file['path']}, Name: {file['name']}" for file in files])
                return f"Found {len(files)} files in the main branch:\n{files_str}"
            else:
                return "No files found in the main branch"
        except Exception as e:
            return str(e)

    def get_files_from_directory(self, directory_path: str) -> List[dict]:
        """
        Recursively fetches files from a directory in the repo.

        Parameters:
            directory_path (str): Path to the directory

        Returns:
            List[dict]: List of files with their paths and names.
        """
        files = []
        contents = self.github_repo_instance.get_contents(directory_path, ref=self.active_branch)
        for content in contents:
            if content.type == "dir":
                files.extend(self.get_files_from_directory(content.path))
            else:
                files.append({"path": content.path, "name": content.name})
        return files    
    
    
    def get_issue(self, issue_number: int) -> Dict[str, Any]:
        """
        Fetches a specific issue and its first 10 comments
        Parameters:
            issue_number(int): The number for the github issue
        Returns:
            dict: A doctionary containing the issue's title,
            body, and comments as a string
        """
        issue = self.github_repo_instance.get_issue(number=issue_number)
        page = 0
        comments: List[dict] = []
        while len(comments) <= 10:
            comments_page = issue.get_comments().get_page(page)
            if len(comments_page) == 0:
                break
            for comment in comments_page:
                comments.append({"body": comment.body, "user": comment.user.login})
            page += 1

        return {
            "title": issue.title,
            "body": issue.body,
            "comments": str(comments),
        }
    
    def list_pull_request_files(self, pr_number: int) -> Dict[str, Any]:
        """Fetches the full text of all files in a PR. Truncates after first 3k tokens. 
        # TODO: Enhancement to summarize files with ctags if they're getting long.

        Args:
            pr_number(int): The number of the pull request on Github

        Returns:
            dict: A dictionary containing the issue's title,
            body, and comments as a string
        """
        MAX_TOKENS_FOR_FILES = 3_000
        pr_files = []
        pr = self.github_repo_instance.get_pull(number=int(pr_number))
        total_tokens = 0
        page=0
        # print(f"Top of get files from PR")
        
        while True: # (total_tokens + tiktoken()) < MAX_TOKENS_FOR_FILES:
            files_page = pr.get_files().get_page(page)
            if len(files_page) == 0:
                break
            for file in files_page:
                try:
                    file_metadata_response = requests.get(file.contents_url)
                    if file_metadata_response.status_code == 200:
                        download_url = json.loads(file_metadata_response.text)['download_url']
                    else:
                        print(f"❌❌ Failed to download file: {file.contents_url}, skipping")
                        continue
                    
                    file_content_response = requests.get(download_url)
                    if file_content_response.status_code == 200:
                        # Save the content as a UTF-8 string
                        file_content = file_content_response.text
                        # print("File content", file_content)
                    else:
                        print(f"failed downloading file content (Error {file_content_response.status_code}). Skipping")
                        continue
                    
                    file_tokens = len(tiktoken.get_encoding("cl100k_base").encode(file_content + file.filename + "file_name file_contents"))
                    # print(f"Getting file contents from Github: {file_content}")
                    if (total_tokens + file_tokens) < MAX_TOKENS_FOR_FILES:
                        pr_files.append({"filename": file.filename, "contents": file_content,"additions": file.additions,"deletions": file.deletions})
                        total_tokens += file_tokens
                except Exception as e:
                    print(f"Error when reading files from a PR on github. {e}")
                    # pr_files.append({"file_name": f"Error reading file: {e}" ,"file_contents": "None"})
            page += 1
        return pr_files
    
    def get_pull_request(self, pr_number: int) -> Dict[str, Any]:
        """
        Fetches a specific pull request and its first 10 comments
        Parameters:
            pr_number(int): The number for the github pull
        Returns:
            dict: A dictionary containing the pull's title,
            body, and comments as a string
        """
        pull = self.github_repo_instance.get_pull(number=pr_number)
        page = 0
        comments: List[dict] = []
        while len(comments) <= 10:
            # For normal conversation comments use get_issue_comments (even on PRs)
            comments_page = pull.get_issue_comments().get_page(page)
            if len(comments_page) == 0:
                break
            for comment in comments_page:
                comments.append({"body": comment.body, "user": comment.user.login})
            page += 1
        
        page = 0
        commits: List[dict] = []
        while len(commits) <= 10:
            comments_page = pull.get_commits().get_page(page)
            if len(comments_page) == 0:
                break
            for commit in comments_page:
                commits.append({"message": commit.commit.message, "sha": commit.commit.sha})
            page += 1

        return {
            "title": pull.title,
            "number": pr_number,
            "body": pull.body,
            "comments": str(comments),
            "commits": str(commits),
        }

    def create_pull_request(self, pr_query: str) -> str:
        """
        Makes a pull request from the bot's branch to the base branch
        Parameters:
            pr_query(str): a string which contains the PR title
            and the PR body. The title is the first line
            in the string, and the body are the rest of the string.
            For example, "Updated README\nmade changes to add info"
        Returns:
            str: A success or failure message
        """
        if self.github_base_branch == self.active_branch:
            return """Cannot make a pull request because 
            commits are already in the master branch"""
        else:
            try:
                title = pr_query.split("\n")[0]
                body = pr_query[len(title) + 2 :]
                pr = self.github_repo_instance.create_pull(
                    title=title,
                    body=body,
                    head=self.active_branch,
                    base=self.github_base_branch,
                )
                return f"Successfully created PR number {pr.number}"
            except Exception as e:
                return "Unable to make pull request due to error:\n" + str(e)

    def comment_on_issue(self, comment_query: str) -> str:
        """
        Adds a comment to a github issue
        Parameters:
            comment_query(str): a string which contains the issue number,
            two newlines, and the comment.
            for example: "1\n\nWorking on it now"
            adds the comment "working on it now" to issue 1
        Returns:
            str: A success or failure message
        """
        issue_number = int(comment_query.split("\n\n")[0])
        comment = comment_query[len(str(issue_number)) + 2 :]
        try:
            issue = self.github_repo_instance.get_issue(number=issue_number)
            issue.create_comment(comment)
            return "Commented on issue " + str(issue_number)
        except Exception as e:
            return "Unable to make comment due to error:\n" + str(e)

    def create_file(self, file_query: str) -> str:
        """
        Creates a new file on the Github repo
        Parameters:
            file_query(str): a string which contains the file path
            and the file contents. The file path is the first line
            in the string, and the contents are the rest of the string.
            For example, "hello_world.md\n# Hello World!"
        Returns:
            str: A success or failure message
        """
        file_path = file_query.split("\n")[0]
        file_contents = file_query[len(file_path) + 2 :]

        try:
            try: 
                file = self.github_repo_instance.get_contents(file_path, ref=self.active_branch)
                if file:
                    return f"File already exists at `{file_path}` on branch `{self.active_branch}`. You must use `update_file` to modify it."
            except Exception as e:
                # expected behavior, file shouldn't exist yet
                # print(f"ERROR in `create_file` when getting contents of file {file_path}. Error: {e}")
                pass
            
            self.github_repo_instance.create_file(
                path=file_path,
                message="Create " + file_path,
                content=file_contents,
                branch=self.active_branch,
            )
            return "Created file " + file_path
        except Exception as e:
            return "Unable to make file due to error:\n" + str(e)

    def read_file(self, file_path: str) -> str:
        """
        Read a file from this agent's branch, defined by self.active_branch, which supports PR branches.
        Parameters:
            file_path(str): the file path
        Returns:
            str: The file decoded as a string, or an error message if not found
        """
        try:
            file = self.github_repo_instance.get_contents(file_path, ref=self.active_branch)
            return file.decoded_content.decode("utf-8")
        except Exception as e:
            return f"File not found `{file_path}` on branch `{self.active_branch}`. Error: {str(e)}"


    def update_file(self, file_query: str) -> str:
        """
        Updates a file with new content.
        Parameters:
            file_query(str): Contains the file path and the file contents.
                The old file contents is wrapped in OLD <<<< and >>>> OLD
                The new file contents is wrapped in NEW <<<< and >>>> NEW
                For example:
                /test/hello.txt
                OLD <<<<
                Hello Earth!
                >>>> OLD
                NEW <<<<
                Hello Mars!
                >>>> NEW
        Returns:
            A success or failure message
        """
        try:
            file_path = file_query.split("\n")[0]
            old_file_contents = (
                file_query.split("OLD <<<<")[1].split(">>>> OLD")[0].strip()
            )
            new_file_contents = (
                file_query.split("NEW <<<<")[1].split(">>>> NEW")[0].strip()
            )

            file_content = self.read_file(file_path)
            updated_file_content = file_content.replace(
                old_file_contents, new_file_contents
            )

            if file_content == updated_file_content:
                return (
                    "File content was not updated because old content was not found."
                    "It may be helpful to use the read_file action to get "
                    "the current file contents."
                )

            self.github_repo_instance.update_file(
                path=file_path,
                message="Update " + file_path,
                content=updated_file_content,
                branch=self.active_branch,
                sha=self.github_repo_instance.get_contents(file_path, ref=self.active_branch).sha, 
            )
            return "Updated file " + file_path
        except Exception as e:
            return "Unable to update file due to error:\n" + str(e)

    def delete_file(self, file_path: str) -> str:
        """
        Deletes a file from the repo
        Parameters:
            file_path(str): Where the file is
        Returns:
            str: Success or failure message
        """
        try:
            self.github_repo_instance.delete_file(
                path=file_path,
                message="Delete " + file_path,
                branch=self.active_branch,
                sha=self.github_repo_instance.get_contents(file_path, ref=self.active_branch).sha,
            )
            return "Deleted file " + file_path
        except Exception as e:
            return "Unable to delete file due to error:\n" + str(e)
    
    def search_issues_and_prs(self, query: str) -> str:
        """
        Searches issues and pull requests in the repository.
        
        Parameters:
            query(str): The search query
        
        Returns:
            str: A string containing the first 5 issues and pull requests
        """
        search_result = self.github.search_issues(query, repo=self.github_repository)
        results = []
        for issue in search_result[:5]:
            results.append(f"Title: {issue.title}, Number: {issue.number}, State: {issue.state}")
        
        return "\n".join(results)

    def search_code(self, query: str) -> str:
        """
        Searches code in the repository.
        
        Parameters:
            query(str): The search query
        
        Returns:
            str: A string containing the first 5 code results
        """
        search_result = self.github.search_code(query, repo=self.github_repository)
        results = []
        for code in search_result[:5]:
            # TODO: return the full code, not just the URL to it
            results.append(f"Path: {code.path}, URL: {code.html_url}")
        
        return "\n".join(results)

    def create_review_request(self, pull_request_number: int, reviewer_username: str) -> str:
        """
        Creates a review request on an open pull request.
        
        Parameters:
            pull_request_number(int): The number of the pull request
            reviewer_username(str): The username of the person who is being requested
        
        Returns:
            str: A message confirming the creation of the review request
        """
        pull_request = self.github_repo_instance.get_pull(number=pull_request_number)
        pull_request.create_review_request(reviewers=[reviewer_username])
        
        return f"Review request created for user {reviewer_username} on PR #{pull_request_number}"

    def run(self, mode: str, query: str) -> str:
        if mode == "get_issues":
            return self.get_issues()
        elif mode == "get_issue":
            return json.dumps(self.get_issue(int(query)))
        elif mode == "comment_on_issue":
            return self.comment_on_issue(query)
        elif mode == "create_file":
            return self.create_file(query)
        elif mode == "create_pull_request":
            return self.create_pull_request(query)
        elif mode == "read_file":
            return self.read_file(query)
        elif mode == "update_file":
            return self.update_file(query)
        elif mode == "delete_file":
            return self.delete_file(query)
        elif mode == "list_open_pull_requests":
            return self.list_open_pull_requests()
        elif mode == "get_pull_request":
            return self.get_pull_request(int(query))
        elif mode == "list_pull_request_files":
            return self.list_pull_request_files(int(query))
        elif mode == "list_files_in_main_branch":
            return self.list_files_in_main_branch()
        elif mode == "list_files_in_bot_branch":
            return self.list_files_in_bot_branch()
        else:
            raise ValueError("Invalid mode" + mode)<|MERGE_RESOLUTION|>--- conflicted
+++ resolved
@@ -4,17 +4,11 @@
 import json
 import random
 from typing import TYPE_CHECKING, Any, Dict, List, Optional
-
-<<<<<<< HEAD
+import requests
 import tiktoken
+
 from langchain.utils import get_from_dict_or_env
-from pydantic import BaseModel, Extra, root_validator
-
-import requests
-=======
 from langchain.pydantic_v1 import BaseModel, Extra, root_validator
-from langchain.utils import get_from_dict_or_env
->>>>>>> 33eb5f83
 
 if TYPE_CHECKING:
     from github.Issue import Issue
