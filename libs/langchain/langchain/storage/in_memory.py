"""In memory store that is not thread safe and has no eviction policy.

This is a simple implementation of the BaseStore using a dictionary that is useful
primarily for unit testing purposes.
"""
<<<<<<< HEAD

from typing import (
    Any,
    AsyncIterator,
    Dict,
    Generic,
    Iterator,
    List,
    Optional,
    Sequence,
    Tuple,
    TypeVar,
)
=======
from langchain_core.stores import InMemoryBaseStore, InMemoryByteStore, InMemoryStore
>>>>>>> cd4c5428

__all__ = [
    "InMemoryStore",
    "InMemoryBaseStore",
    "InMemoryByteStore",
]<|MERGE_RESOLUTION|>--- conflicted
+++ resolved
@@ -3,23 +3,7 @@
 This is a simple implementation of the BaseStore using a dictionary that is useful
 primarily for unit testing purposes.
 """
-<<<<<<< HEAD
-
-from typing import (
-    Any,
-    AsyncIterator,
-    Dict,
-    Generic,
-    Iterator,
-    List,
-    Optional,
-    Sequence,
-    Tuple,
-    TypeVar,
-)
-=======
 from langchain_core.stores import InMemoryBaseStore, InMemoryByteStore, InMemoryStore
->>>>>>> cd4c5428
 
 __all__ = [
     "InMemoryStore",
