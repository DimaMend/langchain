--- conflicted
+++ resolved
@@ -6,228 +6,6 @@
     add_last_line_print,
     base_description,
 )
-<<<<<<< HEAD
-from langchain.tools import BaseTool, Tool
-from langchain.tools.e2b_data_analysis.unparse import Unparser
-
-if TYPE_CHECKING:
-    from e2b import EnvVars
-    from e2b.templates.data_analysis import Artifact
-
-base_description = """Evaluates python code in a sandbox environment. \
-The environment is long running and exists across multiple executions. \
-You must send the whole script every time and print your outputs. \
-Script should be pure python code that can be evaluated. \
-It should be in python format NOT markdown. \
-The code should NOT be wrapped in backticks. \
-All python packages including requests, matplotlib, scipy, numpy, pandas, \
-etc are available. Create and display chart using `plt.show()`."""
-
-
-def _unparse(tree: ast.AST) -> str:
-    """Unparse the AST."""
-    if version_info.minor < 9:
-        s = StringIO()
-        Unparser(tree, file=s)
-        source_code = s.getvalue()
-        s.close()
-    else:
-        source_code = ast.unparse(tree)  # type: ignore[attr-defined]
-    return source_code
-
-
-def add_last_line_print(code: str) -> str:
-    """Add print statement to the last line if it's missing.
-
-    Sometimes, the LLM-generated code doesn't have `print(variable_name)`, instead the
-        LLM tries to print the variable only by writing `variable_name` (as you would in
-        REPL, for example).
-
-    This methods checks the AST of the generated Python code and adds the print
-        statement to the last line if it's missing.
-    """
-    tree = ast.parse(code)
-    node = tree.body[-1]
-    if isinstance(node, ast.Expr) and isinstance(node.value, ast.Call):
-        if isinstance(node.value.func, ast.Name) and node.value.func.id == "print":
-            return _unparse(tree)
-
-    if isinstance(node, ast.Expr):
-        tree.body[-1] = ast.Expr(
-            value=ast.Call(
-                func=ast.Name(id="print", ctx=ast.Load()),
-                args=[node.value],
-                keywords=[],
-            )
-        )
-
-    return _unparse(tree)
-
-
-class UploadedFile(BaseModel):
-    """Description of the uploaded path with its remote path."""
-
-    name: str
-    remote_path: str
-    description: str
-
-
-class E2BDataAnalysisToolArguments(BaseModel):
-    """Arguments for the E2BDataAnalysisTool."""
-
-    python_code: str = Field(
-        ...,
-        example="print('Hello World')",
-        description=(
-            "The python script to be evaluated. "
-            "The contents will be in main.py. "
-            "It should not be in markdown format."
-        ),
-    )
-
-
-class E2BDataAnalysisTool(BaseTool):
-    """Tool for running python code in a sandboxed environment for data analysis."""
-
-    name = "e2b_data_analysis"
-    args_schema: Type[BaseModel] = E2BDataAnalysisToolArguments
-    session: Any
-    description: str
-    _uploaded_files: List[UploadedFile] = PrivateAttr(default_factory=list)
-
-    def __init__(
-        self,
-        api_key: Optional[str] = None,
-        cwd: Optional[str] = None,
-        env_vars: Optional[EnvVars] = None,
-        on_stdout: Optional[Callable[[str], Any]] = None,
-        on_stderr: Optional[Callable[[str], Any]] = None,
-        on_artifact: Optional[Callable[[Artifact], Any]] = None,
-        on_exit: Optional[Callable[[int], Any]] = None,
-        **kwargs: Any,
-    ):
-        try:
-            from e2b import DataAnalysis
-        except ImportError as e:
-            raise ImportError(
-                "Unable to import e2b, please install with `pip install e2b`."
-            ) from e
-
-        # If no API key is provided, E2B will try to read it from the environment
-        # variable E2B_API_KEY
-        super().__init__(description=base_description, **kwargs)
-        self.session = DataAnalysis(
-            api_key=api_key,
-            cwd=cwd,
-            env_vars=env_vars,
-            on_stdout=on_stdout,
-            on_stderr=on_stderr,
-            on_exit=on_exit,
-            on_artifact=on_artifact,
-        )
-
-    def close(self) -> None:
-        """Close the cloud sandbox."""
-        self._uploaded_files = []
-        self.session.close()
-
-    @property
-    def uploaded_files_description(self) -> str:
-        if len(self._uploaded_files) == 0:
-            return ""
-        lines = ["The following files available in the sandbox:"]
-
-        for f in self._uploaded_files:
-            if f.description == "":
-                lines.append(f"- path: `{f.remote_path}`")
-            else:
-                lines.append(
-                    f"- path: `{f.remote_path}` \n description: `{f.description}`"
-                )
-        return "\n".join(lines)
-
-    def _run(
-        self,
-        python_code: str,
-        run_manager: Optional[CallbackManagerForToolRun] = None,
-        callbacks: Optional[CallbackManager] = None,
-    ) -> str:
-        python_code = add_last_line_print(python_code)
-
-        if callbacks is not None:
-            on_artifact = getattr(callbacks.metadata, "on_artifact", None)
-        else:
-            on_artifact = None
-
-        stdout, stderr, artifacts = self.session.run_python(
-            python_code, on_artifact=on_artifact
-        )
-
-        out = {
-            "stdout": stdout,
-            "stderr": stderr,
-            "artifacts": list(map(lambda artifact: artifact.name, artifacts)),
-        }
-        return json.dumps(out, ensure_ascii=False)
-
-    async def _arun(
-        self,
-        python_code: str,
-        run_manager: Optional[AsyncCallbackManagerForToolRun] = None,
-    ) -> str:
-        raise NotImplementedError("e2b_data_analysis does not support async")
-
-    def run_command(
-        self,
-        cmd: str,
-    ) -> dict:
-        """Run shell command in the sandbox."""
-        proc = self.session.process.start(cmd)
-        output = proc.wait()
-        return {
-            "stdout": output.stdout,
-            "stderr": output.stderr,
-            "exit_code": output.exit_code,
-        }
-
-    def install_python_packages(self, package_names: str | List[str]) -> None:
-        """Install python packages in the sandbox."""
-        self.session.install_python_packages(package_names)
-
-    def install_system_packages(self, package_names: str | List[str]) -> None:
-        """Install system packages (via apt) in the sandbox."""
-        self.session.install_system_packages(package_names)
-
-    def download_file(self, remote_path: str) -> bytes:
-        """Download file from the sandbox."""
-        return self.session.download_file(remote_path)
-
-    def upload_file(self, file: IO, description: str) -> UploadedFile:
-        """Upload file to the sandbox.
-
-        The file is uploaded to the '/home/user/<filename>' path."""
-        remote_path = self.session.upload_file(file)
-
-        f = UploadedFile(
-            name=os.path.basename(file.name),
-            remote_path=remote_path,
-            description=description,
-        )
-        self._uploaded_files.append(f)
-        self.description = self.description + "\n" + self.uploaded_files_description
-        return f
-
-    def remove_uploaded_file(self, uploaded_file: UploadedFile) -> None:
-        """Remove uploaded file from the sandbox."""
-        self.session.filesystem.remove(uploaded_file.remote_path)
-        self._uploaded_files = [
-            f
-            for f in self._uploaded_files
-            if f.remote_path != uploaded_file.remote_path
-        ]
-        self.description = self.description + "\n" + self.uploaded_files_description
-=======
->>>>>>> b9ef92f2
 
 __all__ = [
     "base_description",
