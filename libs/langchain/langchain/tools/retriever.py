--- conflicted
+++ resolved
@@ -5,63 +5,6 @@
     render_text_description,
     render_text_description_and_args,
 )
-<<<<<<< HEAD
-from langchain_core.pydantic_v1 import BaseModel, Field
-from langchain_core.retrievers import BaseRetriever
-
-from langchain.tools import Tool
-
-
-class RetrieverInput(BaseModel):
-    """Input to the retriever."""
-
-    query: str = Field(description="query to look up in retriever")
-
-
-def _get_relevant_documents(
-    query: str,
-    retriever: BaseRetriever,
-    document_prompt: BasePromptTemplate,
-    document_separator: str,
-    callbacks: Callbacks = None,
-) -> str:
-    docs = retriever.invoke(query, config={"callbacks": callbacks})
-    return document_separator.join(
-        format_document(doc, document_prompt) for doc in docs
-    )
-
-
-async def _aget_relevant_documents(
-    query: str,
-    retriever: BaseRetriever,
-    document_prompt: BasePromptTemplate,
-    document_separator: str,
-    callbacks: Callbacks = None,
-) -> str:
-    docs = await retriever.ainvoke(query, config={"callbacks": callbacks})
-    return document_separator.join(
-        [await aformat_document(doc, document_prompt) for doc in docs]
-    )
-
-
-def create_retriever_tool(
-    retriever: BaseRetriever,
-    name: str,
-    description: str,
-    *,
-    document_prompt: Optional[BasePromptTemplate] = None,
-    document_separator: str = "\n\n",
-) -> Tool:
-    """Create a tool to do retrieval of documents.
-
-    Args:
-        retriever: The retriever to use for the retrieval
-        name: The name for the tool. This will be passed to the language model,
-            so should be unique and somewhat descriptive.
-        description: The description for the tool. This will be passed to the language
-            model, so should be descriptive.
-=======
->>>>>>> e4b38e28
 
 __all__ = [
     "RetrieverInput",
