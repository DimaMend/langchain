<<<<<<< HEAD
"""Tools for interacting with vectorstores."""

import json
from typing import Any, Dict, Optional

from langchain_core.language_models import BaseLanguageModel
from langchain_core.pydantic_v1 import BaseModel, Field
from langchain_core.vectorstores import VectorStore

from langchain.callbacks.manager import CallbackManagerForToolRun
from langchain.llms.openai import OpenAI
from langchain.tools.base import BaseTool


class BaseVectorStoreTool(BaseModel):
    """Base class for tools that use a VectorStore."""

    vectorstore: VectorStore = Field(exclude=True)
    llm: BaseLanguageModel = Field(default_factory=lambda: OpenAI(temperature=0))

    class Config(BaseTool.Config):
        pass


def _create_description_from_template(values: Dict[str, Any]) -> Dict[str, Any]:
    values["description"] = values["template"].format(name=values["name"])
    return values


class VectorStoreQATool(BaseVectorStoreTool, BaseTool):
    """Tool for the VectorDBQA chain. To be initialized with name and chain."""

    @staticmethod
    def get_description(name: str, description: str) -> str:
        template: str = (
            "Useful for when you need to answer questions about {name}. "
            "Whenever you need information about {description} "
            "you should ALWAYS use this. "
            "Input should be a fully formed question."
        )
        return template.format(name=name, description=description)

    def _run(
        self,
        query: str,
        run_manager: Optional[CallbackManagerForToolRun] = None,
    ) -> str:
        """Use the tool."""
        from langchain.chains.retrieval_qa.base import RetrievalQA

        chain = RetrievalQA.from_chain_type(
            self.llm, retriever=self.vectorstore.as_retriever()
        )
        return chain.run(
            query, callbacks=run_manager.get_child() if run_manager else None
        )


class VectorStoreQAWithSourcesTool(BaseVectorStoreTool, BaseTool):
    """Tool for the VectorDBQAWithSources chain."""

    @staticmethod
    def get_description(name: str, description: str) -> str:
        template: str = (
            "Useful for when you need to answer questions about {name} and the sources "
            "used to construct the answer. "
            "Whenever you need information about {description} "
            "you should ALWAYS use this. "
            " Input should be a fully formed question. "
            "Output is a json serialized dictionary with keys `answer` and `sources`. "
            "Only use this tool if the user explicitly asks for sources."
        )
        return template.format(name=name, description=description)

    def _run(
        self,
        query: str,
        run_manager: Optional[CallbackManagerForToolRun] = None,
    ) -> str:
        """Use the tool."""

        from langchain.chains.qa_with_sources.retrieval import (
            RetrievalQAWithSourcesChain,
        )

        chain = RetrievalQAWithSourcesChain.from_chain_type(
            self.llm, retriever=self.vectorstore.as_retriever()
        )
        return json.dumps(
            chain(
                {chain.question_key: query},
                return_only_outputs=True,
                callbacks=run_manager.get_child() if run_manager else None,
            ),
            ensure_ascii=False,
        )
=======
from langchain_community.tools.vectorstore.tool import (
    BaseVectorStoreTool,
    VectorStoreQATool,
    VectorStoreQAWithSourcesTool,
    _create_description_from_template,
)

__all__ = [
    "BaseVectorStoreTool",
    "_create_description_from_template",
    "VectorStoreQATool",
    "VectorStoreQAWithSourcesTool",
]
>>>>>>> b9ef92f2
<|MERGE_RESOLUTION|>--- conflicted
+++ resolved
@@ -1,101 +1,3 @@
-<<<<<<< HEAD
-"""Tools for interacting with vectorstores."""
-
-import json
-from typing import Any, Dict, Optional
-
-from langchain_core.language_models import BaseLanguageModel
-from langchain_core.pydantic_v1 import BaseModel, Field
-from langchain_core.vectorstores import VectorStore
-
-from langchain.callbacks.manager import CallbackManagerForToolRun
-from langchain.llms.openai import OpenAI
-from langchain.tools.base import BaseTool
-
-
-class BaseVectorStoreTool(BaseModel):
-    """Base class for tools that use a VectorStore."""
-
-    vectorstore: VectorStore = Field(exclude=True)
-    llm: BaseLanguageModel = Field(default_factory=lambda: OpenAI(temperature=0))
-
-    class Config(BaseTool.Config):
-        pass
-
-
-def _create_description_from_template(values: Dict[str, Any]) -> Dict[str, Any]:
-    values["description"] = values["template"].format(name=values["name"])
-    return values
-
-
-class VectorStoreQATool(BaseVectorStoreTool, BaseTool):
-    """Tool for the VectorDBQA chain. To be initialized with name and chain."""
-
-    @staticmethod
-    def get_description(name: str, description: str) -> str:
-        template: str = (
-            "Useful for when you need to answer questions about {name}. "
-            "Whenever you need information about {description} "
-            "you should ALWAYS use this. "
-            "Input should be a fully formed question."
-        )
-        return template.format(name=name, description=description)
-
-    def _run(
-        self,
-        query: str,
-        run_manager: Optional[CallbackManagerForToolRun] = None,
-    ) -> str:
-        """Use the tool."""
-        from langchain.chains.retrieval_qa.base import RetrievalQA
-
-        chain = RetrievalQA.from_chain_type(
-            self.llm, retriever=self.vectorstore.as_retriever()
-        )
-        return chain.run(
-            query, callbacks=run_manager.get_child() if run_manager else None
-        )
-
-
-class VectorStoreQAWithSourcesTool(BaseVectorStoreTool, BaseTool):
-    """Tool for the VectorDBQAWithSources chain."""
-
-    @staticmethod
-    def get_description(name: str, description: str) -> str:
-        template: str = (
-            "Useful for when you need to answer questions about {name} and the sources "
-            "used to construct the answer. "
-            "Whenever you need information about {description} "
-            "you should ALWAYS use this. "
-            " Input should be a fully formed question. "
-            "Output is a json serialized dictionary with keys `answer` and `sources`. "
-            "Only use this tool if the user explicitly asks for sources."
-        )
-        return template.format(name=name, description=description)
-
-    def _run(
-        self,
-        query: str,
-        run_manager: Optional[CallbackManagerForToolRun] = None,
-    ) -> str:
-        """Use the tool."""
-
-        from langchain.chains.qa_with_sources.retrieval import (
-            RetrievalQAWithSourcesChain,
-        )
-
-        chain = RetrievalQAWithSourcesChain.from_chain_type(
-            self.llm, retriever=self.vectorstore.as_retriever()
-        )
-        return json.dumps(
-            chain(
-                {chain.question_key: query},
-                return_only_outputs=True,
-                callbacks=run_manager.get_child() if run_manager else None,
-            ),
-            ensure_ascii=False,
-        )
-=======
 from langchain_community.tools.vectorstore.tool import (
     BaseVectorStoreTool,
     VectorStoreQATool,
@@ -108,5 +10,4 @@
     "_create_description_from_template",
     "VectorStoreQATool",
     "VectorStoreQAWithSourcesTool",
-]
->>>>>>> b9ef92f2
+]