<<<<<<< HEAD
import logging
from typing import Any, Dict, List, Mapping, Optional

import requests
from langchain_core.pydantic_v1 import Extra, Field, SecretStr, root_validator

from langchain.callbacks.manager import CallbackManagerForLLMRun
from langchain.llms.base import LLM
from langchain.llms.utils import enforce_stop_tokens
from langchain.utils import convert_to_secret_str, get_from_dict_or_env

logger = logging.getLogger(__name__)


class CerebriumAI(LLM):
    """CerebriumAI large language models.

    To use, you should have the ``cerebrium`` python package installed.
    You should also have the environment variable ``CEREBRIUMAI_API_KEY``
    set with your API key or pass it as a named argument in the constructor.

    Any parameters that are valid to be passed to the call can be passed
    in, even if not explicitly saved on this class.

    Example:
        .. code-block:: python

            from langchain.llms import CerebriumAI
            cerebrium = CerebriumAI(endpoint_url="", cerebriumai_api_key="my-api-key")

    """

    endpoint_url: str = ""
    """model endpoint to use"""

    model_kwargs: Dict[str, Any] = Field(default_factory=dict)
    """Holds any model parameters valid for `create` call not
    explicitly specified."""

    cerebriumai_api_key: Optional[SecretStr] = None

    class Config:
        """Configuration for this pydantic config."""

        extra = Extra.forbid

    @root_validator(pre=True)
    def build_extra(cls, values: Dict[str, Any]) -> Dict[str, Any]:
        """Build extra kwargs from additional params that were passed in."""
        all_required_field_names = {field.alias for field in cls.__fields__.values()}

        extra = values.get("model_kwargs", {})
        for field_name in list(values):
            if field_name not in all_required_field_names:
                if field_name in extra:
                    raise ValueError(f"Found {field_name} supplied twice.")
                logger.warning(
                    f"""{field_name} was transferred to model_kwargs.
                    Please confirm that {field_name} is what you intended."""
                )
                extra[field_name] = values.pop(field_name)
        values["model_kwargs"] = extra
        return values

    @root_validator()
    def validate_environment(cls, values: Dict) -> Dict:
        """Validate that api key and python package exists in environment."""
        values["cerebriumai_api_key"] = convert_to_secret_str(
            get_from_dict_or_env(values, "cerebriumai_api_key", "CEREBRIUMAI_API_KEY")
        )
        return values

    @property
    def _identifying_params(self) -> Mapping[str, Any]:
        """Get the identifying parameters."""
        return {
            **{"endpoint_url": self.endpoint_url},
            **{"model_kwargs": self.model_kwargs},
        }

    @property
    def _llm_type(self) -> str:
        """Return type of llm."""
        return "cerebriumai"

    def _call(
        self,
        prompt: str,
        stop: Optional[List[str]] = None,
        run_manager: Optional[CallbackManagerForLLMRun] = None,
        **kwargs: Any,
    ) -> str:
        key = (
            self.cerebriumai_api_key.get_secret_value()
            if self.cerebriumai_api_key
            else ""
        )
        headers: Dict = {
            "Authorization": key,
            "Content-Type": "application/json",
        }
        params = self.model_kwargs or {}
        payload = {"prompt": prompt, **params, **kwargs}
        response = requests.post(self.endpoint_url, json=payload, headers=headers)
        if response.status_code == 200:
            data = response.json()
            text = data["result"]
            if stop is not None:
                # I believe this is required since the stop tokens
                # are not enforced by the model parameters
                text = enforce_stop_tokens(text, stop)
            return text
        else:
            response.raise_for_status()
        return ""
=======
from langchain_community.llms.cerebriumai import CerebriumAI

__all__ = ["CerebriumAI"]
>>>>>>> b9ef92f2
<|MERGE_RESOLUTION|>--- conflicted
+++ resolved
@@ -1,121 +1,3 @@
-<<<<<<< HEAD
-import logging
-from typing import Any, Dict, List, Mapping, Optional
-
-import requests
-from langchain_core.pydantic_v1 import Extra, Field, SecretStr, root_validator
-
-from langchain.callbacks.manager import CallbackManagerForLLMRun
-from langchain.llms.base import LLM
-from langchain.llms.utils import enforce_stop_tokens
-from langchain.utils import convert_to_secret_str, get_from_dict_or_env
-
-logger = logging.getLogger(__name__)
-
-
-class CerebriumAI(LLM):
-    """CerebriumAI large language models.
-
-    To use, you should have the ``cerebrium`` python package installed.
-    You should also have the environment variable ``CEREBRIUMAI_API_KEY``
-    set with your API key or pass it as a named argument in the constructor.
-
-    Any parameters that are valid to be passed to the call can be passed
-    in, even if not explicitly saved on this class.
-
-    Example:
-        .. code-block:: python
-
-            from langchain.llms import CerebriumAI
-            cerebrium = CerebriumAI(endpoint_url="", cerebriumai_api_key="my-api-key")
-
-    """
-
-    endpoint_url: str = ""
-    """model endpoint to use"""
-
-    model_kwargs: Dict[str, Any] = Field(default_factory=dict)
-    """Holds any model parameters valid for `create` call not
-    explicitly specified."""
-
-    cerebriumai_api_key: Optional[SecretStr] = None
-
-    class Config:
-        """Configuration for this pydantic config."""
-
-        extra = Extra.forbid
-
-    @root_validator(pre=True)
-    def build_extra(cls, values: Dict[str, Any]) -> Dict[str, Any]:
-        """Build extra kwargs from additional params that were passed in."""
-        all_required_field_names = {field.alias for field in cls.__fields__.values()}
-
-        extra = values.get("model_kwargs", {})
-        for field_name in list(values):
-            if field_name not in all_required_field_names:
-                if field_name in extra:
-                    raise ValueError(f"Found {field_name} supplied twice.")
-                logger.warning(
-                    f"""{field_name} was transferred to model_kwargs.
-                    Please confirm that {field_name} is what you intended."""
-                )
-                extra[field_name] = values.pop(field_name)
-        values["model_kwargs"] = extra
-        return values
-
-    @root_validator()
-    def validate_environment(cls, values: Dict) -> Dict:
-        """Validate that api key and python package exists in environment."""
-        values["cerebriumai_api_key"] = convert_to_secret_str(
-            get_from_dict_or_env(values, "cerebriumai_api_key", "CEREBRIUMAI_API_KEY")
-        )
-        return values
-
-    @property
-    def _identifying_params(self) -> Mapping[str, Any]:
-        """Get the identifying parameters."""
-        return {
-            **{"endpoint_url": self.endpoint_url},
-            **{"model_kwargs": self.model_kwargs},
-        }
-
-    @property
-    def _llm_type(self) -> str:
-        """Return type of llm."""
-        return "cerebriumai"
-
-    def _call(
-        self,
-        prompt: str,
-        stop: Optional[List[str]] = None,
-        run_manager: Optional[CallbackManagerForLLMRun] = None,
-        **kwargs: Any,
-    ) -> str:
-        key = (
-            self.cerebriumai_api_key.get_secret_value()
-            if self.cerebriumai_api_key
-            else ""
-        )
-        headers: Dict = {
-            "Authorization": key,
-            "Content-Type": "application/json",
-        }
-        params = self.model_kwargs or {}
-        payload = {"prompt": prompt, **params, **kwargs}
-        response = requests.post(self.endpoint_url, json=payload, headers=headers)
-        if response.status_code == 200:
-            data = response.json()
-            text = data["result"]
-            if stop is not None:
-                # I believe this is required since the stop tokens
-                # are not enforced by the model parameters
-                text = enforce_stop_tokens(text, stop)
-            return text
-        else:
-            response.raise_for_status()
-        return ""
-=======
 from langchain_community.llms.cerebriumai import CerebriumAI
 
-__all__ = ["CerebriumAI"]
->>>>>>> b9ef92f2
+__all__ = ["CerebriumAI"]