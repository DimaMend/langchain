--- conflicted
+++ resolved
@@ -3,430 +3,7 @@
     BedrockBase,
 )
 
-<<<<<<< HEAD
-
-def _add_newlines_before_ha(input_text: str) -> str:
-    new_text = input_text
-    for word in ["Human:", "Assistant:"]:
-        new_text = new_text.replace(word, "\n\n" + word)
-        for i in range(2):
-            new_text = new_text.replace("\n\n\n" + word, "\n\n" + word)
-    return new_text
-
-
-def _human_assistant_format(input_text: str) -> str:
-    if input_text.count("Human:") == 0 or (
-        input_text.find("Human:") > input_text.find("Assistant:")
-        and "Assistant:" in input_text
-    ):
-        input_text = HUMAN_PROMPT + " " + input_text  # SILENT CORRECTION
-    if input_text.count("Assistant:") == 0:
-        input_text = input_text + ASSISTANT_PROMPT  # SILENT CORRECTION
-    if input_text[: len("Human:")] == "Human:":
-        input_text = "\n\n" + input_text
-    input_text = _add_newlines_before_ha(input_text)
-    count = 0
-    # track alternation
-    for i in range(len(input_text)):
-        if input_text[i : i + len(HUMAN_PROMPT)] == HUMAN_PROMPT:
-            if count % 2 == 0:
-                count += 1
-            else:
-                warnings.warn(ALTERNATION_ERROR + f" Received {input_text}")
-        if input_text[i : i + len(ASSISTANT_PROMPT)] == ASSISTANT_PROMPT:
-            if count % 2 == 1:
-                count += 1
-            else:
-                warnings.warn(ALTERNATION_ERROR + f" Received {input_text}")
-
-    if count % 2 == 1:  # Only saw Human, no Assistant
-        input_text = input_text + ASSISTANT_PROMPT  # SILENT CORRECTION
-
-    return input_text
-
-
-class LLMInputOutputAdapter:
-    """Adapter class to prepare the inputs from Langchain to a format
-    that LLM model expects.
-
-    It also provides helper function to extract
-    the generated text from the model response."""
-
-    provider_to_output_key_map = {
-        "anthropic": "completion",
-        "amazon": "outputText",
-        "cohere": "text",
-        "meta": "generation",
-    }
-
-    @classmethod
-    def prepare_input(
-        cls, provider: str, prompt: str, model_kwargs: Dict[str, Any]
-    ) -> Dict[str, Any]:
-        input_body = {**model_kwargs}
-        if provider == "anthropic":
-            input_body["prompt"] = _human_assistant_format(prompt)
-        elif provider in ("ai21", "cohere", "meta"):
-            input_body["prompt"] = prompt
-        elif provider == "amazon":
-            input_body = dict()
-            input_body["inputText"] = prompt
-            input_body["textGenerationConfig"] = {**model_kwargs}
-        else:
-            input_body["inputText"] = prompt
-
-        if provider == "anthropic" and "max_tokens_to_sample" not in input_body:
-            input_body["max_tokens_to_sample"] = 256
-
-        return input_body
-
-    @classmethod
-    def prepare_output(cls, provider: str, response: Any) -> str:
-        if provider == "anthropic":
-            response_body = json.loads(response.get("body").read().decode())
-            return response_body.get("completion")
-        else:
-            response_body = json.loads(response.get("body").read())
-
-        if provider == "ai21":
-            return response_body.get("completions")[0].get("data").get("text")
-        elif provider == "cohere":
-            return response_body.get("generations")[0].get("text")
-        elif provider == "meta":
-            return response_body.get("generation")
-        else:
-            return response_body.get("results")[0].get("outputText")
-
-    @classmethod
-    def prepare_output_stream(
-        cls, provider: str, response: Any, stop: Optional[List[str]] = None
-    ) -> Iterator[GenerationChunk]:
-        stream = response.get("body")
-
-        if not stream:
-            return
-
-        if provider not in cls.provider_to_output_key_map:
-            raise ValueError(
-                f"Unknown streaming response output key for provider: {provider}"
-            )
-
-        for event in stream:
-            chunk = event.get("chunk")
-            if chunk:
-                chunk_obj = json.loads(chunk.get("bytes").decode())
-                if provider == "cohere" and (
-                    chunk_obj["is_finished"]
-                    or chunk_obj[cls.provider_to_output_key_map[provider]]
-                    == "<EOS_TOKEN>"
-                ):
-                    return
-
-                # chunk obj format varies with provider
-                yield GenerationChunk(
-                    text=chunk_obj[cls.provider_to_output_key_map[provider]]
-                )
-
-
-class BedrockBase(BaseModel, ABC):
-    """Base class for Bedrock models."""
-
-    client: Any = Field(exclude=True)  #: :meta private:
-
-    region_name: Optional[str] = None
-    """The aws region e.g., `us-west-2`. Fallsback to AWS_DEFAULT_REGION env variable
-    or region specified in ~/.aws/config in case it is not provided here.
-    """
-
-    credentials_profile_name: Optional[str] = Field(default=None, exclude=True)
-    """The name of the profile in the ~/.aws/credentials or ~/.aws/config files, which
-    has either access keys or role information specified.
-    If not specified, the default credential profile or, if on an EC2 instance,
-    credentials from IMDS will be used.
-    See: https://boto3.amazonaws.com/v1/documentation/api/latest/guide/credentials.html
-    """
-
-    model_id: str
-    """Id of the model to call, e.g., amazon.titan-text-express-v1, this is
-    equivalent to the modelId property in the list-foundation-models api"""
-
-    model_kwargs: Optional[Dict] = None
-    """Keyword arguments to pass to the model."""
-
-    endpoint_url: Optional[str] = None
-    """Needed if you don't want to default to us-east-1 endpoint"""
-
-    streaming: bool = False
-    """Whether to stream the results."""
-
-    provider_stop_sequence_key_name_map: Mapping[str, str] = {
-        "anthropic": "stop_sequences",
-        "amazon": "stopSequences",
-        "ai21": "stop_sequences",
-        "cohere": "stop_sequences",
-    }
-
-    @root_validator()
-    def validate_environment(cls, values: Dict) -> Dict:
-        """Validate that AWS credentials to and python package exists in environment."""
-
-        # Skip creating new client if passed in constructor
-        if values["client"] is not None:
-            return values
-
-        try:
-            import boto3
-
-            if values["credentials_profile_name"] is not None:
-                session = boto3.Session(profile_name=values["credentials_profile_name"])
-            else:
-                # use default credentials
-                session = boto3.Session()
-
-            values["region_name"] = get_from_dict_or_env(
-                values,
-                "region_name",
-                "AWS_DEFAULT_REGION",
-                default=session.region_name,
-            )
-
-            client_params = {}
-            if values["region_name"]:
-                client_params["region_name"] = values["region_name"]
-            if values["endpoint_url"]:
-                client_params["endpoint_url"] = values["endpoint_url"]
-
-            values["client"] = session.client("bedrock-runtime", **client_params)
-
-        except ImportError:
-            raise ModuleNotFoundError(
-                "Could not import boto3 python package. "
-                "Please install it with `pip install boto3`."
-            )
-        except Exception as e:
-            raise ValueError(
-                "Could not load credentials to authenticate with AWS client. "
-                "Please check that credentials in the specified "
-                "profile name are valid."
-            ) from e
-
-        return values
-
-    @property
-    def _identifying_params(self) -> Mapping[str, Any]:
-        """Get the identifying parameters."""
-        _model_kwargs = self.model_kwargs or {}
-        return {
-            **{"model_kwargs": _model_kwargs},
-        }
-
-    def _get_provider(self) -> str:
-        return self.model_id.split(".")[0]
-
-    @property
-    def _model_is_anthropic(self) -> bool:
-        return self._get_provider() == "anthropic"
-
-    def _prepare_input_and_invoke(
-        self,
-        prompt: str,
-        stop: Optional[List[str]] = None,
-        run_manager: Optional[CallbackManagerForLLMRun] = None,
-        **kwargs: Any,
-    ) -> str:
-        _model_kwargs = self.model_kwargs or {}
-
-        provider = self._get_provider()
-        params = {**_model_kwargs, **kwargs}
-        input_body = LLMInputOutputAdapter.prepare_input(provider, prompt, params)
-        body = json.dumps(input_body)
-        accept = "application/json"
-        contentType = "application/json"
-
-        try:
-            response = self.client.invoke_model(
-                body=body, modelId=self.model_id, accept=accept, contentType=contentType
-            )
-            text = LLMInputOutputAdapter.prepare_output(provider, response)
-
-        except Exception as e:
-            raise ValueError(f"Error raised by bedrock service: {e}").with_traceback(e.__traceback__)
-
-        if stop is not None:
-            text = enforce_stop_tokens(text, stop)
-
-        return text
-
-    def _prepare_input_and_invoke_stream(
-        self,
-        prompt: str,
-        stop: Optional[List[str]] = None,
-        run_manager: Optional[CallbackManagerForLLMRun] = None,
-        **kwargs: Any,
-    ) -> Iterator[GenerationChunk]:
-        _model_kwargs = self.model_kwargs or {}
-        provider = self._get_provider()
-
-        if stop:
-            if provider not in self.provider_stop_sequence_key_name_map:
-                raise ValueError(
-                    f"Stop sequence key name for {provider} is not supported."
-                )
-
-            # stop sequence from _generate() overrides
-            # stop sequences in the class attribute
-            _model_kwargs[self.provider_stop_sequence_key_name_map.get(provider)] = stop
-
-        if provider == "cohere":
-            _model_kwargs["stream"] = True
-
-        params = {**_model_kwargs, **kwargs}
-        input_body = LLMInputOutputAdapter.prepare_input(provider, prompt, params)
-        body = json.dumps(input_body)
-
-        try:
-            response = self.client.invoke_model_with_response_stream(
-                body=body,
-                modelId=self.model_id,
-                accept="application/json",
-                contentType="application/json",
-            )
-        except Exception as e:
-            raise ValueError(f"Error raised by bedrock service: {e}")
-
-        for chunk in LLMInputOutputAdapter.prepare_output_stream(
-            provider, response, stop
-        ):
-            yield chunk
-            if run_manager is not None:
-                run_manager.on_llm_new_token(chunk.text, chunk=chunk)
-
-
-class Bedrock(LLM, BedrockBase):
-    """Bedrock models.
-
-    To authenticate, the AWS client uses the following methods to
-    automatically load credentials:
-    https://boto3.amazonaws.com/v1/documentation/api/latest/guide/credentials.html
-
-    If a specific credential profile should be used, you must pass
-    the name of the profile from the ~/.aws/credentials file that is to be used.
-
-    Make sure the credentials / roles used have the required policies to
-    access the Bedrock service.
-    """
-
-    """
-    Example:
-        .. code-block:: python
-
-            from bedrock_langchain.bedrock_llm import BedrockLLM
-
-            llm = BedrockLLM(
-                credentials_profile_name="default",
-                model_id="amazon.titan-text-express-v1",
-                streaming=True
-            )
-
-    """
-
-    @property
-    def _llm_type(self) -> str:
-        """Return type of llm."""
-        return "amazon_bedrock"
-
-    @classmethod
-    def is_lc_serializable(cls) -> bool:
-        """Return whether this model can be serialized by Langchain."""
-        return True
-
-    @property
-    def lc_attributes(self) -> Dict[str, Any]:
-        attributes: Dict[str, Any] = {}
-
-        if self.region_name:
-            attributes["region_name"] = self.region_name
-
-        return attributes
-
-    class Config:
-        """Configuration for this pydantic object."""
-
-        extra = Extra.forbid
-
-    def _stream(
-        self,
-        prompt: str,
-        stop: Optional[List[str]] = None,
-        run_manager: Optional[CallbackManagerForLLMRun] = None,
-        **kwargs: Any,
-    ) -> Iterator[GenerationChunk]:
-        """Call out to Bedrock service with streaming.
-
-        Args:
-            prompt (str): The prompt to pass into the model
-            stop (Optional[List[str]], optional): Stop sequences. These will
-                override any stop sequences in the `model_kwargs` attribute.
-                Defaults to None.
-            run_manager (Optional[CallbackManagerForLLMRun], optional): Callback
-                run managers used to process the output. Defaults to None.
-
-        Returns:
-            Iterator[GenerationChunk]: Generator that yields the streamed responses.
-
-        Yields:
-            Iterator[GenerationChunk]: Responses from the model.
-        """
-        return self._prepare_input_and_invoke_stream(
-            prompt=prompt, stop=stop, run_manager=run_manager, **kwargs
-        )
-
-    def _call(
-        self,
-        prompt: str,
-        stop: Optional[List[str]] = None,
-        run_manager: Optional[CallbackManagerForLLMRun] = None,
-        **kwargs: Any,
-    ) -> str:
-        """Call out to Bedrock service model.
-
-        Args:
-            prompt: The prompt to pass into the model.
-            stop: Optional list of stop words to use when generating.
-
-        Returns:
-            The string generated by the model.
-
-        Example:
-            .. code-block:: python
-
-                response = llm("Tell me a joke.")
-        """
-
-        if self.streaming:
-            completion = ""
-            for chunk in self._stream(
-                prompt=prompt, stop=stop, run_manager=run_manager, **kwargs
-            ):
-                completion += chunk.text
-            return completion
-
-        return self._prepare_input_and_invoke(prompt=prompt, stop=stop, **kwargs)
-
-    def get_num_tokens(self, text: str) -> int:
-        if self._model_is_anthropic:
-            return get_num_tokens_anthropic(text)
-        else:
-            return super().get_num_tokens(text)
-
-    def get_token_ids(self, text: str) -> List[int]:
-        if self._model_is_anthropic:
-            return get_token_ids_anthropic(text)
-        else:
-            return super().get_token_ids(text)
-=======
 __all__ = [
     "BedrockBase",
     "Bedrock",
-]
->>>>>>> a33d9230
+]