import re
import warnings
from typing import Any, AsyncIterator, Callable, Dict, Iterator, List, Mapping, Optional

from langchain.callbacks.manager import (
    AsyncCallbackManagerForLLMRun,
    CallbackManagerForLLMRun,
)
from langchain.llms.base import LLM
from langchain.pydantic_v1 import Field, root_validator
from langchain.schema.language_model import BaseLanguageModel
from langchain.schema.output import GenerationChunk
from langchain.utils import (
    check_package_version,
    get_from_dict_or_env,
    get_pydantic_field_names,
)
from langchain.utils.utils import build_extra_kwargs


class _AnthropicCommon(BaseLanguageModel):
    client: Any = None  #: :meta private:
<<<<<<< HEAD
    model_name: str = "claude-2"
    """Model name to use."""

=======
    async_client: Any = None  #: :meta private:
    model: str = Field(default="claude-2", alias="model_name")
    """Model name to use."""

    max_tokens_to_sample: int = Field(default=256, alias="max_tokens")
    """Denotes the number of tokens to predict per generation."""

>>>>>>> a3e5507f
    temperature: Optional[float] = None
    """A non-negative float that tunes the degree of randomness in generation."""

    max_tokens: int = 256
    """Denotes the number of tokens to predict per generation."""

    top_k: Optional[int] = None
    """Number of most likely tokens to consider at each step."""

    top_p: Optional[float] = None
    """Total probability mass of tokens to consider at each step."""

    streaming: bool = False
    """Whether to stream the results."""

    default_request_timeout: Optional[float] = None
    """Timeout for requests to Anthropic Completion API. Default is 600 seconds."""

    anthropic_api_url: Optional[str] = None

    anthropic_api_key: Optional[str] = None

    HUMAN_PROMPT: Optional[str] = None
    AI_PROMPT: Optional[str] = None
    count_tokens: Optional[Callable[[str], int]] = None
    model_kwargs: Dict[str, Any] = Field(default_factory=dict)

    @root_validator(pre=True)
    def build_extra(cls, values: Dict) -> Dict:
        extra = values.get("model_kwargs", {})
        all_required_field_names = get_pydantic_field_names(cls)
        values["model_kwargs"] = build_extra_kwargs(
            extra, values, all_required_field_names
        )
        return values

    # Backwards compatibility for change to common model_name property.
    @property
    def model(self) -> str:
        return self.model_name

    @model.setter
    def model(self, value: str) -> None:
        self.model_name = value

    @root_validator()
    def validate_environment(cls, values: Dict) -> Dict:
        """Validate that api key and python package exists in environment."""
        values["anthropic_api_key"] = get_from_dict_or_env(
            values, "anthropic_api_key", "ANTHROPIC_API_KEY"
        )
        # Get custom api url from environment.
        values["anthropic_api_url"] = get_from_dict_or_env(
            values,
            "anthropic_api_url",
            "ANTHROPIC_API_URL",
            default="https://api.anthropic.com",
        )

        try:
            import anthropic

            check_package_version("anthropic", gte_version="0.3")
            values["client"] = anthropic.Anthropic(
                base_url=values["anthropic_api_url"],
                api_key=values["anthropic_api_key"],
                timeout=values["default_request_timeout"],
            )
            values["async_client"] = anthropic.AsyncAnthropic(
                base_url=values["anthropic_api_url"],
                api_key=values["anthropic_api_key"],
                timeout=values["default_request_timeout"],
            )
            values["HUMAN_PROMPT"] = anthropic.HUMAN_PROMPT
            values["AI_PROMPT"] = anthropic.AI_PROMPT
            values["count_tokens"] = values["client"].count_tokens

        except ImportError:
            raise ImportError(
                "Could not import anthropic python package. "
                "Please it install it with `pip install anthropic`."
            )
        return values

    @property
    def _default_params(self) -> Mapping[str, Any]:
        """Get the default parameters for calling Anthropic API."""
        d = {
            "max_tokens_to_sample": self.max_tokens,
            "model": self.model_name,
        }
        if self.temperature is not None:
            d["temperature"] = self.temperature
        if self.top_k is not None:
            d["top_k"] = self.top_k
        if self.top_p is not None:
            d["top_p"] = self.top_p
        return {**d, **self.model_kwargs}

    @property
    def _identifying_params(self) -> Mapping[str, Any]:
        """Get the identifying parameters."""
        return {**{}, **self._default_params}

    def _get_anthropic_stop(self, stop: Optional[List[str]] = None) -> List[str]:
        if not self.HUMAN_PROMPT or not self.AI_PROMPT:
            raise NameError("Please ensure the anthropic package is loaded")

        if stop is None:
            stop = []

        # Never want model to invent new turns of Human / Assistant dialog.
        stop.extend([self.HUMAN_PROMPT])

        return stop


class Anthropic(LLM, _AnthropicCommon):
    """Anthropic large language models.

    To use, you should have the ``anthropic`` python package installed, and the
    environment variable ``ANTHROPIC_API_KEY`` set with your API key, or pass
    it as a named parameter to the constructor.

    Example:
        .. code-block:: python

            import anthropic
            from langchain.llms import Anthropic
<<<<<<< HEAD
            model = Anthropic(model_name="<model_name>", anthropic_api_key="my-api-key")
=======

            model = Anthropic(model="<model_name>", anthropic_api_key="my-api-key")
>>>>>>> a3e5507f

            # Simplest invocation, automatically wrapped with HUMAN_PROMPT
            # and AI_PROMPT.
            response = model("What are the biggest risks facing humanity?")

            # Or if you want to use the chat mode, build a few-shot-prompt, or
            # put words in the Assistant's mouth, use HUMAN_PROMPT and AI_PROMPT:
            raw_prompt = "What are the biggest risks facing humanity?"
            prompt = f"{anthropic.HUMAN_PROMPT} {prompt}{anthropic.AI_PROMPT}"
            response = model(prompt)
    """

    class Config:
        """Configuration for this pydantic object."""

        allow_population_by_field_name = True
        arbitrary_types_allowed = True

    @root_validator()
    def raise_warning(cls, values: Dict) -> Dict:
        """Raise warning that this class is deprecated."""
        warnings.warn(
            "This Anthropic LLM is deprecated. "
            "Please use `from langchain.chat_models import ChatAnthropic` instead"
        )
        return values

    @property
    def _llm_type(self) -> str:
        """Return type of llm."""
        return "anthropic-llm"

    def _wrap_prompt(self, prompt: str) -> str:
        if not self.HUMAN_PROMPT or not self.AI_PROMPT:
            raise NameError("Please ensure the anthropic package is loaded")

        if prompt.startswith(self.HUMAN_PROMPT):
            return prompt  # Already wrapped.

        # Guard against common errors in specifying wrong number of newlines.
        corrected_prompt, n_subs = re.subn(r"^\n*Human:", self.HUMAN_PROMPT, prompt)
        if n_subs == 1:
            return corrected_prompt

        # As a last resort, wrap the prompt ourselves to emulate instruct-style.
        return f"{self.HUMAN_PROMPT} {prompt}{self.AI_PROMPT} Sure, here you go:\n"

    def _call(
        self,
        prompt: str,
        stop: Optional[List[str]] = None,
        run_manager: Optional[CallbackManagerForLLMRun] = None,
        **kwargs: Any,
    ) -> str:
        r"""Call out to Anthropic's completion endpoint.

        Args:
            prompt: The prompt to pass into the model.
            stop: Optional list of stop words to use when generating.

        Returns:
            The string generated by the model.

        Example:
            .. code-block:: python

                prompt = "What are the biggest risks facing humanity?"
                prompt = f"\n\nHuman: {prompt}\n\nAssistant:"
                response = model(prompt)

        """
        if self.streaming:
            completion = ""
            for chunk in self._stream(
                prompt=prompt, stop=stop, run_manager=run_manager, **kwargs
            ):
                completion += chunk.text
            return completion

        stop = self._get_anthropic_stop(stop)
        params = {**self._default_params, **kwargs}
        response = self.client.completions.create(
            prompt=self._wrap_prompt(prompt),
            stop_sequences=stop,
            **params,
        )
        return response.completion

    async def _acall(
        self,
        prompt: str,
        stop: Optional[List[str]] = None,
        run_manager: Optional[AsyncCallbackManagerForLLMRun] = None,
        **kwargs: Any,
    ) -> str:
        """Call out to Anthropic's completion endpoint asynchronously."""
        if self.streaming:
            completion = ""
            async for chunk in self._astream(
                prompt=prompt, stop=stop, run_manager=run_manager, **kwargs
            ):
                completion += chunk.text
            return completion

        stop = self._get_anthropic_stop(stop)
        params = {**self._default_params, **kwargs}

        response = await self.async_client.completions.create(
            prompt=self._wrap_prompt(prompt),
            stop_sequences=stop,
            **params,
        )
        return response.completion

    def _stream(
        self,
        prompt: str,
        stop: Optional[List[str]] = None,
        run_manager: Optional[CallbackManagerForLLMRun] = None,
        **kwargs: Any,
    ) -> Iterator[GenerationChunk]:
        r"""Call Anthropic completion_stream and return the resulting generator.

        Args:
            prompt: The prompt to pass into the model.
            stop: Optional list of stop words to use when generating.
        Returns:
            A generator representing the stream of tokens from Anthropic.
        Example:
            .. code-block:: python

                prompt = "Write a poem about a stream."
                prompt = f"\n\nHuman: {prompt}\n\nAssistant:"
                generator = anthropic.stream(prompt)
                for token in generator:
                    yield token
        """
        stop = self._get_anthropic_stop(stop)
        params = {**self._default_params, **kwargs}

        for token in self.client.completions.create(
            prompt=self._wrap_prompt(prompt), stop_sequences=stop, stream=True, **params
        ):
            chunk = GenerationChunk(text=token.completion)
            yield chunk
            if run_manager:
                run_manager.on_llm_new_token(chunk.text, chunk=chunk)

    async def _astream(
        self,
        prompt: str,
        stop: Optional[List[str]] = None,
        run_manager: Optional[AsyncCallbackManagerForLLMRun] = None,
        **kwargs: Any,
    ) -> AsyncIterator[GenerationChunk]:
        r"""Call Anthropic completion_stream and return the resulting generator.

        Args:
            prompt: The prompt to pass into the model.
            stop: Optional list of stop words to use when generating.
        Returns:
            A generator representing the stream of tokens from Anthropic.
        Example:
            .. code-block:: python
                prompt = "Write a poem about a stream."
                prompt = f"\n\nHuman: {prompt}\n\nAssistant:"
                generator = anthropic.stream(prompt)
                for token in generator:
                    yield token
        """
        stop = self._get_anthropic_stop(stop)
        params = {**self._default_params, **kwargs}

        async for token in await self.async_client.completions.create(
            prompt=self._wrap_prompt(prompt),
            stop_sequences=stop,
            stream=True,
            **params,
        ):
            chunk = GenerationChunk(text=token.completion)
            yield chunk
            if run_manager:
                await run_manager.on_llm_new_token(chunk.text, chunk=chunk)

    def get_num_tokens(self, text: str) -> int:
        """Calculate number of tokens."""
        if not self.count_tokens:
            raise NameError("Please ensure the anthropic package is loaded")
        return self.count_tokens(text)<|MERGE_RESOLUTION|>--- conflicted
+++ resolved
@@ -20,19 +20,13 @@
 
 class _AnthropicCommon(BaseLanguageModel):
     client: Any = None  #: :meta private:
-<<<<<<< HEAD
-    model_name: str = "claude-2"
-    """Model name to use."""
-
-=======
     async_client: Any = None  #: :meta private:
-    model: str = Field(default="claude-2", alias="model_name")
+    model_name: str = Field(default="claude-2", alias="model_name")
     """Model name to use."""
 
     max_tokens_to_sample: int = Field(default=256, alias="max_tokens")
     """Denotes the number of tokens to predict per generation."""
 
->>>>>>> a3e5507f
     temperature: Optional[float] = None
     """A non-negative float that tunes the degree of randomness in generation."""
 
@@ -162,12 +156,7 @@
 
             import anthropic
             from langchain.llms import Anthropic
-<<<<<<< HEAD
             model = Anthropic(model_name="<model_name>", anthropic_api_key="my-api-key")
-=======
-
-            model = Anthropic(model="<model_name>", anthropic_api_key="my-api-key")
->>>>>>> a3e5507f
 
             # Simplest invocation, automatically wrapped with HUMAN_PROMPT
             # and AI_PROMPT.
