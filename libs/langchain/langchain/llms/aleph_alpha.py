--- conflicted
+++ resolved
@@ -1,292 +1,3 @@
 from langchain_community.llms.aleph_alpha import AlephAlpha
 
-<<<<<<< HEAD
-from langchain_core.pydantic_v1 import Extra, root_validator
-from langchain_core.utils import convert_to_secret_str
-
-from langchain.callbacks.manager import CallbackManagerForLLMRun
-from langchain.llms.base import LLM
-from langchain.llms.utils import enforce_stop_tokens
-from langchain.utils import get_from_dict_or_env
-
-
-class AlephAlpha(LLM):
-    """Aleph Alpha large language models.
-
-    To use, you should have the ``aleph_alpha_client`` python package installed, and the
-    environment variable ``ALEPH_ALPHA_API_KEY`` set with your API key, or pass
-    it as a named parameter to the constructor.
-
-    Parameters are explained more in depth here:
-    https://github.com/Aleph-Alpha/aleph-alpha-client/blob/c14b7dd2b4325c7da0d6a119f6e76385800e097b/aleph_alpha_client/completion.py#L10
-
-    Example:
-        .. code-block:: python
-
-            from langchain.llms import AlephAlpha
-            aleph_alpha = AlephAlpha(aleph_alpha_api_key="my-api-key")
-    """
-
-    client: Any  #: :meta private:
-    model: Optional[str] = "luminous-base"
-    """Model name to use."""
-
-    maximum_tokens: int = 64
-    """The maximum number of tokens to be generated."""
-
-    temperature: float = 0.0
-    """A non-negative float that tunes the degree of randomness in generation."""
-
-    top_k: int = 0
-    """Number of most likely tokens to consider at each step."""
-
-    top_p: float = 0.0
-    """Total probability mass of tokens to consider at each step."""
-
-    presence_penalty: float = 0.0
-    """Penalizes repeated tokens."""
-
-    frequency_penalty: float = 0.0
-    """Penalizes repeated tokens according to frequency."""
-
-    repetition_penalties_include_prompt: Optional[bool] = False
-    """Flag deciding whether presence penalty or frequency penalty are
-    updated from the prompt."""
-
-    use_multiplicative_presence_penalty: Optional[bool] = False
-    """Flag deciding whether presence penalty is applied
-    multiplicatively (True) or additively (False)."""
-
-    penalty_bias: Optional[str] = None
-    """Penalty bias for the completion."""
-
-    penalty_exceptions: Optional[List[str]] = None
-    """List of strings that may be generated without penalty,
-    regardless of other penalty settings"""
-
-    penalty_exceptions_include_stop_sequences: Optional[bool] = None
-    """Should stop_sequences be included in penalty_exceptions."""
-
-    best_of: Optional[int] = None
-    """returns the one with the "best of" results
-    (highest log probability per token)
-    """
-
-    n: int = 1
-    """How many completions to generate for each prompt."""
-
-    logit_bias: Optional[Dict[int, float]] = None
-    """The logit bias allows to influence the likelihood of generating tokens."""
-
-    log_probs: Optional[int] = None
-    """Number of top log probabilities to be returned for each generated token."""
-
-    tokens: Optional[bool] = False
-    """return tokens of completion."""
-
-    disable_optimizations: Optional[bool] = False
-
-    minimum_tokens: Optional[int] = 0
-    """Generate at least this number of tokens."""
-
-    echo: bool = False
-    """Echo the prompt in the completion."""
-
-    use_multiplicative_frequency_penalty: bool = False
-
-    sequence_penalty: float = 0.0
-
-    sequence_penalty_min_length: int = 2
-
-    use_multiplicative_sequence_penalty: bool = False
-
-    completion_bias_inclusion: Optional[Sequence[str]] = None
-
-    completion_bias_inclusion_first_token_only: bool = False
-
-    completion_bias_exclusion: Optional[Sequence[str]] = None
-
-    completion_bias_exclusion_first_token_only: bool = False
-    """Only consider the first token for the completion_bias_exclusion."""
-
-    contextual_control_threshold: Optional[float] = None
-    """If set to None, attention control parameters only apply to those tokens that have
-    explicitly been set in the request.
-    If set to a non-None value, control parameters are also applied to similar tokens.
-    """
-
-    control_log_additive: Optional[bool] = True
-    """True: apply control by adding the log(control_factor) to attention scores.
-    False: (attention_scores - - attention_scores.min(-1)) * control_factor
-    """
-
-    repetition_penalties_include_completion: bool = True
-    """Flag deciding whether presence penalty or frequency penalty
-    are updated from the completion."""
-
-    raw_completion: bool = False
-    """Force the raw completion of the model to be returned."""
-
-    stop_sequences: Optional[List[str]] = None
-    """Stop sequences to use."""
-
-    # Client params
-    aleph_alpha_api_key: Optional[str] = None
-    """API key for Aleph Alpha API."""
-    host: str = "https://api.aleph-alpha.com"
-    """The hostname of the API host. 
-    The default one is "https://api.aleph-alpha.com")"""
-    hosting: Optional[str] = None
-    """Determines in which datacenters the request may be processed.
-    You can either set the parameter to "aleph-alpha" or omit it (defaulting to None).
-    Not setting this value, or setting it to None, gives us maximal 
-    flexibility in processing your request in our
-    own datacenters and on servers hosted with other providers. 
-    Choose this option for maximal availability.
-    Setting it to "aleph-alpha" allows us to only process the 
-    request in our own datacenters.
-    Choose this option for maximal data privacy."""
-    request_timeout_seconds: int = 305
-    """Client timeout that will be set for HTTP requests in the 
-    `requests` library's API calls.
-    Server will close all requests after 300 seconds with an internal server error."""
-    total_retries: int = 8
-    """The number of retries made in case requests fail with certain retryable 
-    status codes. If the last
-    retry fails a corresponding exception is raised. Note, that between retries
-    an exponential backoff
-    is applied, starting with 0.5 s after the first retry and doubling for
-    each retry made. So with the
-    default setting of 8 retries a total wait time of 63.5 s is added 
-    between the retries."""
-    nice: bool = False
-    """Setting this to True, will signal to the API that you intend to be 
-    nice to other users
-    by de-prioritizing your request below concurrent ones."""
-
-    class Config:
-        """Configuration for this pydantic object."""
-
-        extra = Extra.forbid
-
-    @root_validator()
-    def validate_environment(cls, values: Dict) -> Dict:
-        """Validate that api key and python package exists in environment."""
-        values["aleph_alpha_api_key"] = convert_to_secret_str(
-            get_from_dict_or_env(values, "aleph_alpha_api_key", "ALEPH_ALPHA_API_KEY")
-        )
-        try:
-            from aleph_alpha_client import Client
-
-            values["client"] = Client(
-                token=values["aleph_alpha_api_key"].get_secret_value() or "",
-                host=values["host"],
-                hosting=values["hosting"],
-                request_timeout_seconds=values["request_timeout_seconds"],
-                total_retries=values["total_retries"],
-                nice=values["nice"],
-            )
-        except ImportError:
-            raise ImportError(
-                "Could not import aleph_alpha_client python package. "
-                "Please install it with `pip install aleph_alpha_client`."
-            )
-        return values
-
-    @property
-    def _default_params(self) -> Dict[str, Any]:
-        """Get the default parameters for calling the Aleph Alpha API."""
-        return {
-            "maximum_tokens": self.maximum_tokens,
-            "temperature": self.temperature,
-            "top_k": self.top_k,
-            "top_p": self.top_p,
-            "presence_penalty": self.presence_penalty,
-            "frequency_penalty": self.frequency_penalty,
-            "n": self.n,
-            "repetition_penalties_include_prompt": self.repetition_penalties_include_prompt,  # noqa: E501
-            "use_multiplicative_presence_penalty": self.use_multiplicative_presence_penalty,  # noqa: E501
-            "penalty_bias": self.penalty_bias,
-            "penalty_exceptions": self.penalty_exceptions,
-            "penalty_exceptions_include_stop_sequences": self.penalty_exceptions_include_stop_sequences,  # noqa: E501
-            "best_of": self.best_of,
-            "logit_bias": self.logit_bias,
-            "log_probs": self.log_probs,
-            "tokens": self.tokens,
-            "disable_optimizations": self.disable_optimizations,
-            "minimum_tokens": self.minimum_tokens,
-            "echo": self.echo,
-            "use_multiplicative_frequency_penalty": self.use_multiplicative_frequency_penalty,  # noqa: E501
-            "sequence_penalty": self.sequence_penalty,
-            "sequence_penalty_min_length": self.sequence_penalty_min_length,
-            "use_multiplicative_sequence_penalty": self.use_multiplicative_sequence_penalty,  # noqa: E501
-            "completion_bias_inclusion": self.completion_bias_inclusion,
-            "completion_bias_inclusion_first_token_only": self.completion_bias_inclusion_first_token_only,  # noqa: E501
-            "completion_bias_exclusion": self.completion_bias_exclusion,
-            "completion_bias_exclusion_first_token_only": self.completion_bias_exclusion_first_token_only,  # noqa: E501
-            "contextual_control_threshold": self.contextual_control_threshold,
-            "control_log_additive": self.control_log_additive,
-            "repetition_penalties_include_completion": self.repetition_penalties_include_completion,  # noqa: E501
-            "raw_completion": self.raw_completion,
-        }
-
-    @property
-    def _identifying_params(self) -> Dict[str, Any]:
-        """Get the identifying parameters."""
-        return {**{"model": self.model}, **self._default_params}
-
-    @property
-    def _llm_type(self) -> str:
-        """Return type of llm."""
-        return "aleph_alpha"
-
-    def _call(
-        self,
-        prompt: str,
-        stop: Optional[List[str]] = None,
-        run_manager: Optional[CallbackManagerForLLMRun] = None,
-        **kwargs: Any,
-    ) -> str:
-        """Call out to Aleph Alpha's completion endpoint.
-
-        Args:
-            prompt: The prompt to pass into the model.
-            stop: Optional list of stop words to use when generating.
-
-        Returns:
-            The string generated by the model.
-
-        Example:
-            .. code-block:: python
-
-                response = aleph_alpha("Tell me a joke.")
-        """
-        from aleph_alpha_client import CompletionRequest, Prompt
-
-        params = self._default_params
-        if self.stop_sequences is not None and stop is not None:
-            raise ValueError(
-                "stop sequences found in both the input and default params."
-            )
-        elif self.stop_sequences is not None:
-            params["stop_sequences"] = self.stop_sequences
-        else:
-            params["stop_sequences"] = stop
-        params = {**params, **kwargs}
-        request = CompletionRequest(prompt=Prompt.from_text(prompt), **params)
-        response = self.client.complete(model=self.model, request=request)
-        text = response.completions[0].completion
-        # If stop tokens are provided, Aleph Alpha's endpoint returns them.
-        # In order to make this consistent with other endpoints, we strip them.
-        if stop is not None or self.stop_sequences is not None:
-            text = enforce_stop_tokens(text, params["stop_sequences"])
-        return text
-
-
-if __name__ == "__main__":
-    aa = AlephAlpha()
-
-    print(aa("How are you?"))
-=======
-__all__ = ["AlephAlpha"]
->>>>>>> b9ef92f2
+__all__ = ["AlephAlpha"]