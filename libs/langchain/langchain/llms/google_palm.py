--- conflicted
+++ resolved
@@ -15,16 +15,12 @@
 
 from langchain.callbacks.manager import CallbackManagerForLLMRun
 from langchain.llms import BaseLLM
-<<<<<<< HEAD
 from langchain.pydantic_v1 import BaseModel, SecretStr, root_validator
 from langchain.schema import Generation, LLMResult
 from langchain.utils import (
     convert_to_secret_str,
     get_from_dict_or_env,
 )
-=======
-from langchain.utils import get_from_dict_or_env
->>>>>>> 0efa59cb
 
 logger = logging.getLogger(__name__)
 
