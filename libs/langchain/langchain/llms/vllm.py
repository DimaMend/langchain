--- conflicted
+++ resolved
@@ -62,14 +62,12 @@
     dtype: str = "auto"
     """The data type for the model weights and activations."""
 
-<<<<<<< HEAD
     download_dir: Optional[str] = None
     """Directory to download and load the weights. (Default to the default 
     cache dir of huggingface)"""
-=======
+
     vllm_kwargs: Dict[str, Any] = Field(default_factory=dict)
     """Holds any model parameters valid for `vllm.LLM` call not explicitly specified."""
->>>>>>> 68f2363f
 
     client: Any  #: :meta private:
 
@@ -90,11 +88,8 @@
             tensor_parallel_size=values["tensor_parallel_size"],
             trust_remote_code=values["trust_remote_code"],
             dtype=values["dtype"],
-<<<<<<< HEAD
             download_dir=values["download_dir"],
-=======
             **values["vllm_kwargs"],
->>>>>>> 68f2363f
         )
 
         return values
