from langchain_community.cache import (
    ASTRA_DB_CACHE_DEFAULT_COLLECTION_NAME,
    ASTRA_DB_SEMANTIC_CACHE_DEFAULT_THRESHOLD,
    ASTRA_DB_SEMANTIC_CACHE_EMBEDDING_CACHE_SIZE,
    CASSANDRA_CACHE_DEFAULT_TABLE_NAME,
    CASSANDRA_CACHE_DEFAULT_TTL_SECONDS,
    CASSANDRA_SEMANTIC_CACHE_DEFAULT_DISTANCE_METRIC,
    CASSANDRA_SEMANTIC_CACHE_DEFAULT_SCORE_THRESHOLD,
    CASSANDRA_SEMANTIC_CACHE_DEFAULT_TABLE_NAME,
    CASSANDRA_SEMANTIC_CACHE_DEFAULT_TTL_SECONDS,
    CASSANDRA_SEMANTIC_CACHE_EMBEDDING_CACHE_SIZE,
    AstraDBCache,
    AstraDBSemanticCache,
    Base,
    CassandraCache,
    CassandraSemanticCache,
    FullLLMCache,
    FullMd5LLMCache,
    GPTCache,
    InMemoryCache,
    MomentoCache,
    RedisCache,
    RedisSemanticCache,
    SQLAlchemyCache,
    SQLAlchemyMd5Cache,
    SQLiteCache,
    UpstashRedisCache,
    _dump_generations_to_json,
    _dumps_generations,
    _ensure_cache_exists,
    _hash,
    _load_generations_from_json,
    _loads_generations,
    _validate_ttl,
)

<<<<<<< HEAD
from sqlalchemy import Column, Integer, Row, String, create_engine, select
from sqlalchemy.engine.base import Engine
from sqlalchemy.orm import Session

try:
    from sqlalchemy.orm import declarative_base
except ImportError:
    from sqlalchemy.ext.declarative import declarative_base

from langchain_core.caches import RETURN_VAL_TYPE, BaseCache
from langchain_core.embeddings import Embeddings
from langchain_core.load.dump import dumps
from langchain_core.load.load import loads
from langchain_core.outputs import ChatGeneration, Generation

from langchain.llms.base import LLM, get_prompts
from langchain.utils import get_from_env
from langchain.vectorstores.redis import Redis as RedisVectorstore

logger = logging.getLogger(__file__)

if TYPE_CHECKING:
    import momento
    from cassandra.cluster import Session as CassandraSession


def _hash(_input: str) -> str:
    """Use a deterministic hashing approach."""
    return hashlib.md5(_input.encode()).hexdigest()


def _dump_generations_to_json(generations: RETURN_VAL_TYPE) -> str:
    """Dump generations to json.

    Args:
        generations (RETURN_VAL_TYPE): A list of language model generations.

    Returns:
        str: Json representing a list of generations.

    Warning: would not work well with arbitrary subclasses of `Generation`
    """
    return json.dumps(
        [generation.dict() for generation in generations], ensure_ascii=False
    )


def _load_generations_from_json(generations_json: str) -> RETURN_VAL_TYPE:
    """Load generations from json.

    Args:
        generations_json (str): A string of json representing a list of generations.

    Raises:
        ValueError: Could not decode json string to list of generations.

    Returns:
        RETURN_VAL_TYPE: A list of generations.

    Warning: would not work well with arbitrary subclasses of `Generation`
    """
    try:
        results = json.loads(generations_json)
        return [Generation(**generation_dict) for generation_dict in results]
    except json.JSONDecodeError:
        raise ValueError(
            f"Could not decode json to list of generations: {generations_json}"
        )


def _dumps_generations(generations: RETURN_VAL_TYPE) -> str:
    """
    Serialization for generic RETURN_VAL_TYPE, i.e. sequence of `Generation`

    Args:
        generations (RETURN_VAL_TYPE): A list of language model generations.

    Returns:
        str: a single string representing a list of generations.

    This function (+ its counterpart `_loads_generations`) rely on
    the dumps/loads pair with Reviver, so are able to deal
    with all subclasses of Generation.

    Each item in the list can be `dumps`ed to a string,
    then we make the whole list of strings into a json-dumped.
    """
    return json.dumps([dumps(_item) for _item in generations], ensure_ascii=False)


def _loads_generations(generations_str: str) -> Union[RETURN_VAL_TYPE, None]:
    """
    Deserialization of a string into a generic RETURN_VAL_TYPE
    (i.e. a sequence of `Generation`).

    See `_dumps_generations`, the inverse of this function.

    Args:
        generations_str (str): A string representing a list of generations.

    Compatible with the legacy cache-blob format
    Does not raise exceptions for malformed entries, just logs a warning
    and returns none: the caller should be prepared for such a cache miss.

    Returns:
        RETURN_VAL_TYPE: A list of generations.
    """
    try:
        generations = [loads(_item_str) for _item_str in json.loads(generations_str)]
        return generations
    except (json.JSONDecodeError, TypeError):
        # deferring the (soft) handling to after the legacy-format attempt
        pass

    try:
        gen_dicts = json.loads(generations_str)
        # not relying on `_load_generations_from_json` (which could disappear):
        generations = [Generation(**generation_dict) for generation_dict in gen_dicts]
        logger.warning(
            f"Legacy 'Generation' cached blob encountered: '{generations_str}'"
        )
        return generations
    except (json.JSONDecodeError, TypeError):
        logger.warning(
            f"Malformed/unparsable cached blob encountered: '{generations_str}'"
        )
        return None


class InMemoryCache(BaseCache):
    """Cache that stores things in memory."""

    def __init__(self) -> None:
        """Initialize with empty cache."""
        self._cache: Dict[Tuple[str, str], RETURN_VAL_TYPE] = {}

    def lookup(self, prompt: str, llm_string: str) -> Optional[RETURN_VAL_TYPE]:
        """Look up based on prompt and llm_string."""
        return self._cache.get((prompt, llm_string), None)

    def update(self, prompt: str, llm_string: str, return_val: RETURN_VAL_TYPE) -> None:
        """Update cache based on prompt and llm_string."""
        self._cache[(prompt, llm_string)] = return_val

    def clear(self, **kwargs: Any) -> None:
        """Clear cache."""
        self._cache = {}


Base = declarative_base()


class FullLLMCache(Base):  # type: ignore
    """SQLite table for full LLM Cache (all generations)."""

    __tablename__ = "full_llm_cache"
    prompt = Column(String, primary_key=True)
    llm = Column(String, primary_key=True)
    idx = Column(Integer, primary_key=True)
    response = Column(String)


class SQLAlchemyCache(BaseCache):
    """Cache that uses SQAlchemy as a backend."""

    def __init__(self, engine: Engine, cache_schema: Type[FullLLMCache] = FullLLMCache):
        """Initialize by creating all tables."""
        self.engine = engine
        self.cache_schema = cache_schema
        self.cache_schema.metadata.create_all(self.engine)

    def lookup(self, prompt: str, llm_string: str) -> Optional[RETURN_VAL_TYPE]:
        """Look up based on prompt and llm_string."""
        stmt = (
            select(self.cache_schema.response)
            .where(self.cache_schema.prompt == prompt)  # type: ignore
            .where(self.cache_schema.llm == llm_string)
            .order_by(self.cache_schema.idx)
        )
        with Session(self.engine) as session:
            rows = session.execute(stmt).fetchall()
            if rows:
                try:
                    return [loads(row[0]) for row in rows]
                except Exception:
                    logger.warning(
                        "Retrieving a cache value that could not be deserialized "
                        "properly. This is likely due to the cache being in an "
                        "older format. Please recreate your cache to avoid this "
                        "error."
                    )
                    # In a previous life we stored the raw text directly
                    # in the table, so assume it's in that format.
                    return [Generation(text=row[0]) for row in rows]
        return None

    def update(self, prompt: str, llm_string: str, return_val: RETURN_VAL_TYPE) -> None:
        """Update based on prompt and llm_string."""
        items = [
            self.cache_schema(prompt=prompt, llm=llm_string, response=dumps(gen), idx=i)
            for i, gen in enumerate(return_val)
        ]
        with Session(self.engine) as session, session.begin():
            for item in items:
                session.merge(item)

    def clear(self, **kwargs: Any) -> None:
        """Clear cache."""
        with Session(self.engine) as session:
            session.query(self.cache_schema).delete()
            session.commit()


class SQLiteCache(SQLAlchemyCache):
    """Cache that uses SQLite as a backend."""

    def __init__(self, database_path: str = ".langchain.db"):
        """Initialize by creating the engine and all tables."""
        engine = create_engine(f"sqlite:///{database_path}")
        super().__init__(engine)


class UpstashRedisCache(BaseCache):
    """Cache that uses Upstash Redis as a backend."""

    def __init__(self, redis_: Any, *, ttl: Optional[int] = None):
        """
        Initialize an instance of UpstashRedisCache.

        This method initializes an object with Upstash Redis caching capabilities.
        It takes a `redis_` parameter, which should be an instance of an Upstash Redis
        client class, allowing the object to interact with Upstash Redis
        server for caching purposes.

        Parameters:
            redis_: An instance of Upstash Redis client class
                (e.g., Redis) used for caching.
                This allows the object to communicate with
                Redis server for caching operations on.
            ttl (int, optional): Time-to-live (TTL) for cached items in seconds.
                If provided, it sets the time duration for how long cached
                items will remain valid. If not provided, cached items will not
                have an automatic expiration.
        """
        try:
            from upstash_redis import Redis
        except ImportError:
            raise ValueError(
                "Could not import upstash_redis python package. "
                "Please install it with `pip install upstash_redis`."
            )
        if not isinstance(redis_, Redis):
            raise ValueError("Please pass in Upstash Redis object.")
        self.redis = redis_
        self.ttl = ttl

    def _key(self, prompt: str, llm_string: str) -> str:
        """Compute key from prompt and llm_string"""
        return _hash(prompt + llm_string)

    def lookup(self, prompt: str, llm_string: str) -> Optional[RETURN_VAL_TYPE]:
        """Look up based on prompt and llm_string."""
        generations = []
        # Read from a HASH
        results = self.redis.hgetall(self._key(prompt, llm_string))
        if results:
            for _, text in results.items():
                generations.append(Generation(text=text))
        return generations if generations else None

    def update(self, prompt: str, llm_string: str, return_val: RETURN_VAL_TYPE) -> None:
        """Update cache based on prompt and llm_string."""
        for gen in return_val:
            if not isinstance(gen, Generation):
                raise ValueError(
                    "UpstashRedisCache supports caching of normal LLM generations, "
                    f"got {type(gen)}"
                )
            if isinstance(gen, ChatGeneration):
                warnings.warn(
                    "NOTE: Generation has not been cached. UpstashRedisCache does not"
                    " support caching ChatModel outputs."
                )
                return
        # Write to a HASH
        key = self._key(prompt, llm_string)

        mapping = {
            str(idx): generation.text for idx, generation in enumerate(return_val)
        }
        self.redis.hset(key=key, values=mapping)

        if self.ttl is not None:
            self.redis.expire(key, self.ttl)

    def clear(self, **kwargs: Any) -> None:
        """
        Clear cache. If `asynchronous` is True, flush asynchronously.
        This flushes the *whole* db.
        """
        asynchronous = kwargs.get("asynchronous", False)
        if asynchronous:
            asynchronous = "ASYNC"
        else:
            asynchronous = "SYNC"
        self.redis.flushdb(flush_type=asynchronous)


class RedisCache(BaseCache):
    """Cache that uses Redis as a backend."""

    def __init__(self, redis_: Any, *, ttl: Optional[int] = None):
        """
        Initialize an instance of RedisCache.

        This method initializes an object with Redis caching capabilities.
        It takes a `redis_` parameter, which should be an instance of a Redis
        client class, allowing the object to interact with a Redis
        server for caching purposes.

        Parameters:
            redis_ (Any): An instance of a Redis client class
                (e.g., redis.Redis) used for caching.
                This allows the object to communicate with a
                Redis server for caching operations.
            ttl (int, optional): Time-to-live (TTL) for cached items in seconds.
                If provided, it sets the time duration for how long cached
                items will remain valid. If not provided, cached items will not
                have an automatic expiration.
        """
        try:
            from redis import Redis
        except ImportError:
            raise ValueError(
                "Could not import redis python package. "
                "Please install it with `pip install redis`."
            )
        if not isinstance(redis_, Redis):
            raise ValueError("Please pass in Redis object.")
        self.redis = redis_
        self.ttl = ttl

    def _key(self, prompt: str, llm_string: str) -> str:
        """Compute key from prompt and llm_string"""
        return _hash(prompt + llm_string)

    def lookup(self, prompt: str, llm_string: str) -> Optional[RETURN_VAL_TYPE]:
        """Look up based on prompt and llm_string."""
        generations = []
        # Read from a Redis HASH
        results = self.redis.hgetall(self._key(prompt, llm_string))
        if results:
            for _, text in results.items():
                try:
                    generations.append(loads(text))
                except Exception:
                    logger.warning(
                        "Retrieving a cache value that could not be deserialized "
                        "properly. This is likely due to the cache being in an "
                        "older format. Please recreate your cache to avoid this "
                        "error."
                    )
                    # In a previous life we stored the raw text directly
                    # in the table, so assume it's in that format.
                    generations.append(Generation(text=text))
        return generations if generations else None

    def update(self, prompt: str, llm_string: str, return_val: RETURN_VAL_TYPE) -> None:
        """Update cache based on prompt and llm_string."""
        for gen in return_val:
            if not isinstance(gen, Generation):
                raise ValueError(
                    "RedisCache only supports caching of normal LLM generations, "
                    f"got {type(gen)}"
                )
        # Write to a Redis HASH
        key = self._key(prompt, llm_string)

        with self.redis.pipeline() as pipe:
            pipe.hset(
                key,
                mapping={
                    str(idx): dumps(generation)
                    for idx, generation in enumerate(return_val)
                },
            )
            if self.ttl is not None:
                pipe.expire(key, self.ttl)

            pipe.execute()

    def clear(self, **kwargs: Any) -> None:
        """Clear cache. If `asynchronous` is True, flush asynchronously."""
        asynchronous = kwargs.get("asynchronous", False)
        self.redis.flushdb(asynchronous=asynchronous, **kwargs)


class RedisSemanticCache(BaseCache):
    """Cache that uses Redis as a vector-store backend."""

    # TODO - implement a TTL policy in Redis

    DEFAULT_SCHEMA = {
        "content_key": "prompt",
        "text": [
            {"name": "prompt"},
        ],
        "extra": [{"name": "return_val"}, {"name": "llm_string"}],
    }

    def __init__(
        self, redis_url: str, embedding: Embeddings, score_threshold: float = 0.2
    ):
        """Initialize by passing in the `init` GPTCache func

        Args:
            redis_url (str): URL to connect to Redis.
            embedding (Embedding): Embedding provider for semantic encoding and search.
            score_threshold (float, 0.2):

        Example:

        .. code-block:: python

            from langchain.globals import set_llm_cache

            from langchain.cache import RedisSemanticCache
            from langchain.embeddings import OpenAIEmbeddings

            set_llm_cache(RedisSemanticCache(
                redis_url="redis://localhost:6379",
                embedding=OpenAIEmbeddings()
            ))

        """
        self._cache_dict: Dict[str, RedisVectorstore] = {}
        self.redis_url = redis_url
        self.embedding = embedding
        self.score_threshold = score_threshold

    def _index_name(self, llm_string: str) -> str:
        hashed_index = _hash(llm_string)
        return f"cache:{hashed_index}"

    def _get_llm_cache(self, llm_string: str) -> RedisVectorstore:
        index_name = self._index_name(llm_string)

        # return vectorstore client for the specific llm string
        if index_name in self._cache_dict:
            return self._cache_dict[index_name]

        # create new vectorstore client for the specific llm string
        try:
            self._cache_dict[index_name] = RedisVectorstore.from_existing_index(
                embedding=self.embedding,
                index_name=index_name,
                redis_url=self.redis_url,
                schema=cast(Dict, self.DEFAULT_SCHEMA),
            )
        except ValueError:
            redis = RedisVectorstore(
                embedding=self.embedding,
                index_name=index_name,
                redis_url=self.redis_url,
                index_schema=cast(Dict, self.DEFAULT_SCHEMA),
            )
            _embedding = self.embedding.embed_query(text="test")
            redis._create_index_if_not_exist(dim=len(_embedding))
            self._cache_dict[index_name] = redis

        return self._cache_dict[index_name]

    def clear(self, **kwargs: Any) -> None:
        """Clear semantic cache for a given llm_string."""
        index_name = self._index_name(kwargs["llm_string"])
        if index_name in self._cache_dict:
            self._cache_dict[index_name].drop_index(
                index_name=index_name, delete_documents=True, redis_url=self.redis_url
            )
            del self._cache_dict[index_name]

    def lookup(self, prompt: str, llm_string: str) -> Optional[RETURN_VAL_TYPE]:
        """Look up based on prompt and llm_string."""
        llm_cache = self._get_llm_cache(llm_string)
        generations: List = []
        # Read from a Hash
        results = llm_cache.similarity_search(
            query=prompt,
            k=1,
            distance_threshold=self.score_threshold,
        )
        if results:
            for document in results:
                try:
                    generations.extend(loads(document.metadata["return_val"]))
                except Exception:
                    logger.warning(
                        "Retrieving a cache value that could not be deserialized "
                        "properly. This is likely due to the cache being in an "
                        "older format. Please recreate your cache to avoid this "
                        "error."
                    )
                    # In a previous life we stored the raw text directly
                    # in the table, so assume it's in that format.
                    generations.extend(
                        _load_generations_from_json(document.metadata["return_val"])
                    )
        return generations if generations else None

    def update(self, prompt: str, llm_string: str, return_val: RETURN_VAL_TYPE) -> None:
        """Update cache based on prompt and llm_string."""
        for gen in return_val:
            if not isinstance(gen, Generation):
                raise ValueError(
                    "RedisSemanticCache only supports caching of "
                    f"normal LLM generations, got {type(gen)}"
                )
        llm_cache = self._get_llm_cache(llm_string)

        metadata = {
            "llm_string": llm_string,
            "prompt": prompt,
            "return_val": dumps([g for g in return_val]),
        }
        llm_cache.add_texts(texts=[prompt], metadatas=[metadata])


class GPTCache(BaseCache):
    """Cache that uses GPTCache as a backend."""

    def __init__(
        self,
        init_func: Union[
            Callable[[Any, str], None], Callable[[Any], None], None
        ] = None,
    ):
        """Initialize by passing in init function (default: `None`).

        Args:
            init_func (Optional[Callable[[Any], None]]): init `GPTCache` function
            (default: `None`)

        Example:
        .. code-block:: python

            # Initialize GPTCache with a custom init function
            import gptcache
            from gptcache.processor.pre import get_prompt
            from gptcache.manager.factory import get_data_manager
            from langchain.globals import set_llm_cache

            # Avoid multiple caches using the same file,
            causing different llm model caches to affect each other

            def init_gptcache(cache_obj: gptcache.Cache, llm str):
                cache_obj.init(
                    pre_embedding_func=get_prompt,
                    data_manager=manager_factory(
                        manager="map",
                        data_dir=f"map_cache_{llm}"
                    ),
                )

            set_llm_cache(GPTCache(init_gptcache))

        """
        try:
            import gptcache  # noqa: F401
        except ImportError:
            raise ImportError(
                "Could not import gptcache python package. "
                "Please install it with `pip install gptcache`."
            )

        self.init_gptcache_func: Union[
            Callable[[Any, str], None], Callable[[Any], None], None
        ] = init_func
        self.gptcache_dict: Dict[str, Any] = {}

    def _new_gptcache(self, llm_string: str) -> Any:
        """New gptcache object"""
        from gptcache import Cache
        from gptcache.manager.factory import get_data_manager
        from gptcache.processor.pre import get_prompt

        _gptcache = Cache()
        if self.init_gptcache_func is not None:
            sig = inspect.signature(self.init_gptcache_func)
            if len(sig.parameters) == 2:
                self.init_gptcache_func(_gptcache, llm_string)  # type: ignore[call-arg]
            else:
                self.init_gptcache_func(_gptcache)  # type: ignore[call-arg]
        else:
            _gptcache.init(
                pre_embedding_func=get_prompt,
                data_manager=get_data_manager(data_path=llm_string),
            )

        self.gptcache_dict[llm_string] = _gptcache
        return _gptcache

    def _get_gptcache(self, llm_string: str) -> Any:
        """Get a cache object.

        When the corresponding llm model cache does not exist, it will be created."""
        _gptcache = self.gptcache_dict.get(llm_string, None)
        if not _gptcache:
            _gptcache = self._new_gptcache(llm_string)
        return _gptcache

    def lookup(self, prompt: str, llm_string: str) -> Optional[RETURN_VAL_TYPE]:
        """Look up the cache data.
        First, retrieve the corresponding cache object using the `llm_string` parameter,
        and then retrieve the data from the cache based on the `prompt`.
        """
        from gptcache.adapter.api import get

        _gptcache = self._get_gptcache(llm_string)

        res = get(prompt, cache_obj=_gptcache)
        if res:
            return [
                Generation(**generation_dict) for generation_dict in json.loads(res)
            ]
        return None

    def update(self, prompt: str, llm_string: str, return_val: RETURN_VAL_TYPE) -> None:
        """Update cache.
        First, retrieve the corresponding cache object using the `llm_string` parameter,
        and then store the `prompt` and `return_val` in the cache object.
        """
        for gen in return_val:
            if not isinstance(gen, Generation):
                raise ValueError(
                    "GPTCache only supports caching of normal LLM generations, "
                    f"got {type(gen)}"
                )
        from gptcache.adapter.api import put

        _gptcache = self._get_gptcache(llm_string)
        handled_data = json.dumps(
            [generation.dict() for generation in return_val], ensure_ascii=False
        )
        put(prompt, handled_data, cache_obj=_gptcache)
        return None

    def clear(self, **kwargs: Any) -> None:
        """Clear cache."""
        from gptcache import Cache

        for gptcache_instance in self.gptcache_dict.values():
            gptcache_instance = cast(Cache, gptcache_instance)
            gptcache_instance.flush()

        self.gptcache_dict.clear()


def _ensure_cache_exists(cache_client: momento.CacheClient, cache_name: str) -> None:
    """Create cache if it doesn't exist.

    Raises:
        SdkException: Momento service or network error
        Exception: Unexpected response
    """
    from momento.responses import CreateCache

    create_cache_response = cache_client.create_cache(cache_name)
    if isinstance(create_cache_response, CreateCache.Success) or isinstance(
        create_cache_response, CreateCache.CacheAlreadyExists
    ):
        return None
    elif isinstance(create_cache_response, CreateCache.Error):
        raise create_cache_response.inner_exception
    else:
        raise Exception(f"Unexpected response cache creation: {create_cache_response}")


def _validate_ttl(ttl: Optional[timedelta]) -> None:
    if ttl is not None and ttl <= timedelta(seconds=0):
        raise ValueError(f"ttl must be positive but was {ttl}.")


class MomentoCache(BaseCache):
    """Cache that uses Momento as a backend. See https://gomomento.com/"""

    def __init__(
        self,
        cache_client: momento.CacheClient,
        cache_name: str,
        *,
        ttl: Optional[timedelta] = None,
        ensure_cache_exists: bool = True,
    ):
        """Instantiate a prompt cache using Momento as a backend.

        Note: to instantiate the cache client passed to MomentoCache,
        you must have a Momento account. See https://gomomento.com/.

        Args:
            cache_client (CacheClient): The Momento cache client.
            cache_name (str): The name of the cache to use to store the data.
            ttl (Optional[timedelta], optional): The time to live for the cache items.
                Defaults to None, ie use the client default TTL.
            ensure_cache_exists (bool, optional): Create the cache if it doesn't
                exist. Defaults to True.

        Raises:
            ImportError: Momento python package is not installed.
            TypeError: cache_client is not of type momento.CacheClientObject
            ValueError: ttl is non-null and non-negative
        """
        try:
            from momento import CacheClient
        except ImportError:
            raise ImportError(
                "Could not import momento python package. "
                "Please install it with `pip install momento`."
            )
        if not isinstance(cache_client, CacheClient):
            raise TypeError("cache_client must be a momento.CacheClient object.")
        _validate_ttl(ttl)
        if ensure_cache_exists:
            _ensure_cache_exists(cache_client, cache_name)

        self.cache_client = cache_client
        self.cache_name = cache_name
        self.ttl = ttl

    @classmethod
    def from_client_params(
        cls,
        cache_name: str,
        ttl: timedelta,
        *,
        configuration: Optional[momento.config.Configuration] = None,
        api_key: Optional[str] = None,
        auth_token: Optional[str] = None,  # for backwards compatibility
        **kwargs: Any,
    ) -> MomentoCache:
        """Construct cache from CacheClient parameters."""
        try:
            from momento import CacheClient, Configurations, CredentialProvider
        except ImportError:
            raise ImportError(
                "Could not import momento python package. "
                "Please install it with `pip install momento`."
            )
        if configuration is None:
            configuration = Configurations.Laptop.v1()

        # Try checking `MOMENTO_AUTH_TOKEN` first for backwards compatibility
        try:
            api_key = auth_token or get_from_env("auth_token", "MOMENTO_AUTH_TOKEN")
        except ValueError:
            api_key = api_key or get_from_env("api_key", "MOMENTO_API_KEY")
        credentials = CredentialProvider.from_string(api_key)
        cache_client = CacheClient(configuration, credentials, default_ttl=ttl)
        return cls(cache_client, cache_name, ttl=ttl, **kwargs)

    def __key(self, prompt: str, llm_string: str) -> str:
        """Compute cache key from prompt and associated model and settings.

        Args:
            prompt (str): The prompt run through the language model.
            llm_string (str): The language model version and settings.

        Returns:
            str: The cache key.
        """
        return _hash(prompt + llm_string)

    def lookup(self, prompt: str, llm_string: str) -> Optional[RETURN_VAL_TYPE]:
        """Lookup llm generations in cache by prompt and associated model and settings.

        Args:
            prompt (str): The prompt run through the language model.
            llm_string (str): The language model version and settings.

        Raises:
            SdkException: Momento service or network error

        Returns:
            Optional[RETURN_VAL_TYPE]: A list of language model generations.
        """
        from momento.responses import CacheGet

        generations: RETURN_VAL_TYPE = []

        get_response = self.cache_client.get(
            self.cache_name, self.__key(prompt, llm_string)
        )
        if isinstance(get_response, CacheGet.Hit):
            value = get_response.value_string
            generations = _load_generations_from_json(value)
        elif isinstance(get_response, CacheGet.Miss):
            pass
        elif isinstance(get_response, CacheGet.Error):
            raise get_response.inner_exception
        return generations if generations else None

    def update(self, prompt: str, llm_string: str, return_val: RETURN_VAL_TYPE) -> None:
        """Store llm generations in cache.

        Args:
            prompt (str): The prompt run through the language model.
            llm_string (str): The language model string.
            return_val (RETURN_VAL_TYPE): A list of language model generations.

        Raises:
            SdkException: Momento service or network error
            Exception: Unexpected response
        """
        for gen in return_val:
            if not isinstance(gen, Generation):
                raise ValueError(
                    "Momento only supports caching of normal LLM generations, "
                    f"got {type(gen)}"
                )
        key = self.__key(prompt, llm_string)
        value = _dump_generations_to_json(return_val)
        set_response = self.cache_client.set(self.cache_name, key, value, self.ttl)
        from momento.responses import CacheSet

        if isinstance(set_response, CacheSet.Success):
            pass
        elif isinstance(set_response, CacheSet.Error):
            raise set_response.inner_exception
        else:
            raise Exception(f"Unexpected response: {set_response}")

    def clear(self, **kwargs: Any) -> None:
        """Clear the cache.

        Raises:
            SdkException: Momento service or network error
        """
        from momento.responses import CacheFlush

        flush_response = self.cache_client.flush_cache(self.cache_name)
        if isinstance(flush_response, CacheFlush.Success):
            pass
        elif isinstance(flush_response, CacheFlush.Error):
            raise flush_response.inner_exception


CASSANDRA_CACHE_DEFAULT_TABLE_NAME = "langchain_llm_cache"
CASSANDRA_CACHE_DEFAULT_TTL_SECONDS = None


class CassandraCache(BaseCache):
    """
    Cache that uses Cassandra / Astra DB as a backend.

    It uses a single Cassandra table.
    The lookup keys (which get to form the primary key) are:
        - prompt, a string
        - llm_string, a deterministic str representation of the model parameters.
          (needed to prevent collisions same-prompt-different-model collisions)
    """

    def __init__(
        self,
        session: Optional[CassandraSession] = None,
        keyspace: Optional[str] = None,
        table_name: str = CASSANDRA_CACHE_DEFAULT_TABLE_NAME,
        ttl_seconds: Optional[int] = CASSANDRA_CACHE_DEFAULT_TTL_SECONDS,
        skip_provisioning: bool = False,
    ):
        """
        Initialize with a ready session and a keyspace name.
        Args:
            session (cassandra.cluster.Session): an open Cassandra session
            keyspace (str): the keyspace to use for storing the cache
            table_name (str): name of the Cassandra table to use as cache
            ttl_seconds (optional int): time-to-live for cache entries
                (default: None, i.e. forever)
        """
        try:
            from cassio.table import ElasticCassandraTable
        except (ImportError, ModuleNotFoundError):
            raise ValueError(
                "Could not import cassio python package. "
                "Please install it with `pip install cassio`."
            )

        self.session = session
        self.keyspace = keyspace
        self.table_name = table_name
        self.ttl_seconds = ttl_seconds

        self.kv_cache = ElasticCassandraTable(
            session=self.session,
            keyspace=self.keyspace,
            table=self.table_name,
            keys=["llm_string", "prompt"],
            primary_key_type=["TEXT", "TEXT"],
            ttl_seconds=self.ttl_seconds,
            skip_provisioning=skip_provisioning,
        )

    def lookup(self, prompt: str, llm_string: str) -> Optional[RETURN_VAL_TYPE]:
        """Look up based on prompt and llm_string."""
        item = self.kv_cache.get(
            llm_string=_hash(llm_string),
            prompt=_hash(prompt),
        )
        if item is not None:
            generations = _loads_generations(item["body_blob"])
            # this protects against malformed cached items:
            if generations is not None:
                return generations
            else:
                return None
        else:
            return None

    def update(self, prompt: str, llm_string: str, return_val: RETURN_VAL_TYPE) -> None:
        """Update cache based on prompt and llm_string."""
        blob = _dumps_generations(return_val)
        self.kv_cache.put(
            llm_string=_hash(llm_string),
            prompt=_hash(prompt),
            body_blob=blob,
        )

    def delete_through_llm(
        self, prompt: str, llm: LLM, stop: Optional[List[str]] = None
    ) -> None:
        """
        A wrapper around `delete` with the LLM being passed.
        In case the llm(prompt) calls have a `stop` param, you should pass it here
        """
        llm_string = get_prompts(
            {**llm.dict(), **{"stop": stop}},
            [],
        )[1]
        return self.delete(prompt, llm_string=llm_string)

    def delete(self, prompt: str, llm_string: str) -> None:
        """Evict from cache if there's an entry."""
        return self.kv_cache.delete(
            llm_string=_hash(llm_string),
            prompt=_hash(prompt),
        )

    def clear(self, **kwargs: Any) -> None:
        """Clear cache. This is for all LLMs at once."""
        self.kv_cache.clear()


CASSANDRA_SEMANTIC_CACHE_DEFAULT_DISTANCE_METRIC = "dot"
CASSANDRA_SEMANTIC_CACHE_DEFAULT_SCORE_THRESHOLD = 0.85
CASSANDRA_SEMANTIC_CACHE_DEFAULT_TABLE_NAME = "langchain_llm_semantic_cache"
CASSANDRA_SEMANTIC_CACHE_DEFAULT_TTL_SECONDS = None
CASSANDRA_SEMANTIC_CACHE_EMBEDDING_CACHE_SIZE = 16


class CassandraSemanticCache(BaseCache):
    """
    Cache that uses Cassandra as a vector-store backend for semantic
    (i.e. similarity-based) lookup.

    It uses a single (vector) Cassandra table and stores, in principle,
    cached values from several LLMs, so the LLM's llm_string is part
    of the rows' primary keys.

    The similarity is based on one of several distance metrics (default: "dot").
    If choosing another metric, the default threshold is to be re-tuned accordingly.
    """

    def __init__(
        self,
        session: Optional[CassandraSession],
        keyspace: Optional[str],
        embedding: Embeddings,
        table_name: str = CASSANDRA_SEMANTIC_CACHE_DEFAULT_TABLE_NAME,
        distance_metric: str = CASSANDRA_SEMANTIC_CACHE_DEFAULT_DISTANCE_METRIC,
        score_threshold: float = CASSANDRA_SEMANTIC_CACHE_DEFAULT_SCORE_THRESHOLD,
        ttl_seconds: Optional[int] = CASSANDRA_SEMANTIC_CACHE_DEFAULT_TTL_SECONDS,
        skip_provisioning: bool = False,
    ):
        """
        Initialize the cache with all relevant parameters.
        Args:
            session (cassandra.cluster.Session): an open Cassandra session
            keyspace (str): the keyspace to use for storing the cache
            embedding (Embedding): Embedding provider for semantic
                encoding and search.
            table_name (str): name of the Cassandra (vector) table
                to use as cache
            distance_metric (str, 'dot'): which measure to adopt for
                similarity searches
            score_threshold (optional float): numeric value to use as
                cutoff for the similarity searches
            ttl_seconds (optional int): time-to-live for cache entries
                (default: None, i.e. forever)
        The default score threshold is tuned to the default metric.
        Tune it carefully yourself if switching to another distance metric.
        """
        try:
            from cassio.table import MetadataVectorCassandraTable
        except (ImportError, ModuleNotFoundError):
            raise ValueError(
                "Could not import cassio python package. "
                "Please install it with `pip install cassio`."
            )
        self.session = session
        self.keyspace = keyspace
        self.embedding = embedding
        self.table_name = table_name
        self.distance_metric = distance_metric
        self.score_threshold = score_threshold
        self.ttl_seconds = ttl_seconds

        # The contract for this class has separate lookup and update:
        # in order to spare some embedding calculations we cache them between
        # the two calls.
        # Note: each instance of this class has its own `_get_embedding` with
        # its own lru.
        @lru_cache(maxsize=CASSANDRA_SEMANTIC_CACHE_EMBEDDING_CACHE_SIZE)
        def _cache_embedding(text: str) -> List[float]:
            return self.embedding.embed_query(text=text)

        self._get_embedding = _cache_embedding
        self.embedding_dimension = self._get_embedding_dimension()

        self.table = MetadataVectorCassandraTable(
            session=self.session,
            keyspace=self.keyspace,
            table=self.table_name,
            primary_key_type=["TEXT"],
            vector_dimension=self.embedding_dimension,
            ttl_seconds=self.ttl_seconds,
            metadata_indexing=("allow", {"_llm_string_hash"}),
            skip_provisioning=skip_provisioning,
        )

    def _get_embedding_dimension(self) -> int:
        return len(self._get_embedding(text="This is a sample sentence."))

    def update(self, prompt: str, llm_string: str, return_val: RETURN_VAL_TYPE) -> None:
        """Update cache based on prompt and llm_string."""
        embedding_vector = self._get_embedding(text=prompt)
        llm_string_hash = _hash(llm_string)
        body = _dumps_generations(return_val)
        metadata = {
            "_prompt": prompt,
            "_llm_string_hash": llm_string_hash,
        }
        row_id = f"{_hash(prompt)}-{llm_string_hash}"
        #
        self.table.put(
            body_blob=body,
            vector=embedding_vector,
            row_id=row_id,
            metadata=metadata,
        )

    def lookup(self, prompt: str, llm_string: str) -> Optional[RETURN_VAL_TYPE]:
        """Look up based on prompt and llm_string."""
        hit_with_id = self.lookup_with_id(prompt, llm_string)
        if hit_with_id is not None:
            return hit_with_id[1]
        else:
            return None

    def lookup_with_id(
        self, prompt: str, llm_string: str
    ) -> Optional[Tuple[str, RETURN_VAL_TYPE]]:
        """
        Look up based on prompt and llm_string.
        If there are hits, return (document_id, cached_entry)
        """
        prompt_embedding: List[float] = self._get_embedding(text=prompt)
        hits = list(
            self.table.metric_ann_search(
                vector=prompt_embedding,
                metadata={"_llm_string_hash": _hash(llm_string)},
                n=1,
                metric=self.distance_metric,
                metric_threshold=self.score_threshold,
            )
        )
        if hits:
            hit = hits[0]
            generations = _loads_generations(hit["body_blob"])
            if generations is not None:
                # this protects against malformed cached items:
                return (
                    hit["row_id"],
                    generations,
                )
            else:
                return None
        else:
            return None

    def lookup_with_id_through_llm(
        self, prompt: str, llm: LLM, stop: Optional[List[str]] = None
    ) -> Optional[Tuple[str, RETURN_VAL_TYPE]]:
        llm_string = get_prompts(
            {**llm.dict(), **{"stop": stop}},
            [],
        )[1]
        return self.lookup_with_id(prompt, llm_string=llm_string)

    def delete_by_document_id(self, document_id: str) -> None:
        """
        Given this is a "similarity search" cache, an invalidation pattern
        that makes sense is first a lookup to get an ID, and then deleting
        with that ID. This is for the second step.
        """
        self.table.delete(row_id=document_id)

    def clear(self, **kwargs: Any) -> None:
        """Clear the *whole* semantic cache."""
        self.table.clear()


class FullMd5LLMCache(Base):  # type: ignore
    """SQLite table for full LLM Cache (all generations)."""

    __tablename__ = "full_md5_llm_cache"
    id = Column(String, primary_key=True)
    prompt_md5 = Column(String, index=True)
    llm = Column(String, index=True)
    idx = Column(Integer, index=True)
    prompt = Column(String)
    response = Column(String)


class SQLAlchemyMd5Cache(BaseCache):
    """Cache that uses SQAlchemy as a backend."""

    def __init__(
        self, engine: Engine, cache_schema: Type[FullMd5LLMCache] = FullMd5LLMCache
    ):
        """Initialize by creating all tables."""
        self.engine = engine
        self.cache_schema = cache_schema
        self.cache_schema.metadata.create_all(self.engine)

    def lookup(self, prompt: str, llm_string: str) -> Optional[RETURN_VAL_TYPE]:
        """Look up based on prompt and llm_string."""
        rows = self._search_rows(prompt, llm_string)
        if rows:
            return [loads(row[0]) for row in rows]
        return None

    def update(self, prompt: str, llm_string: str, return_val: RETURN_VAL_TYPE) -> None:
        """Update based on prompt and llm_string."""
        self._delete_previous(prompt, llm_string)
        prompt_md5 = self.get_md5(prompt)
        items = [
            self.cache_schema(
                id=str(uuid.uuid1()),
                prompt=prompt,
                prompt_md5=prompt_md5,
                llm=llm_string,
                response=dumps(gen),
                idx=i,
            )
            for i, gen in enumerate(return_val)
        ]
        with Session(self.engine) as session, session.begin():
            for item in items:
                session.merge(item)

    def _delete_previous(self, prompt: str, llm_string: str) -> None:
        stmt = (
            select(self.cache_schema.response)
            .where(self.cache_schema.prompt_md5 == self.get_md5(prompt))  # type: ignore
            .where(self.cache_schema.llm == llm_string)
            .where(self.cache_schema.prompt == prompt)
            .order_by(self.cache_schema.idx)
        )
        with Session(self.engine) as session, session.begin():
            rows = session.execute(stmt).fetchall()
            for item in rows:
                session.delete(item)

    def _search_rows(self, prompt: str, llm_string: str) -> List[Row]:
        prompt_pd5 = self.get_md5(prompt)
        stmt = (
            select(self.cache_schema.response)
            .where(self.cache_schema.prompt_md5 == prompt_pd5)  # type: ignore
            .where(self.cache_schema.llm == llm_string)
            .where(self.cache_schema.prompt == prompt)
            .order_by(self.cache_schema.idx)
        )
        with Session(self.engine) as session:
            return session.execute(stmt).fetchall()

    def clear(self, **kwargs: Any) -> None:
        """Clear cache."""
        with Session(self.engine) as session:
            session.execute(self.cache_schema.delete())

    @staticmethod
    def get_md5(input_string: str) -> str:
        return hashlib.md5(input_string.encode()).hexdigest()


ASTRA_DB_CACHE_DEFAULT_COLLECTION_NAME = "langchain_astradb_cache"


class AstraDBCache(BaseCache):
    """
    Cache that uses Astra DB as a backend.

    It uses a single collection as a kv store
    The lookup keys, combined in the _id of the documents, are:
        - prompt, a string
        - llm_string, a deterministic str representation of the model parameters.
          (needed to prevent same-prompt-different-model collisions)
    """

    def __init__(
        self,
        *,
        collection_name: str = ASTRA_DB_CACHE_DEFAULT_COLLECTION_NAME,
        token: Optional[str] = None,
        api_endpoint: Optional[str] = None,
        astra_db_client: Optional[Any] = None,  # 'astrapy.db.AstraDB' if passed
        namespace: Optional[str] = None,
    ):
        """
        Create an AstraDB cache using a collection for storage.

        Args (only keyword-arguments accepted):
            collection_name (str): name of the Astra DB collection to create/use.
            token (Optional[str]): API token for Astra DB usage.
            api_endpoint (Optional[str]): full URL to the API endpoint,
                such as "https://<DB-ID>-us-east1.apps.astra.datastax.com".
            astra_db_client (Optional[Any]): *alternative to token+api_endpoint*,
                you can pass an already-created 'astrapy.db.AstraDB' instance.
            namespace (Optional[str]): namespace (aka keyspace) where the
                collection is created. Defaults to the database's "default namespace".
        """
        try:
            from astrapy.db import (
                AstraDB as LibAstraDB,
            )
        except (ImportError, ModuleNotFoundError):
            raise ImportError(
                "Could not import a recent astrapy python package. "
                "Please install it with `pip install --upgrade astrapy`."
            )
        # Conflicting-arg checks:
        if astra_db_client is not None:
            if token is not None or api_endpoint is not None:
                raise ValueError(
                    "You cannot pass 'astra_db_client' to AstraDB if passing "
                    "'token' and 'api_endpoint'."
                )

        self.collection_name = collection_name
        self.token = token
        self.api_endpoint = api_endpoint
        self.namespace = namespace

        if astra_db_client is not None:
            self.astra_db = astra_db_client
        else:
            self.astra_db = LibAstraDB(
                token=self.token,
                api_endpoint=self.api_endpoint,
                namespace=self.namespace,
            )
        self.collection = self.astra_db.create_collection(
            collection_name=self.collection_name,
        )

    @staticmethod
    def _make_id(prompt: str, llm_string: str) -> str:
        return f"{_hash(prompt)}#{_hash(llm_string)}"

    def lookup(self, prompt: str, llm_string: str) -> Optional[RETURN_VAL_TYPE]:
        """Look up based on prompt and llm_string."""
        doc_id = self._make_id(prompt, llm_string)
        item = self.collection.find_one(
            filter={
                "_id": doc_id,
            },
            projection={
                "body_blob": 1,
            },
        )["data"]["document"]
        if item is not None:
            generations = _loads_generations(item["body_blob"])
            # this protects against malformed cached items:
            if generations is not None:
                return generations
            else:
                return None
        else:
            return None

    def update(self, prompt: str, llm_string: str, return_val: RETURN_VAL_TYPE) -> None:
        """Update cache based on prompt and llm_string."""
        doc_id = self._make_id(prompt, llm_string)
        blob = _dumps_generations(return_val)
        self.collection.upsert(
            {
                "_id": doc_id,
                "body_blob": blob,
            },
        )

    def delete_through_llm(
        self, prompt: str, llm: LLM, stop: Optional[List[str]] = None
    ) -> None:
        """
        A wrapper around `delete` with the LLM being passed.
        In case the llm(prompt) calls have a `stop` param, you should pass it here
        """
        llm_string = get_prompts(
            {**llm.dict(), **{"stop": stop}},
            [],
        )[1]
        return self.delete(prompt, llm_string=llm_string)

    def delete(self, prompt: str, llm_string: str) -> None:
        """Evict from cache if there's an entry."""
        doc_id = self._make_id(prompt, llm_string)
        return self.collection.delete_one(doc_id)

    def clear(self, **kwargs: Any) -> None:
        """Clear cache. This is for all LLMs at once."""
        self.astra_db.truncate_collection(self.collection_name)


ASTRA_DB_SEMANTIC_CACHE_DEFAULT_THRESHOLD = 0.85
ASTRA_DB_CACHE_DEFAULT_COLLECTION_NAME = "langchain_astradb_semantic_cache"
ASTRA_DB_SEMANTIC_CACHE_EMBEDDING_CACHE_SIZE = 16


class AstraDBSemanticCache(BaseCache):
    """
    Cache that uses Astra DB as a vector-store backend for semantic
    (i.e. similarity-based) lookup.

    It uses a single (vector) collection and can store
    cached values from several LLMs, so the LLM's 'llm_string' is stored
    in the document metadata.

    You can choose the preferred similarity (or use the API default) --
    remember the threshold might require metric-dependend tuning.
    """

    def __init__(
        self,
        *,
        collection_name: str = ASTRA_DB_CACHE_DEFAULT_COLLECTION_NAME,
        token: Optional[str] = None,
        api_endpoint: Optional[str] = None,
        astra_db_client: Optional[Any] = None,  # 'astrapy.db.AstraDB' if passed
        namespace: Optional[str] = None,
        embedding: Embeddings,
        metric: Optional[str] = None,
        similarity_threshold: float = ASTRA_DB_SEMANTIC_CACHE_DEFAULT_THRESHOLD,
    ):
        """
        Initialize the cache with all relevant parameters.
        Args:

            collection_name (str): name of the Astra DB collection to create/use.
            token (Optional[str]): API token for Astra DB usage.
            api_endpoint (Optional[str]): full URL to the API endpoint,
                such as "https://<DB-ID>-us-east1.apps.astra.datastax.com".
            astra_db_client (Optional[Any]): *alternative to token+api_endpoint*,
                you can pass an already-created 'astrapy.db.AstraDB' instance.
            namespace (Optional[str]): namespace (aka keyspace) where the
                collection is created. Defaults to the database's "default namespace".
            embedding (Embedding): Embedding provider for semantic
                encoding and search.
            metric: the function to use for evaluating similarity of text embeddings.
                Defaults to 'cosine' (alternatives: 'euclidean', 'dot_product')
            similarity_threshold (float, optional): the minimum similarity
                for accepting a (semantic-search) match.

        The default score threshold is tuned to the default metric.
        Tune it carefully yourself if switching to another distance metric.
        """
        try:
            from astrapy.db import (
                AstraDB as LibAstraDB,
            )
        except (ImportError, ModuleNotFoundError):
            raise ImportError(
                "Could not import a recent astrapy python package. "
                "Please install it with `pip install --upgrade astrapy`."
            )
        # Conflicting-arg checks:
        if astra_db_client is not None:
            if token is not None or api_endpoint is not None:
                raise ValueError(
                    "You cannot pass 'astra_db_client' to AstraDB if passing "
                    "'token' and 'api_endpoint'."
                )

        self.embedding = embedding
        self.metric = metric
        self.similarity_threshold = similarity_threshold

        # The contract for this class has separate lookup and update:
        # in order to spare some embedding calculations we cache them between
        # the two calls.
        # Note: each instance of this class has its own `_get_embedding` with
        # its own lru.
        @lru_cache(maxsize=ASTRA_DB_SEMANTIC_CACHE_EMBEDDING_CACHE_SIZE)
        def _cache_embedding(text: str) -> List[float]:
            return self.embedding.embed_query(text=text)

        self._get_embedding = _cache_embedding
        self.embedding_dimension = self._get_embedding_dimension()

        self.collection_name = collection_name
        self.token = token
        self.api_endpoint = api_endpoint
        self.namespace = namespace

        if astra_db_client is not None:
            self.astra_db = astra_db_client
        else:
            self.astra_db = LibAstraDB(
                token=self.token,
                api_endpoint=self.api_endpoint,
                namespace=self.namespace,
            )
        self.collection = self.astra_db.create_collection(
            collection_name=self.collection_name,
            dimension=self.embedding_dimension,
            metric=self.metric,
        )

    def _get_embedding_dimension(self) -> int:
        return len(self._get_embedding(text="This is a sample sentence."))

    @staticmethod
    def _make_id(prompt: str, llm_string: str) -> str:
        return f"{_hash(prompt)}#{_hash(llm_string)}"

    def update(self, prompt: str, llm_string: str, return_val: RETURN_VAL_TYPE) -> None:
        """Update cache based on prompt and llm_string."""
        doc_id = self._make_id(prompt, llm_string)
        llm_string_hash = _hash(llm_string)
        embedding_vector = self._get_embedding(text=prompt)
        body = _dumps_generations(return_val)
        #
        self.collection.upsert(
            {
                "_id": doc_id,
                "body_blob": body,
                "llm_string_hash": llm_string_hash,
                "$vector": embedding_vector,
            }
        )

    def lookup(self, prompt: str, llm_string: str) -> Optional[RETURN_VAL_TYPE]:
        """Look up based on prompt and llm_string."""
        hit_with_id = self.lookup_with_id(prompt, llm_string)
        if hit_with_id is not None:
            return hit_with_id[1]
        else:
            return None

    def lookup_with_id(
        self, prompt: str, llm_string: str
    ) -> Optional[Tuple[str, RETURN_VAL_TYPE]]:
        """
        Look up based on prompt and llm_string.
        If there are hits, return (document_id, cached_entry) for the top hit
        """
        prompt_embedding: List[float] = self._get_embedding(text=prompt)
        llm_string_hash = _hash(llm_string)

        hit = self.collection.vector_find_one(
            vector=prompt_embedding,
            filter={
                "llm_string_hash": llm_string_hash,
            },
            fields=["body_blob", "_id"],
            include_similarity=True,
        )

        if hit is None or hit["$similarity"] < self.similarity_threshold:
            return None
        else:
            generations = _loads_generations(hit["body_blob"])
            if generations is not None:
                # this protects against malformed cached items:
                return (hit["_id"], generations)
            else:
                return None

    def lookup_with_id_through_llm(
        self, prompt: str, llm: LLM, stop: Optional[List[str]] = None
    ) -> Optional[Tuple[str, RETURN_VAL_TYPE]]:
        llm_string = get_prompts(
            {**llm.dict(), **{"stop": stop}},
            [],
        )[1]
        return self.lookup_with_id(prompt, llm_string=llm_string)

    def delete_by_document_id(self, document_id: str) -> None:
        """
        Given this is a "similarity search" cache, an invalidation pattern
        that makes sense is first a lookup to get an ID, and then deleting
        with that ID. This is for the second step.
        """
        self.collection.delete_one(document_id)

    def clear(self, **kwargs: Any) -> None:
        """Clear the *whole* semantic cache."""
        self.astra_db.truncate_collection(self.collection_name)
=======
__all__ = [
    "_hash",
    "_dump_generations_to_json",
    "_load_generations_from_json",
    "_dumps_generations",
    "_loads_generations",
    "InMemoryCache",
    "Base",
    "FullLLMCache",
    "SQLAlchemyCache",
    "SQLiteCache",
    "UpstashRedisCache",
    "RedisCache",
    "RedisSemanticCache",
    "GPTCache",
    "_ensure_cache_exists",
    "_validate_ttl",
    "MomentoCache",
    "CASSANDRA_CACHE_DEFAULT_TABLE_NAME",
    "CASSANDRA_CACHE_DEFAULT_TTL_SECONDS",
    "CassandraCache",
    "CASSANDRA_SEMANTIC_CACHE_DEFAULT_DISTANCE_METRIC",
    "CASSANDRA_SEMANTIC_CACHE_DEFAULT_SCORE_THRESHOLD",
    "CASSANDRA_SEMANTIC_CACHE_DEFAULT_TABLE_NAME",
    "CASSANDRA_SEMANTIC_CACHE_DEFAULT_TTL_SECONDS",
    "CASSANDRA_SEMANTIC_CACHE_EMBEDDING_CACHE_SIZE",
    "CassandraSemanticCache",
    "FullMd5LLMCache",
    "SQLAlchemyMd5Cache",
    "ASTRA_DB_CACHE_DEFAULT_COLLECTION_NAME",
    "AstraDBCache",
    "ASTRA_DB_SEMANTIC_CACHE_DEFAULT_THRESHOLD",
    "ASTRA_DB_CACHE_DEFAULT_COLLECTION_NAME",
    "ASTRA_DB_SEMANTIC_CACHE_EMBEDDING_CACHE_SIZE",
    "AstraDBSemanticCache",
]
>>>>>>> b9ef92f2
<|MERGE_RESOLUTION|>--- conflicted
+++ resolved
@@ -34,1524 +34,6 @@
     _validate_ttl,
 )
 
-<<<<<<< HEAD
-from sqlalchemy import Column, Integer, Row, String, create_engine, select
-from sqlalchemy.engine.base import Engine
-from sqlalchemy.orm import Session
-
-try:
-    from sqlalchemy.orm import declarative_base
-except ImportError:
-    from sqlalchemy.ext.declarative import declarative_base
-
-from langchain_core.caches import RETURN_VAL_TYPE, BaseCache
-from langchain_core.embeddings import Embeddings
-from langchain_core.load.dump import dumps
-from langchain_core.load.load import loads
-from langchain_core.outputs import ChatGeneration, Generation
-
-from langchain.llms.base import LLM, get_prompts
-from langchain.utils import get_from_env
-from langchain.vectorstores.redis import Redis as RedisVectorstore
-
-logger = logging.getLogger(__file__)
-
-if TYPE_CHECKING:
-    import momento
-    from cassandra.cluster import Session as CassandraSession
-
-
-def _hash(_input: str) -> str:
-    """Use a deterministic hashing approach."""
-    return hashlib.md5(_input.encode()).hexdigest()
-
-
-def _dump_generations_to_json(generations: RETURN_VAL_TYPE) -> str:
-    """Dump generations to json.
-
-    Args:
-        generations (RETURN_VAL_TYPE): A list of language model generations.
-
-    Returns:
-        str: Json representing a list of generations.
-
-    Warning: would not work well with arbitrary subclasses of `Generation`
-    """
-    return json.dumps(
-        [generation.dict() for generation in generations], ensure_ascii=False
-    )
-
-
-def _load_generations_from_json(generations_json: str) -> RETURN_VAL_TYPE:
-    """Load generations from json.
-
-    Args:
-        generations_json (str): A string of json representing a list of generations.
-
-    Raises:
-        ValueError: Could not decode json string to list of generations.
-
-    Returns:
-        RETURN_VAL_TYPE: A list of generations.
-
-    Warning: would not work well with arbitrary subclasses of `Generation`
-    """
-    try:
-        results = json.loads(generations_json)
-        return [Generation(**generation_dict) for generation_dict in results]
-    except json.JSONDecodeError:
-        raise ValueError(
-            f"Could not decode json to list of generations: {generations_json}"
-        )
-
-
-def _dumps_generations(generations: RETURN_VAL_TYPE) -> str:
-    """
-    Serialization for generic RETURN_VAL_TYPE, i.e. sequence of `Generation`
-
-    Args:
-        generations (RETURN_VAL_TYPE): A list of language model generations.
-
-    Returns:
-        str: a single string representing a list of generations.
-
-    This function (+ its counterpart `_loads_generations`) rely on
-    the dumps/loads pair with Reviver, so are able to deal
-    with all subclasses of Generation.
-
-    Each item in the list can be `dumps`ed to a string,
-    then we make the whole list of strings into a json-dumped.
-    """
-    return json.dumps([dumps(_item) for _item in generations], ensure_ascii=False)
-
-
-def _loads_generations(generations_str: str) -> Union[RETURN_VAL_TYPE, None]:
-    """
-    Deserialization of a string into a generic RETURN_VAL_TYPE
-    (i.e. a sequence of `Generation`).
-
-    See `_dumps_generations`, the inverse of this function.
-
-    Args:
-        generations_str (str): A string representing a list of generations.
-
-    Compatible with the legacy cache-blob format
-    Does not raise exceptions for malformed entries, just logs a warning
-    and returns none: the caller should be prepared for such a cache miss.
-
-    Returns:
-        RETURN_VAL_TYPE: A list of generations.
-    """
-    try:
-        generations = [loads(_item_str) for _item_str in json.loads(generations_str)]
-        return generations
-    except (json.JSONDecodeError, TypeError):
-        # deferring the (soft) handling to after the legacy-format attempt
-        pass
-
-    try:
-        gen_dicts = json.loads(generations_str)
-        # not relying on `_load_generations_from_json` (which could disappear):
-        generations = [Generation(**generation_dict) for generation_dict in gen_dicts]
-        logger.warning(
-            f"Legacy 'Generation' cached blob encountered: '{generations_str}'"
-        )
-        return generations
-    except (json.JSONDecodeError, TypeError):
-        logger.warning(
-            f"Malformed/unparsable cached blob encountered: '{generations_str}'"
-        )
-        return None
-
-
-class InMemoryCache(BaseCache):
-    """Cache that stores things in memory."""
-
-    def __init__(self) -> None:
-        """Initialize with empty cache."""
-        self._cache: Dict[Tuple[str, str], RETURN_VAL_TYPE] = {}
-
-    def lookup(self, prompt: str, llm_string: str) -> Optional[RETURN_VAL_TYPE]:
-        """Look up based on prompt and llm_string."""
-        return self._cache.get((prompt, llm_string), None)
-
-    def update(self, prompt: str, llm_string: str, return_val: RETURN_VAL_TYPE) -> None:
-        """Update cache based on prompt and llm_string."""
-        self._cache[(prompt, llm_string)] = return_val
-
-    def clear(self, **kwargs: Any) -> None:
-        """Clear cache."""
-        self._cache = {}
-
-
-Base = declarative_base()
-
-
-class FullLLMCache(Base):  # type: ignore
-    """SQLite table for full LLM Cache (all generations)."""
-
-    __tablename__ = "full_llm_cache"
-    prompt = Column(String, primary_key=True)
-    llm = Column(String, primary_key=True)
-    idx = Column(Integer, primary_key=True)
-    response = Column(String)
-
-
-class SQLAlchemyCache(BaseCache):
-    """Cache that uses SQAlchemy as a backend."""
-
-    def __init__(self, engine: Engine, cache_schema: Type[FullLLMCache] = FullLLMCache):
-        """Initialize by creating all tables."""
-        self.engine = engine
-        self.cache_schema = cache_schema
-        self.cache_schema.metadata.create_all(self.engine)
-
-    def lookup(self, prompt: str, llm_string: str) -> Optional[RETURN_VAL_TYPE]:
-        """Look up based on prompt and llm_string."""
-        stmt = (
-            select(self.cache_schema.response)
-            .where(self.cache_schema.prompt == prompt)  # type: ignore
-            .where(self.cache_schema.llm == llm_string)
-            .order_by(self.cache_schema.idx)
-        )
-        with Session(self.engine) as session:
-            rows = session.execute(stmt).fetchall()
-            if rows:
-                try:
-                    return [loads(row[0]) for row in rows]
-                except Exception:
-                    logger.warning(
-                        "Retrieving a cache value that could not be deserialized "
-                        "properly. This is likely due to the cache being in an "
-                        "older format. Please recreate your cache to avoid this "
-                        "error."
-                    )
-                    # In a previous life we stored the raw text directly
-                    # in the table, so assume it's in that format.
-                    return [Generation(text=row[0]) for row in rows]
-        return None
-
-    def update(self, prompt: str, llm_string: str, return_val: RETURN_VAL_TYPE) -> None:
-        """Update based on prompt and llm_string."""
-        items = [
-            self.cache_schema(prompt=prompt, llm=llm_string, response=dumps(gen), idx=i)
-            for i, gen in enumerate(return_val)
-        ]
-        with Session(self.engine) as session, session.begin():
-            for item in items:
-                session.merge(item)
-
-    def clear(self, **kwargs: Any) -> None:
-        """Clear cache."""
-        with Session(self.engine) as session:
-            session.query(self.cache_schema).delete()
-            session.commit()
-
-
-class SQLiteCache(SQLAlchemyCache):
-    """Cache that uses SQLite as a backend."""
-
-    def __init__(self, database_path: str = ".langchain.db"):
-        """Initialize by creating the engine and all tables."""
-        engine = create_engine(f"sqlite:///{database_path}")
-        super().__init__(engine)
-
-
-class UpstashRedisCache(BaseCache):
-    """Cache that uses Upstash Redis as a backend."""
-
-    def __init__(self, redis_: Any, *, ttl: Optional[int] = None):
-        """
-        Initialize an instance of UpstashRedisCache.
-
-        This method initializes an object with Upstash Redis caching capabilities.
-        It takes a `redis_` parameter, which should be an instance of an Upstash Redis
-        client class, allowing the object to interact with Upstash Redis
-        server for caching purposes.
-
-        Parameters:
-            redis_: An instance of Upstash Redis client class
-                (e.g., Redis) used for caching.
-                This allows the object to communicate with
-                Redis server for caching operations on.
-            ttl (int, optional): Time-to-live (TTL) for cached items in seconds.
-                If provided, it sets the time duration for how long cached
-                items will remain valid. If not provided, cached items will not
-                have an automatic expiration.
-        """
-        try:
-            from upstash_redis import Redis
-        except ImportError:
-            raise ValueError(
-                "Could not import upstash_redis python package. "
-                "Please install it with `pip install upstash_redis`."
-            )
-        if not isinstance(redis_, Redis):
-            raise ValueError("Please pass in Upstash Redis object.")
-        self.redis = redis_
-        self.ttl = ttl
-
-    def _key(self, prompt: str, llm_string: str) -> str:
-        """Compute key from prompt and llm_string"""
-        return _hash(prompt + llm_string)
-
-    def lookup(self, prompt: str, llm_string: str) -> Optional[RETURN_VAL_TYPE]:
-        """Look up based on prompt and llm_string."""
-        generations = []
-        # Read from a HASH
-        results = self.redis.hgetall(self._key(prompt, llm_string))
-        if results:
-            for _, text in results.items():
-                generations.append(Generation(text=text))
-        return generations if generations else None
-
-    def update(self, prompt: str, llm_string: str, return_val: RETURN_VAL_TYPE) -> None:
-        """Update cache based on prompt and llm_string."""
-        for gen in return_val:
-            if not isinstance(gen, Generation):
-                raise ValueError(
-                    "UpstashRedisCache supports caching of normal LLM generations, "
-                    f"got {type(gen)}"
-                )
-            if isinstance(gen, ChatGeneration):
-                warnings.warn(
-                    "NOTE: Generation has not been cached. UpstashRedisCache does not"
-                    " support caching ChatModel outputs."
-                )
-                return
-        # Write to a HASH
-        key = self._key(prompt, llm_string)
-
-        mapping = {
-            str(idx): generation.text for idx, generation in enumerate(return_val)
-        }
-        self.redis.hset(key=key, values=mapping)
-
-        if self.ttl is not None:
-            self.redis.expire(key, self.ttl)
-
-    def clear(self, **kwargs: Any) -> None:
-        """
-        Clear cache. If `asynchronous` is True, flush asynchronously.
-        This flushes the *whole* db.
-        """
-        asynchronous = kwargs.get("asynchronous", False)
-        if asynchronous:
-            asynchronous = "ASYNC"
-        else:
-            asynchronous = "SYNC"
-        self.redis.flushdb(flush_type=asynchronous)
-
-
-class RedisCache(BaseCache):
-    """Cache that uses Redis as a backend."""
-
-    def __init__(self, redis_: Any, *, ttl: Optional[int] = None):
-        """
-        Initialize an instance of RedisCache.
-
-        This method initializes an object with Redis caching capabilities.
-        It takes a `redis_` parameter, which should be an instance of a Redis
-        client class, allowing the object to interact with a Redis
-        server for caching purposes.
-
-        Parameters:
-            redis_ (Any): An instance of a Redis client class
-                (e.g., redis.Redis) used for caching.
-                This allows the object to communicate with a
-                Redis server for caching operations.
-            ttl (int, optional): Time-to-live (TTL) for cached items in seconds.
-                If provided, it sets the time duration for how long cached
-                items will remain valid. If not provided, cached items will not
-                have an automatic expiration.
-        """
-        try:
-            from redis import Redis
-        except ImportError:
-            raise ValueError(
-                "Could not import redis python package. "
-                "Please install it with `pip install redis`."
-            )
-        if not isinstance(redis_, Redis):
-            raise ValueError("Please pass in Redis object.")
-        self.redis = redis_
-        self.ttl = ttl
-
-    def _key(self, prompt: str, llm_string: str) -> str:
-        """Compute key from prompt and llm_string"""
-        return _hash(prompt + llm_string)
-
-    def lookup(self, prompt: str, llm_string: str) -> Optional[RETURN_VAL_TYPE]:
-        """Look up based on prompt and llm_string."""
-        generations = []
-        # Read from a Redis HASH
-        results = self.redis.hgetall(self._key(prompt, llm_string))
-        if results:
-            for _, text in results.items():
-                try:
-                    generations.append(loads(text))
-                except Exception:
-                    logger.warning(
-                        "Retrieving a cache value that could not be deserialized "
-                        "properly. This is likely due to the cache being in an "
-                        "older format. Please recreate your cache to avoid this "
-                        "error."
-                    )
-                    # In a previous life we stored the raw text directly
-                    # in the table, so assume it's in that format.
-                    generations.append(Generation(text=text))
-        return generations if generations else None
-
-    def update(self, prompt: str, llm_string: str, return_val: RETURN_VAL_TYPE) -> None:
-        """Update cache based on prompt and llm_string."""
-        for gen in return_val:
-            if not isinstance(gen, Generation):
-                raise ValueError(
-                    "RedisCache only supports caching of normal LLM generations, "
-                    f"got {type(gen)}"
-                )
-        # Write to a Redis HASH
-        key = self._key(prompt, llm_string)
-
-        with self.redis.pipeline() as pipe:
-            pipe.hset(
-                key,
-                mapping={
-                    str(idx): dumps(generation)
-                    for idx, generation in enumerate(return_val)
-                },
-            )
-            if self.ttl is not None:
-                pipe.expire(key, self.ttl)
-
-            pipe.execute()
-
-    def clear(self, **kwargs: Any) -> None:
-        """Clear cache. If `asynchronous` is True, flush asynchronously."""
-        asynchronous = kwargs.get("asynchronous", False)
-        self.redis.flushdb(asynchronous=asynchronous, **kwargs)
-
-
-class RedisSemanticCache(BaseCache):
-    """Cache that uses Redis as a vector-store backend."""
-
-    # TODO - implement a TTL policy in Redis
-
-    DEFAULT_SCHEMA = {
-        "content_key": "prompt",
-        "text": [
-            {"name": "prompt"},
-        ],
-        "extra": [{"name": "return_val"}, {"name": "llm_string"}],
-    }
-
-    def __init__(
-        self, redis_url: str, embedding: Embeddings, score_threshold: float = 0.2
-    ):
-        """Initialize by passing in the `init` GPTCache func
-
-        Args:
-            redis_url (str): URL to connect to Redis.
-            embedding (Embedding): Embedding provider for semantic encoding and search.
-            score_threshold (float, 0.2):
-
-        Example:
-
-        .. code-block:: python
-
-            from langchain.globals import set_llm_cache
-
-            from langchain.cache import RedisSemanticCache
-            from langchain.embeddings import OpenAIEmbeddings
-
-            set_llm_cache(RedisSemanticCache(
-                redis_url="redis://localhost:6379",
-                embedding=OpenAIEmbeddings()
-            ))
-
-        """
-        self._cache_dict: Dict[str, RedisVectorstore] = {}
-        self.redis_url = redis_url
-        self.embedding = embedding
-        self.score_threshold = score_threshold
-
-    def _index_name(self, llm_string: str) -> str:
-        hashed_index = _hash(llm_string)
-        return f"cache:{hashed_index}"
-
-    def _get_llm_cache(self, llm_string: str) -> RedisVectorstore:
-        index_name = self._index_name(llm_string)
-
-        # return vectorstore client for the specific llm string
-        if index_name in self._cache_dict:
-            return self._cache_dict[index_name]
-
-        # create new vectorstore client for the specific llm string
-        try:
-            self._cache_dict[index_name] = RedisVectorstore.from_existing_index(
-                embedding=self.embedding,
-                index_name=index_name,
-                redis_url=self.redis_url,
-                schema=cast(Dict, self.DEFAULT_SCHEMA),
-            )
-        except ValueError:
-            redis = RedisVectorstore(
-                embedding=self.embedding,
-                index_name=index_name,
-                redis_url=self.redis_url,
-                index_schema=cast(Dict, self.DEFAULT_SCHEMA),
-            )
-            _embedding = self.embedding.embed_query(text="test")
-            redis._create_index_if_not_exist(dim=len(_embedding))
-            self._cache_dict[index_name] = redis
-
-        return self._cache_dict[index_name]
-
-    def clear(self, **kwargs: Any) -> None:
-        """Clear semantic cache for a given llm_string."""
-        index_name = self._index_name(kwargs["llm_string"])
-        if index_name in self._cache_dict:
-            self._cache_dict[index_name].drop_index(
-                index_name=index_name, delete_documents=True, redis_url=self.redis_url
-            )
-            del self._cache_dict[index_name]
-
-    def lookup(self, prompt: str, llm_string: str) -> Optional[RETURN_VAL_TYPE]:
-        """Look up based on prompt and llm_string."""
-        llm_cache = self._get_llm_cache(llm_string)
-        generations: List = []
-        # Read from a Hash
-        results = llm_cache.similarity_search(
-            query=prompt,
-            k=1,
-            distance_threshold=self.score_threshold,
-        )
-        if results:
-            for document in results:
-                try:
-                    generations.extend(loads(document.metadata["return_val"]))
-                except Exception:
-                    logger.warning(
-                        "Retrieving a cache value that could not be deserialized "
-                        "properly. This is likely due to the cache being in an "
-                        "older format. Please recreate your cache to avoid this "
-                        "error."
-                    )
-                    # In a previous life we stored the raw text directly
-                    # in the table, so assume it's in that format.
-                    generations.extend(
-                        _load_generations_from_json(document.metadata["return_val"])
-                    )
-        return generations if generations else None
-
-    def update(self, prompt: str, llm_string: str, return_val: RETURN_VAL_TYPE) -> None:
-        """Update cache based on prompt and llm_string."""
-        for gen in return_val:
-            if not isinstance(gen, Generation):
-                raise ValueError(
-                    "RedisSemanticCache only supports caching of "
-                    f"normal LLM generations, got {type(gen)}"
-                )
-        llm_cache = self._get_llm_cache(llm_string)
-
-        metadata = {
-            "llm_string": llm_string,
-            "prompt": prompt,
-            "return_val": dumps([g for g in return_val]),
-        }
-        llm_cache.add_texts(texts=[prompt], metadatas=[metadata])
-
-
-class GPTCache(BaseCache):
-    """Cache that uses GPTCache as a backend."""
-
-    def __init__(
-        self,
-        init_func: Union[
-            Callable[[Any, str], None], Callable[[Any], None], None
-        ] = None,
-    ):
-        """Initialize by passing in init function (default: `None`).
-
-        Args:
-            init_func (Optional[Callable[[Any], None]]): init `GPTCache` function
-            (default: `None`)
-
-        Example:
-        .. code-block:: python
-
-            # Initialize GPTCache with a custom init function
-            import gptcache
-            from gptcache.processor.pre import get_prompt
-            from gptcache.manager.factory import get_data_manager
-            from langchain.globals import set_llm_cache
-
-            # Avoid multiple caches using the same file,
-            causing different llm model caches to affect each other
-
-            def init_gptcache(cache_obj: gptcache.Cache, llm str):
-                cache_obj.init(
-                    pre_embedding_func=get_prompt,
-                    data_manager=manager_factory(
-                        manager="map",
-                        data_dir=f"map_cache_{llm}"
-                    ),
-                )
-
-            set_llm_cache(GPTCache(init_gptcache))
-
-        """
-        try:
-            import gptcache  # noqa: F401
-        except ImportError:
-            raise ImportError(
-                "Could not import gptcache python package. "
-                "Please install it with `pip install gptcache`."
-            )
-
-        self.init_gptcache_func: Union[
-            Callable[[Any, str], None], Callable[[Any], None], None
-        ] = init_func
-        self.gptcache_dict: Dict[str, Any] = {}
-
-    def _new_gptcache(self, llm_string: str) -> Any:
-        """New gptcache object"""
-        from gptcache import Cache
-        from gptcache.manager.factory import get_data_manager
-        from gptcache.processor.pre import get_prompt
-
-        _gptcache = Cache()
-        if self.init_gptcache_func is not None:
-            sig = inspect.signature(self.init_gptcache_func)
-            if len(sig.parameters) == 2:
-                self.init_gptcache_func(_gptcache, llm_string)  # type: ignore[call-arg]
-            else:
-                self.init_gptcache_func(_gptcache)  # type: ignore[call-arg]
-        else:
-            _gptcache.init(
-                pre_embedding_func=get_prompt,
-                data_manager=get_data_manager(data_path=llm_string),
-            )
-
-        self.gptcache_dict[llm_string] = _gptcache
-        return _gptcache
-
-    def _get_gptcache(self, llm_string: str) -> Any:
-        """Get a cache object.
-
-        When the corresponding llm model cache does not exist, it will be created."""
-        _gptcache = self.gptcache_dict.get(llm_string, None)
-        if not _gptcache:
-            _gptcache = self._new_gptcache(llm_string)
-        return _gptcache
-
-    def lookup(self, prompt: str, llm_string: str) -> Optional[RETURN_VAL_TYPE]:
-        """Look up the cache data.
-        First, retrieve the corresponding cache object using the `llm_string` parameter,
-        and then retrieve the data from the cache based on the `prompt`.
-        """
-        from gptcache.adapter.api import get
-
-        _gptcache = self._get_gptcache(llm_string)
-
-        res = get(prompt, cache_obj=_gptcache)
-        if res:
-            return [
-                Generation(**generation_dict) for generation_dict in json.loads(res)
-            ]
-        return None
-
-    def update(self, prompt: str, llm_string: str, return_val: RETURN_VAL_TYPE) -> None:
-        """Update cache.
-        First, retrieve the corresponding cache object using the `llm_string` parameter,
-        and then store the `prompt` and `return_val` in the cache object.
-        """
-        for gen in return_val:
-            if not isinstance(gen, Generation):
-                raise ValueError(
-                    "GPTCache only supports caching of normal LLM generations, "
-                    f"got {type(gen)}"
-                )
-        from gptcache.adapter.api import put
-
-        _gptcache = self._get_gptcache(llm_string)
-        handled_data = json.dumps(
-            [generation.dict() for generation in return_val], ensure_ascii=False
-        )
-        put(prompt, handled_data, cache_obj=_gptcache)
-        return None
-
-    def clear(self, **kwargs: Any) -> None:
-        """Clear cache."""
-        from gptcache import Cache
-
-        for gptcache_instance in self.gptcache_dict.values():
-            gptcache_instance = cast(Cache, gptcache_instance)
-            gptcache_instance.flush()
-
-        self.gptcache_dict.clear()
-
-
-def _ensure_cache_exists(cache_client: momento.CacheClient, cache_name: str) -> None:
-    """Create cache if it doesn't exist.
-
-    Raises:
-        SdkException: Momento service or network error
-        Exception: Unexpected response
-    """
-    from momento.responses import CreateCache
-
-    create_cache_response = cache_client.create_cache(cache_name)
-    if isinstance(create_cache_response, CreateCache.Success) or isinstance(
-        create_cache_response, CreateCache.CacheAlreadyExists
-    ):
-        return None
-    elif isinstance(create_cache_response, CreateCache.Error):
-        raise create_cache_response.inner_exception
-    else:
-        raise Exception(f"Unexpected response cache creation: {create_cache_response}")
-
-
-def _validate_ttl(ttl: Optional[timedelta]) -> None:
-    if ttl is not None and ttl <= timedelta(seconds=0):
-        raise ValueError(f"ttl must be positive but was {ttl}.")
-
-
-class MomentoCache(BaseCache):
-    """Cache that uses Momento as a backend. See https://gomomento.com/"""
-
-    def __init__(
-        self,
-        cache_client: momento.CacheClient,
-        cache_name: str,
-        *,
-        ttl: Optional[timedelta] = None,
-        ensure_cache_exists: bool = True,
-    ):
-        """Instantiate a prompt cache using Momento as a backend.
-
-        Note: to instantiate the cache client passed to MomentoCache,
-        you must have a Momento account. See https://gomomento.com/.
-
-        Args:
-            cache_client (CacheClient): The Momento cache client.
-            cache_name (str): The name of the cache to use to store the data.
-            ttl (Optional[timedelta], optional): The time to live for the cache items.
-                Defaults to None, ie use the client default TTL.
-            ensure_cache_exists (bool, optional): Create the cache if it doesn't
-                exist. Defaults to True.
-
-        Raises:
-            ImportError: Momento python package is not installed.
-            TypeError: cache_client is not of type momento.CacheClientObject
-            ValueError: ttl is non-null and non-negative
-        """
-        try:
-            from momento import CacheClient
-        except ImportError:
-            raise ImportError(
-                "Could not import momento python package. "
-                "Please install it with `pip install momento`."
-            )
-        if not isinstance(cache_client, CacheClient):
-            raise TypeError("cache_client must be a momento.CacheClient object.")
-        _validate_ttl(ttl)
-        if ensure_cache_exists:
-            _ensure_cache_exists(cache_client, cache_name)
-
-        self.cache_client = cache_client
-        self.cache_name = cache_name
-        self.ttl = ttl
-
-    @classmethod
-    def from_client_params(
-        cls,
-        cache_name: str,
-        ttl: timedelta,
-        *,
-        configuration: Optional[momento.config.Configuration] = None,
-        api_key: Optional[str] = None,
-        auth_token: Optional[str] = None,  # for backwards compatibility
-        **kwargs: Any,
-    ) -> MomentoCache:
-        """Construct cache from CacheClient parameters."""
-        try:
-            from momento import CacheClient, Configurations, CredentialProvider
-        except ImportError:
-            raise ImportError(
-                "Could not import momento python package. "
-                "Please install it with `pip install momento`."
-            )
-        if configuration is None:
-            configuration = Configurations.Laptop.v1()
-
-        # Try checking `MOMENTO_AUTH_TOKEN` first for backwards compatibility
-        try:
-            api_key = auth_token or get_from_env("auth_token", "MOMENTO_AUTH_TOKEN")
-        except ValueError:
-            api_key = api_key or get_from_env("api_key", "MOMENTO_API_KEY")
-        credentials = CredentialProvider.from_string(api_key)
-        cache_client = CacheClient(configuration, credentials, default_ttl=ttl)
-        return cls(cache_client, cache_name, ttl=ttl, **kwargs)
-
-    def __key(self, prompt: str, llm_string: str) -> str:
-        """Compute cache key from prompt and associated model and settings.
-
-        Args:
-            prompt (str): The prompt run through the language model.
-            llm_string (str): The language model version and settings.
-
-        Returns:
-            str: The cache key.
-        """
-        return _hash(prompt + llm_string)
-
-    def lookup(self, prompt: str, llm_string: str) -> Optional[RETURN_VAL_TYPE]:
-        """Lookup llm generations in cache by prompt and associated model and settings.
-
-        Args:
-            prompt (str): The prompt run through the language model.
-            llm_string (str): The language model version and settings.
-
-        Raises:
-            SdkException: Momento service or network error
-
-        Returns:
-            Optional[RETURN_VAL_TYPE]: A list of language model generations.
-        """
-        from momento.responses import CacheGet
-
-        generations: RETURN_VAL_TYPE = []
-
-        get_response = self.cache_client.get(
-            self.cache_name, self.__key(prompt, llm_string)
-        )
-        if isinstance(get_response, CacheGet.Hit):
-            value = get_response.value_string
-            generations = _load_generations_from_json(value)
-        elif isinstance(get_response, CacheGet.Miss):
-            pass
-        elif isinstance(get_response, CacheGet.Error):
-            raise get_response.inner_exception
-        return generations if generations else None
-
-    def update(self, prompt: str, llm_string: str, return_val: RETURN_VAL_TYPE) -> None:
-        """Store llm generations in cache.
-
-        Args:
-            prompt (str): The prompt run through the language model.
-            llm_string (str): The language model string.
-            return_val (RETURN_VAL_TYPE): A list of language model generations.
-
-        Raises:
-            SdkException: Momento service or network error
-            Exception: Unexpected response
-        """
-        for gen in return_val:
-            if not isinstance(gen, Generation):
-                raise ValueError(
-                    "Momento only supports caching of normal LLM generations, "
-                    f"got {type(gen)}"
-                )
-        key = self.__key(prompt, llm_string)
-        value = _dump_generations_to_json(return_val)
-        set_response = self.cache_client.set(self.cache_name, key, value, self.ttl)
-        from momento.responses import CacheSet
-
-        if isinstance(set_response, CacheSet.Success):
-            pass
-        elif isinstance(set_response, CacheSet.Error):
-            raise set_response.inner_exception
-        else:
-            raise Exception(f"Unexpected response: {set_response}")
-
-    def clear(self, **kwargs: Any) -> None:
-        """Clear the cache.
-
-        Raises:
-            SdkException: Momento service or network error
-        """
-        from momento.responses import CacheFlush
-
-        flush_response = self.cache_client.flush_cache(self.cache_name)
-        if isinstance(flush_response, CacheFlush.Success):
-            pass
-        elif isinstance(flush_response, CacheFlush.Error):
-            raise flush_response.inner_exception
-
-
-CASSANDRA_CACHE_DEFAULT_TABLE_NAME = "langchain_llm_cache"
-CASSANDRA_CACHE_DEFAULT_TTL_SECONDS = None
-
-
-class CassandraCache(BaseCache):
-    """
-    Cache that uses Cassandra / Astra DB as a backend.
-
-    It uses a single Cassandra table.
-    The lookup keys (which get to form the primary key) are:
-        - prompt, a string
-        - llm_string, a deterministic str representation of the model parameters.
-          (needed to prevent collisions same-prompt-different-model collisions)
-    """
-
-    def __init__(
-        self,
-        session: Optional[CassandraSession] = None,
-        keyspace: Optional[str] = None,
-        table_name: str = CASSANDRA_CACHE_DEFAULT_TABLE_NAME,
-        ttl_seconds: Optional[int] = CASSANDRA_CACHE_DEFAULT_TTL_SECONDS,
-        skip_provisioning: bool = False,
-    ):
-        """
-        Initialize with a ready session and a keyspace name.
-        Args:
-            session (cassandra.cluster.Session): an open Cassandra session
-            keyspace (str): the keyspace to use for storing the cache
-            table_name (str): name of the Cassandra table to use as cache
-            ttl_seconds (optional int): time-to-live for cache entries
-                (default: None, i.e. forever)
-        """
-        try:
-            from cassio.table import ElasticCassandraTable
-        except (ImportError, ModuleNotFoundError):
-            raise ValueError(
-                "Could not import cassio python package. "
-                "Please install it with `pip install cassio`."
-            )
-
-        self.session = session
-        self.keyspace = keyspace
-        self.table_name = table_name
-        self.ttl_seconds = ttl_seconds
-
-        self.kv_cache = ElasticCassandraTable(
-            session=self.session,
-            keyspace=self.keyspace,
-            table=self.table_name,
-            keys=["llm_string", "prompt"],
-            primary_key_type=["TEXT", "TEXT"],
-            ttl_seconds=self.ttl_seconds,
-            skip_provisioning=skip_provisioning,
-        )
-
-    def lookup(self, prompt: str, llm_string: str) -> Optional[RETURN_VAL_TYPE]:
-        """Look up based on prompt and llm_string."""
-        item = self.kv_cache.get(
-            llm_string=_hash(llm_string),
-            prompt=_hash(prompt),
-        )
-        if item is not None:
-            generations = _loads_generations(item["body_blob"])
-            # this protects against malformed cached items:
-            if generations is not None:
-                return generations
-            else:
-                return None
-        else:
-            return None
-
-    def update(self, prompt: str, llm_string: str, return_val: RETURN_VAL_TYPE) -> None:
-        """Update cache based on prompt and llm_string."""
-        blob = _dumps_generations(return_val)
-        self.kv_cache.put(
-            llm_string=_hash(llm_string),
-            prompt=_hash(prompt),
-            body_blob=blob,
-        )
-
-    def delete_through_llm(
-        self, prompt: str, llm: LLM, stop: Optional[List[str]] = None
-    ) -> None:
-        """
-        A wrapper around `delete` with the LLM being passed.
-        In case the llm(prompt) calls have a `stop` param, you should pass it here
-        """
-        llm_string = get_prompts(
-            {**llm.dict(), **{"stop": stop}},
-            [],
-        )[1]
-        return self.delete(prompt, llm_string=llm_string)
-
-    def delete(self, prompt: str, llm_string: str) -> None:
-        """Evict from cache if there's an entry."""
-        return self.kv_cache.delete(
-            llm_string=_hash(llm_string),
-            prompt=_hash(prompt),
-        )
-
-    def clear(self, **kwargs: Any) -> None:
-        """Clear cache. This is for all LLMs at once."""
-        self.kv_cache.clear()
-
-
-CASSANDRA_SEMANTIC_CACHE_DEFAULT_DISTANCE_METRIC = "dot"
-CASSANDRA_SEMANTIC_CACHE_DEFAULT_SCORE_THRESHOLD = 0.85
-CASSANDRA_SEMANTIC_CACHE_DEFAULT_TABLE_NAME = "langchain_llm_semantic_cache"
-CASSANDRA_SEMANTIC_CACHE_DEFAULT_TTL_SECONDS = None
-CASSANDRA_SEMANTIC_CACHE_EMBEDDING_CACHE_SIZE = 16
-
-
-class CassandraSemanticCache(BaseCache):
-    """
-    Cache that uses Cassandra as a vector-store backend for semantic
-    (i.e. similarity-based) lookup.
-
-    It uses a single (vector) Cassandra table and stores, in principle,
-    cached values from several LLMs, so the LLM's llm_string is part
-    of the rows' primary keys.
-
-    The similarity is based on one of several distance metrics (default: "dot").
-    If choosing another metric, the default threshold is to be re-tuned accordingly.
-    """
-
-    def __init__(
-        self,
-        session: Optional[CassandraSession],
-        keyspace: Optional[str],
-        embedding: Embeddings,
-        table_name: str = CASSANDRA_SEMANTIC_CACHE_DEFAULT_TABLE_NAME,
-        distance_metric: str = CASSANDRA_SEMANTIC_CACHE_DEFAULT_DISTANCE_METRIC,
-        score_threshold: float = CASSANDRA_SEMANTIC_CACHE_DEFAULT_SCORE_THRESHOLD,
-        ttl_seconds: Optional[int] = CASSANDRA_SEMANTIC_CACHE_DEFAULT_TTL_SECONDS,
-        skip_provisioning: bool = False,
-    ):
-        """
-        Initialize the cache with all relevant parameters.
-        Args:
-            session (cassandra.cluster.Session): an open Cassandra session
-            keyspace (str): the keyspace to use for storing the cache
-            embedding (Embedding): Embedding provider for semantic
-                encoding and search.
-            table_name (str): name of the Cassandra (vector) table
-                to use as cache
-            distance_metric (str, 'dot'): which measure to adopt for
-                similarity searches
-            score_threshold (optional float): numeric value to use as
-                cutoff for the similarity searches
-            ttl_seconds (optional int): time-to-live for cache entries
-                (default: None, i.e. forever)
-        The default score threshold is tuned to the default metric.
-        Tune it carefully yourself if switching to another distance metric.
-        """
-        try:
-            from cassio.table import MetadataVectorCassandraTable
-        except (ImportError, ModuleNotFoundError):
-            raise ValueError(
-                "Could not import cassio python package. "
-                "Please install it with `pip install cassio`."
-            )
-        self.session = session
-        self.keyspace = keyspace
-        self.embedding = embedding
-        self.table_name = table_name
-        self.distance_metric = distance_metric
-        self.score_threshold = score_threshold
-        self.ttl_seconds = ttl_seconds
-
-        # The contract for this class has separate lookup and update:
-        # in order to spare some embedding calculations we cache them between
-        # the two calls.
-        # Note: each instance of this class has its own `_get_embedding` with
-        # its own lru.
-        @lru_cache(maxsize=CASSANDRA_SEMANTIC_CACHE_EMBEDDING_CACHE_SIZE)
-        def _cache_embedding(text: str) -> List[float]:
-            return self.embedding.embed_query(text=text)
-
-        self._get_embedding = _cache_embedding
-        self.embedding_dimension = self._get_embedding_dimension()
-
-        self.table = MetadataVectorCassandraTable(
-            session=self.session,
-            keyspace=self.keyspace,
-            table=self.table_name,
-            primary_key_type=["TEXT"],
-            vector_dimension=self.embedding_dimension,
-            ttl_seconds=self.ttl_seconds,
-            metadata_indexing=("allow", {"_llm_string_hash"}),
-            skip_provisioning=skip_provisioning,
-        )
-
-    def _get_embedding_dimension(self) -> int:
-        return len(self._get_embedding(text="This is a sample sentence."))
-
-    def update(self, prompt: str, llm_string: str, return_val: RETURN_VAL_TYPE) -> None:
-        """Update cache based on prompt and llm_string."""
-        embedding_vector = self._get_embedding(text=prompt)
-        llm_string_hash = _hash(llm_string)
-        body = _dumps_generations(return_val)
-        metadata = {
-            "_prompt": prompt,
-            "_llm_string_hash": llm_string_hash,
-        }
-        row_id = f"{_hash(prompt)}-{llm_string_hash}"
-        #
-        self.table.put(
-            body_blob=body,
-            vector=embedding_vector,
-            row_id=row_id,
-            metadata=metadata,
-        )
-
-    def lookup(self, prompt: str, llm_string: str) -> Optional[RETURN_VAL_TYPE]:
-        """Look up based on prompt and llm_string."""
-        hit_with_id = self.lookup_with_id(prompt, llm_string)
-        if hit_with_id is not None:
-            return hit_with_id[1]
-        else:
-            return None
-
-    def lookup_with_id(
-        self, prompt: str, llm_string: str
-    ) -> Optional[Tuple[str, RETURN_VAL_TYPE]]:
-        """
-        Look up based on prompt and llm_string.
-        If there are hits, return (document_id, cached_entry)
-        """
-        prompt_embedding: List[float] = self._get_embedding(text=prompt)
-        hits = list(
-            self.table.metric_ann_search(
-                vector=prompt_embedding,
-                metadata={"_llm_string_hash": _hash(llm_string)},
-                n=1,
-                metric=self.distance_metric,
-                metric_threshold=self.score_threshold,
-            )
-        )
-        if hits:
-            hit = hits[0]
-            generations = _loads_generations(hit["body_blob"])
-            if generations is not None:
-                # this protects against malformed cached items:
-                return (
-                    hit["row_id"],
-                    generations,
-                )
-            else:
-                return None
-        else:
-            return None
-
-    def lookup_with_id_through_llm(
-        self, prompt: str, llm: LLM, stop: Optional[List[str]] = None
-    ) -> Optional[Tuple[str, RETURN_VAL_TYPE]]:
-        llm_string = get_prompts(
-            {**llm.dict(), **{"stop": stop}},
-            [],
-        )[1]
-        return self.lookup_with_id(prompt, llm_string=llm_string)
-
-    def delete_by_document_id(self, document_id: str) -> None:
-        """
-        Given this is a "similarity search" cache, an invalidation pattern
-        that makes sense is first a lookup to get an ID, and then deleting
-        with that ID. This is for the second step.
-        """
-        self.table.delete(row_id=document_id)
-
-    def clear(self, **kwargs: Any) -> None:
-        """Clear the *whole* semantic cache."""
-        self.table.clear()
-
-
-class FullMd5LLMCache(Base):  # type: ignore
-    """SQLite table for full LLM Cache (all generations)."""
-
-    __tablename__ = "full_md5_llm_cache"
-    id = Column(String, primary_key=True)
-    prompt_md5 = Column(String, index=True)
-    llm = Column(String, index=True)
-    idx = Column(Integer, index=True)
-    prompt = Column(String)
-    response = Column(String)
-
-
-class SQLAlchemyMd5Cache(BaseCache):
-    """Cache that uses SQAlchemy as a backend."""
-
-    def __init__(
-        self, engine: Engine, cache_schema: Type[FullMd5LLMCache] = FullMd5LLMCache
-    ):
-        """Initialize by creating all tables."""
-        self.engine = engine
-        self.cache_schema = cache_schema
-        self.cache_schema.metadata.create_all(self.engine)
-
-    def lookup(self, prompt: str, llm_string: str) -> Optional[RETURN_VAL_TYPE]:
-        """Look up based on prompt and llm_string."""
-        rows = self._search_rows(prompt, llm_string)
-        if rows:
-            return [loads(row[0]) for row in rows]
-        return None
-
-    def update(self, prompt: str, llm_string: str, return_val: RETURN_VAL_TYPE) -> None:
-        """Update based on prompt and llm_string."""
-        self._delete_previous(prompt, llm_string)
-        prompt_md5 = self.get_md5(prompt)
-        items = [
-            self.cache_schema(
-                id=str(uuid.uuid1()),
-                prompt=prompt,
-                prompt_md5=prompt_md5,
-                llm=llm_string,
-                response=dumps(gen),
-                idx=i,
-            )
-            for i, gen in enumerate(return_val)
-        ]
-        with Session(self.engine) as session, session.begin():
-            for item in items:
-                session.merge(item)
-
-    def _delete_previous(self, prompt: str, llm_string: str) -> None:
-        stmt = (
-            select(self.cache_schema.response)
-            .where(self.cache_schema.prompt_md5 == self.get_md5(prompt))  # type: ignore
-            .where(self.cache_schema.llm == llm_string)
-            .where(self.cache_schema.prompt == prompt)
-            .order_by(self.cache_schema.idx)
-        )
-        with Session(self.engine) as session, session.begin():
-            rows = session.execute(stmt).fetchall()
-            for item in rows:
-                session.delete(item)
-
-    def _search_rows(self, prompt: str, llm_string: str) -> List[Row]:
-        prompt_pd5 = self.get_md5(prompt)
-        stmt = (
-            select(self.cache_schema.response)
-            .where(self.cache_schema.prompt_md5 == prompt_pd5)  # type: ignore
-            .where(self.cache_schema.llm == llm_string)
-            .where(self.cache_schema.prompt == prompt)
-            .order_by(self.cache_schema.idx)
-        )
-        with Session(self.engine) as session:
-            return session.execute(stmt).fetchall()
-
-    def clear(self, **kwargs: Any) -> None:
-        """Clear cache."""
-        with Session(self.engine) as session:
-            session.execute(self.cache_schema.delete())
-
-    @staticmethod
-    def get_md5(input_string: str) -> str:
-        return hashlib.md5(input_string.encode()).hexdigest()
-
-
-ASTRA_DB_CACHE_DEFAULT_COLLECTION_NAME = "langchain_astradb_cache"
-
-
-class AstraDBCache(BaseCache):
-    """
-    Cache that uses Astra DB as a backend.
-
-    It uses a single collection as a kv store
-    The lookup keys, combined in the _id of the documents, are:
-        - prompt, a string
-        - llm_string, a deterministic str representation of the model parameters.
-          (needed to prevent same-prompt-different-model collisions)
-    """
-
-    def __init__(
-        self,
-        *,
-        collection_name: str = ASTRA_DB_CACHE_DEFAULT_COLLECTION_NAME,
-        token: Optional[str] = None,
-        api_endpoint: Optional[str] = None,
-        astra_db_client: Optional[Any] = None,  # 'astrapy.db.AstraDB' if passed
-        namespace: Optional[str] = None,
-    ):
-        """
-        Create an AstraDB cache using a collection for storage.
-
-        Args (only keyword-arguments accepted):
-            collection_name (str): name of the Astra DB collection to create/use.
-            token (Optional[str]): API token for Astra DB usage.
-            api_endpoint (Optional[str]): full URL to the API endpoint,
-                such as "https://<DB-ID>-us-east1.apps.astra.datastax.com".
-            astra_db_client (Optional[Any]): *alternative to token+api_endpoint*,
-                you can pass an already-created 'astrapy.db.AstraDB' instance.
-            namespace (Optional[str]): namespace (aka keyspace) where the
-                collection is created. Defaults to the database's "default namespace".
-        """
-        try:
-            from astrapy.db import (
-                AstraDB as LibAstraDB,
-            )
-        except (ImportError, ModuleNotFoundError):
-            raise ImportError(
-                "Could not import a recent astrapy python package. "
-                "Please install it with `pip install --upgrade astrapy`."
-            )
-        # Conflicting-arg checks:
-        if astra_db_client is not None:
-            if token is not None or api_endpoint is not None:
-                raise ValueError(
-                    "You cannot pass 'astra_db_client' to AstraDB if passing "
-                    "'token' and 'api_endpoint'."
-                )
-
-        self.collection_name = collection_name
-        self.token = token
-        self.api_endpoint = api_endpoint
-        self.namespace = namespace
-
-        if astra_db_client is not None:
-            self.astra_db = astra_db_client
-        else:
-            self.astra_db = LibAstraDB(
-                token=self.token,
-                api_endpoint=self.api_endpoint,
-                namespace=self.namespace,
-            )
-        self.collection = self.astra_db.create_collection(
-            collection_name=self.collection_name,
-        )
-
-    @staticmethod
-    def _make_id(prompt: str, llm_string: str) -> str:
-        return f"{_hash(prompt)}#{_hash(llm_string)}"
-
-    def lookup(self, prompt: str, llm_string: str) -> Optional[RETURN_VAL_TYPE]:
-        """Look up based on prompt and llm_string."""
-        doc_id = self._make_id(prompt, llm_string)
-        item = self.collection.find_one(
-            filter={
-                "_id": doc_id,
-            },
-            projection={
-                "body_blob": 1,
-            },
-        )["data"]["document"]
-        if item is not None:
-            generations = _loads_generations(item["body_blob"])
-            # this protects against malformed cached items:
-            if generations is not None:
-                return generations
-            else:
-                return None
-        else:
-            return None
-
-    def update(self, prompt: str, llm_string: str, return_val: RETURN_VAL_TYPE) -> None:
-        """Update cache based on prompt and llm_string."""
-        doc_id = self._make_id(prompt, llm_string)
-        blob = _dumps_generations(return_val)
-        self.collection.upsert(
-            {
-                "_id": doc_id,
-                "body_blob": blob,
-            },
-        )
-
-    def delete_through_llm(
-        self, prompt: str, llm: LLM, stop: Optional[List[str]] = None
-    ) -> None:
-        """
-        A wrapper around `delete` with the LLM being passed.
-        In case the llm(prompt) calls have a `stop` param, you should pass it here
-        """
-        llm_string = get_prompts(
-            {**llm.dict(), **{"stop": stop}},
-            [],
-        )[1]
-        return self.delete(prompt, llm_string=llm_string)
-
-    def delete(self, prompt: str, llm_string: str) -> None:
-        """Evict from cache if there's an entry."""
-        doc_id = self._make_id(prompt, llm_string)
-        return self.collection.delete_one(doc_id)
-
-    def clear(self, **kwargs: Any) -> None:
-        """Clear cache. This is for all LLMs at once."""
-        self.astra_db.truncate_collection(self.collection_name)
-
-
-ASTRA_DB_SEMANTIC_CACHE_DEFAULT_THRESHOLD = 0.85
-ASTRA_DB_CACHE_DEFAULT_COLLECTION_NAME = "langchain_astradb_semantic_cache"
-ASTRA_DB_SEMANTIC_CACHE_EMBEDDING_CACHE_SIZE = 16
-
-
-class AstraDBSemanticCache(BaseCache):
-    """
-    Cache that uses Astra DB as a vector-store backend for semantic
-    (i.e. similarity-based) lookup.
-
-    It uses a single (vector) collection and can store
-    cached values from several LLMs, so the LLM's 'llm_string' is stored
-    in the document metadata.
-
-    You can choose the preferred similarity (or use the API default) --
-    remember the threshold might require metric-dependend tuning.
-    """
-
-    def __init__(
-        self,
-        *,
-        collection_name: str = ASTRA_DB_CACHE_DEFAULT_COLLECTION_NAME,
-        token: Optional[str] = None,
-        api_endpoint: Optional[str] = None,
-        astra_db_client: Optional[Any] = None,  # 'astrapy.db.AstraDB' if passed
-        namespace: Optional[str] = None,
-        embedding: Embeddings,
-        metric: Optional[str] = None,
-        similarity_threshold: float = ASTRA_DB_SEMANTIC_CACHE_DEFAULT_THRESHOLD,
-    ):
-        """
-        Initialize the cache with all relevant parameters.
-        Args:
-
-            collection_name (str): name of the Astra DB collection to create/use.
-            token (Optional[str]): API token for Astra DB usage.
-            api_endpoint (Optional[str]): full URL to the API endpoint,
-                such as "https://<DB-ID>-us-east1.apps.astra.datastax.com".
-            astra_db_client (Optional[Any]): *alternative to token+api_endpoint*,
-                you can pass an already-created 'astrapy.db.AstraDB' instance.
-            namespace (Optional[str]): namespace (aka keyspace) where the
-                collection is created. Defaults to the database's "default namespace".
-            embedding (Embedding): Embedding provider for semantic
-                encoding and search.
-            metric: the function to use for evaluating similarity of text embeddings.
-                Defaults to 'cosine' (alternatives: 'euclidean', 'dot_product')
-            similarity_threshold (float, optional): the minimum similarity
-                for accepting a (semantic-search) match.
-
-        The default score threshold is tuned to the default metric.
-        Tune it carefully yourself if switching to another distance metric.
-        """
-        try:
-            from astrapy.db import (
-                AstraDB as LibAstraDB,
-            )
-        except (ImportError, ModuleNotFoundError):
-            raise ImportError(
-                "Could not import a recent astrapy python package. "
-                "Please install it with `pip install --upgrade astrapy`."
-            )
-        # Conflicting-arg checks:
-        if astra_db_client is not None:
-            if token is not None or api_endpoint is not None:
-                raise ValueError(
-                    "You cannot pass 'astra_db_client' to AstraDB if passing "
-                    "'token' and 'api_endpoint'."
-                )
-
-        self.embedding = embedding
-        self.metric = metric
-        self.similarity_threshold = similarity_threshold
-
-        # The contract for this class has separate lookup and update:
-        # in order to spare some embedding calculations we cache them between
-        # the two calls.
-        # Note: each instance of this class has its own `_get_embedding` with
-        # its own lru.
-        @lru_cache(maxsize=ASTRA_DB_SEMANTIC_CACHE_EMBEDDING_CACHE_SIZE)
-        def _cache_embedding(text: str) -> List[float]:
-            return self.embedding.embed_query(text=text)
-
-        self._get_embedding = _cache_embedding
-        self.embedding_dimension = self._get_embedding_dimension()
-
-        self.collection_name = collection_name
-        self.token = token
-        self.api_endpoint = api_endpoint
-        self.namespace = namespace
-
-        if astra_db_client is not None:
-            self.astra_db = astra_db_client
-        else:
-            self.astra_db = LibAstraDB(
-                token=self.token,
-                api_endpoint=self.api_endpoint,
-                namespace=self.namespace,
-            )
-        self.collection = self.astra_db.create_collection(
-            collection_name=self.collection_name,
-            dimension=self.embedding_dimension,
-            metric=self.metric,
-        )
-
-    def _get_embedding_dimension(self) -> int:
-        return len(self._get_embedding(text="This is a sample sentence."))
-
-    @staticmethod
-    def _make_id(prompt: str, llm_string: str) -> str:
-        return f"{_hash(prompt)}#{_hash(llm_string)}"
-
-    def update(self, prompt: str, llm_string: str, return_val: RETURN_VAL_TYPE) -> None:
-        """Update cache based on prompt and llm_string."""
-        doc_id = self._make_id(prompt, llm_string)
-        llm_string_hash = _hash(llm_string)
-        embedding_vector = self._get_embedding(text=prompt)
-        body = _dumps_generations(return_val)
-        #
-        self.collection.upsert(
-            {
-                "_id": doc_id,
-                "body_blob": body,
-                "llm_string_hash": llm_string_hash,
-                "$vector": embedding_vector,
-            }
-        )
-
-    def lookup(self, prompt: str, llm_string: str) -> Optional[RETURN_VAL_TYPE]:
-        """Look up based on prompt and llm_string."""
-        hit_with_id = self.lookup_with_id(prompt, llm_string)
-        if hit_with_id is not None:
-            return hit_with_id[1]
-        else:
-            return None
-
-    def lookup_with_id(
-        self, prompt: str, llm_string: str
-    ) -> Optional[Tuple[str, RETURN_VAL_TYPE]]:
-        """
-        Look up based on prompt and llm_string.
-        If there are hits, return (document_id, cached_entry) for the top hit
-        """
-        prompt_embedding: List[float] = self._get_embedding(text=prompt)
-        llm_string_hash = _hash(llm_string)
-
-        hit = self.collection.vector_find_one(
-            vector=prompt_embedding,
-            filter={
-                "llm_string_hash": llm_string_hash,
-            },
-            fields=["body_blob", "_id"],
-            include_similarity=True,
-        )
-
-        if hit is None or hit["$similarity"] < self.similarity_threshold:
-            return None
-        else:
-            generations = _loads_generations(hit["body_blob"])
-            if generations is not None:
-                # this protects against malformed cached items:
-                return (hit["_id"], generations)
-            else:
-                return None
-
-    def lookup_with_id_through_llm(
-        self, prompt: str, llm: LLM, stop: Optional[List[str]] = None
-    ) -> Optional[Tuple[str, RETURN_VAL_TYPE]]:
-        llm_string = get_prompts(
-            {**llm.dict(), **{"stop": stop}},
-            [],
-        )[1]
-        return self.lookup_with_id(prompt, llm_string=llm_string)
-
-    def delete_by_document_id(self, document_id: str) -> None:
-        """
-        Given this is a "similarity search" cache, an invalidation pattern
-        that makes sense is first a lookup to get an ID, and then deleting
-        with that ID. This is for the second step.
-        """
-        self.collection.delete_one(document_id)
-
-    def clear(self, **kwargs: Any) -> None:
-        """Clear the *whole* semantic cache."""
-        self.astra_db.truncate_collection(self.collection_name)
-=======
 __all__ = [
     "_hash",
     "_dump_generations_to_json",
@@ -1587,5 +69,4 @@
     "ASTRA_DB_CACHE_DEFAULT_COLLECTION_NAME",
     "ASTRA_DB_SEMANTIC_CACHE_EMBEDDING_CACHE_SIZE",
     "AstraDBSemanticCache",
-]
->>>>>>> b9ef92f2
+]