"""Retriever that generates and executes structured queries over its own data source."""
import logging
from typing import Any, Dict, List, Optional, Sequence, Tuple, Type, Union

from langchain_community.vectorstores import (
    Chroma,
    DashVector,
    DeepLake,
    ElasticsearchStore,
    Milvus,
    MongoDBAtlasVectorSearch,
    MyScale,
    OpenSearchVectorSearch,
    Pinecone,
    Qdrant,
    Redis,
    SupabaseVectorStore,
    TimescaleVector,
    Vectara,
    Weaviate,
)
from langchain_core.documents import Document
from langchain_core.language_models import BaseLanguageModel
from langchain_core.pydantic_v1 import Field, root_validator
from langchain_core.retrievers import BaseRetriever
from langchain_core.runnables import Runnable
from langchain_core.vectorstores import VectorStore

from langchain.callbacks.manager import (
    AsyncCallbackManagerForRetrieverRun,
    CallbackManagerForRetrieverRun,
)
from langchain.chains.query_constructor.base import load_query_constructor_runnable
from langchain.chains.query_constructor.ir import StructuredQuery, Visitor
from langchain.chains.query_constructor.schema import AttributeInfo
from langchain.retrievers.self_query.chroma import ChromaTranslator
from langchain.retrievers.self_query.deeplake import DeepLakeTranslator
from langchain.retrievers.self_query.elasticsearch import ElasticsearchTranslator
from langchain.retrievers.self_query.milvus import MilvusTranslator
from langchain.retrievers.self_query.mongodb_atlas import MongoDBAtlasTranslator
from langchain.retrievers.self_query.myscale import MyScaleTranslator
from langchain.retrievers.self_query.opensearch import OpenSearchTranslator
from langchain.retrievers.self_query.pinecone import PineconeTranslator
from langchain.retrievers.self_query.qdrant import QdrantTranslator
from langchain.retrievers.self_query.redis import RedisTranslator
from langchain.retrievers.self_query.supabase import SupabaseVectorTranslator
from langchain.retrievers.self_query.timescalevector import TimescaleVectorTranslator
from langchain.retrievers.self_query.vectara import VectaraTranslator
from langchain.retrievers.self_query.weaviate import WeaviateTranslator
<<<<<<< HEAD
from langchain.vectorstores import (
    Chroma,
    DeepLake,
    ElasticsearchStore,
    Milvus,
    MongoDBAtlasVectorSearch,
    MyScale,
    OpenSearchVectorSearch,
    Pinecone,
    Qdrant,
    Redis,
    SupabaseVectorStore,
    TimescaleVector,
    Vectara,
    Weaviate,
)
=======
>>>>>>> 611f18c9

logger = logging.getLogger(__name__)


def _get_builtin_translator(vectorstore: VectorStore) -> Visitor:
    """Get the translator class corresponding to the vector store class."""
    BUILTIN_TRANSLATORS: Dict[Type[VectorStore], Type[Visitor]] = {
        Pinecone: PineconeTranslator,
        Chroma: ChromaTranslator,
        Weaviate: WeaviateTranslator,
        Vectara: VectaraTranslator,
        Qdrant: QdrantTranslator,
        MyScale: MyScaleTranslator,
        DeepLake: DeepLakeTranslator,
        ElasticsearchStore: ElasticsearchTranslator,
        Milvus: MilvusTranslator,
        SupabaseVectorStore: SupabaseVectorTranslator,
        TimescaleVector: TimescaleVectorTranslator,
        OpenSearchVectorSearch: OpenSearchTranslator,
        MongoDBAtlasVectorSearch: MongoDBAtlasTranslator,
    }
    if isinstance(vectorstore, Qdrant):
        return QdrantTranslator(metadata_key=vectorstore.metadata_payload_key)
    elif isinstance(vectorstore, MyScale):
        return MyScaleTranslator(metadata_key=vectorstore.metadata_column)
    elif isinstance(vectorstore, Redis):
        return RedisTranslator.from_vectorstore(vectorstore)
    elif vectorstore.__class__ in BUILTIN_TRANSLATORS:
        return BUILTIN_TRANSLATORS[vectorstore.__class__]()
    else:
        raise ValueError(
            f"Self query retriever with Vector Store type {vectorstore.__class__}"
            f" not supported."
        )


class SelfQueryRetriever(BaseRetriever):
    """Retriever that uses a vector store and an LLM to generate
    the vector store queries."""

    vectorstore: VectorStore
    """The underlying vector store from which documents will be retrieved."""
    query_constructor: Runnable[dict, StructuredQuery] = Field(alias="llm_chain")
    """The query constructor chain for generating the vector store queries.
    
    llm_chain is legacy name kept for backwards compatibility."""
    search_type: str = "similarity"
    """The search type to perform on the vector store."""
    search_kwargs: dict = Field(default_factory=dict)
    """Keyword arguments to pass in to the vector store search."""
    structured_query_translator: Visitor
    """Translator for turning internal query language into vectorstore search params."""
    verbose: bool = False

    use_original_query: bool = False
    """Use original query instead of the revised new query from LLM"""

    class Config:
        """Configuration for this pydantic object."""

        arbitrary_types_allowed = True
        allow_population_by_field_name = True

    @root_validator(pre=True)
    def validate_translator(cls, values: Dict) -> Dict:
        """Validate translator."""
        if "structured_query_translator" not in values:
            values["structured_query_translator"] = _get_builtin_translator(
                values["vectorstore"]
            )
        return values

    @property
    def llm_chain(self) -> Runnable:
        """llm_chain is legacy name kept for backwards compatibility."""
        return self.query_constructor

    def _prepare_query(
        self, query: str, structured_query: StructuredQuery
    ) -> Tuple[str, Dict[str, Any]]:
        new_query, new_kwargs = self.structured_query_translator.visit_structured_query(
            structured_query
        )
        if structured_query.limit is not None:
            new_kwargs["k"] = structured_query.limit
        if self.use_original_query:
            new_query = query
        search_kwargs = {**self.search_kwargs, **new_kwargs}
        return new_query, search_kwargs

    def _get_docs_with_query(
        self, query: str, search_kwargs: Dict[str, Any]
    ) -> List[Document]:
        docs = self.vectorstore.search(query, self.search_type, **search_kwargs)
        return docs

    async def _aget_docs_with_query(
        self, query: str, search_kwargs: Dict[str, Any]
    ) -> List[Document]:
        docs = await self.vectorstore.asearch(query, self.search_type, **search_kwargs)
        return docs

    def _get_relevant_documents(
        self, query: str, *, run_manager: CallbackManagerForRetrieverRun
    ) -> List[Document]:
        """Get documents relevant for a query.

        Args:
            query: string to find relevant documents for

        Returns:
            List of relevant documents
        """
        structured_query = self.query_constructor.invoke(
            {"query": query}, config={"callbacks": run_manager.get_child()}
        )
        if self.verbose:
            logger.info(f"Generated Query: {structured_query}")
        new_query, search_kwargs = self._prepare_query(query, structured_query)
        docs = self._get_docs_with_query(new_query, search_kwargs)
        return docs

    async def _aget_relevant_documents(
        self, query: str, *, run_manager: AsyncCallbackManagerForRetrieverRun
    ) -> List[Document]:
        """Get documents relevant for a query.

        Args:
            query: string to find relevant documents for

        Returns:
            List of relevant documents
        """
        structured_query = await self.query_constructor.ainvoke(
            {"query": query}, config={"callbacks": run_manager.get_child()}
        )
        if self.verbose:
            logger.info(f"Generated Query: {structured_query}")
        new_query, search_kwargs = self._prepare_query(query, structured_query)
        docs = await self._aget_docs_with_query(new_query, search_kwargs)
        return docs

    @classmethod
    def from_llm(
        cls,
        llm: BaseLanguageModel,
        vectorstore: VectorStore,
        document_contents: str,
        metadata_field_info: Sequence[Union[AttributeInfo, dict]],
        structured_query_translator: Optional[Visitor] = None,
        chain_kwargs: Optional[Dict] = None,
        enable_limit: bool = False,
        use_original_query: bool = False,
        **kwargs: Any,
    ) -> "SelfQueryRetriever":
        if structured_query_translator is None:
            structured_query_translator = _get_builtin_translator(vectorstore)
        chain_kwargs = chain_kwargs or {}

        if (
            "allowed_comparators" not in chain_kwargs
            and structured_query_translator.allowed_comparators is not None
        ):
            chain_kwargs[
                "allowed_comparators"
            ] = structured_query_translator.allowed_comparators
        if (
            "allowed_operators" not in chain_kwargs
            and structured_query_translator.allowed_operators is not None
        ):
            chain_kwargs[
                "allowed_operators"
            ] = structured_query_translator.allowed_operators
        query_constructor = load_query_constructor_runnable(
            llm,
            document_contents,
            metadata_field_info,
            enable_limit=enable_limit,
            **chain_kwargs,
        )
        return cls(
            query_constructor=query_constructor,
            vectorstore=vectorstore,
            use_original_query=use_original_query,
            structured_query_translator=structured_query_translator,
            **kwargs,
        )<|MERGE_RESOLUTION|>--- conflicted
+++ resolved
@@ -34,6 +34,7 @@
 from langchain.chains.query_constructor.ir import StructuredQuery, Visitor
 from langchain.chains.query_constructor.schema import AttributeInfo
 from langchain.retrievers.self_query.chroma import ChromaTranslator
+from langchain.retrievers.self_query.dashvector import DashvectorTranslator
 from langchain.retrievers.self_query.deeplake import DeepLakeTranslator
 from langchain.retrievers.self_query.elasticsearch import ElasticsearchTranslator
 from langchain.retrievers.self_query.milvus import MilvusTranslator
@@ -47,25 +48,6 @@
 from langchain.retrievers.self_query.timescalevector import TimescaleVectorTranslator
 from langchain.retrievers.self_query.vectara import VectaraTranslator
 from langchain.retrievers.self_query.weaviate import WeaviateTranslator
-<<<<<<< HEAD
-from langchain.vectorstores import (
-    Chroma,
-    DeepLake,
-    ElasticsearchStore,
-    Milvus,
-    MongoDBAtlasVectorSearch,
-    MyScale,
-    OpenSearchVectorSearch,
-    Pinecone,
-    Qdrant,
-    Redis,
-    SupabaseVectorStore,
-    TimescaleVector,
-    Vectara,
-    Weaviate,
-)
-=======
->>>>>>> 611f18c9
 
 logger = logging.getLogger(__name__)
 
@@ -75,6 +57,7 @@
     BUILTIN_TRANSLATORS: Dict[Type[VectorStore], Type[Visitor]] = {
         Pinecone: PineconeTranslator,
         Chroma: ChromaTranslator,
+        DashVector: DashvectorTranslator,
         Weaviate: WeaviateTranslator,
         Vectara: VectaraTranslator,
         Qdrant: QdrantTranslator,
