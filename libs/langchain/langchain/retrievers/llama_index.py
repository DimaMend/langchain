--- conflicted
+++ resolved
@@ -3,124 +3,4 @@
     LlamaIndexRetriever,
 )
 
-<<<<<<< HEAD
-from langchain_core.documents import Document
-from langchain_core.pydantic_v1 import Field
-from langchain_core.retrievers import BaseRetriever
-
-from langchain.callbacks.manager import CallbackManagerForRetrieverRun
-
-
-class LlamaIndexRetriever(BaseRetriever):
-    """`LlamaIndex` retriever.
-
-    It is used for the question-answering with sources over
-    an LlamaIndex data structure."""
-
-    index: Any
-    """LlamaIndex index to query."""
-    query_kwargs: Dict = Field(default_factory=dict)
-    """Keyword arguments to pass to the query method."""
-
-    def _get_relevant_documents(
-        self, query: str, *, run_manager: CallbackManagerForRetrieverRun
-    ) -> List[Document]:
-        """Get documents relevant for a query."""
-        try:
-            from llama_index.indices.base import BaseGPTIndex
-            from llama_index.response.schema import Response
-        except ImportError:
-            raise ImportError(
-                "You need to install `pip install llama-index` to use this retriever."
-            )
-        index = cast(BaseGPTIndex, self.index)
-
-        response = index.query(query, response_mode="no_text", **self.query_kwargs)
-        response = cast(Response, response)
-        # parse source nodes
-        docs = []
-        for source_node in response.source_nodes:
-            metadata = source_node.extra_info or {}
-            docs.append(
-                Document(page_content=source_node.source_text, metadata=metadata)
-            )
-        return docs
-
-
-class LlamaQueryEngineRetriever(BaseRetriever):
-    """`LlamaIndex` retriever.
-
-    It is used for the question-answering with sources over
-    an LlamaIndex query engine."""
-
-    query_engine: Any
-    """LlamaIndex Query Engine to query."""
-
-    def _get_relevant_documents(
-        self, query: str, *, run_manager: CallbackManagerForRetrieverRun
-    ) -> List[Document]:
-        """Get documents relevant for a query."""
-        try:
-            from llama_index.indices.base import BaseQueryEngine
-            from llama_index.response.schema import Response
-        except ImportError:
-            raise ImportError(
-                "You need to install `pip install llama-index` to use this retriever."
-            )
-        query_engine = cast(BaseQueryEngine, self.query_engine)
-
-        response = query_engine.query(query)
-        response = cast(Response, response)
-        # parse source nodes
-        docs = []
-        for source_node in response.source_nodes:
-            metadata = source_node.metadata or {}
-            docs.append(Document(page_content=source_node.text, metadata=metadata))
-        return docs
-
-
-class LlamaIndexGraphRetriever(BaseRetriever):
-    """`LlamaIndex` graph data structure retriever.
-
-    It is used for question-answering with sources over an LlamaIndex
-    graph data structure."""
-
-    graph: Any
-    """LlamaIndex graph to query."""
-    query_configs: List[Dict] = Field(default_factory=list)
-    """List of query configs to pass to the query method."""
-
-    def _get_relevant_documents(
-        self, query: str, *, run_manager: CallbackManagerForRetrieverRun
-    ) -> List[Document]:
-        """Get documents relevant for a query."""
-        try:
-            from llama_index.composability.graph import (
-                QUERY_CONFIG_TYPE,
-                ComposableGraph,
-            )
-            from llama_index.response.schema import Response
-        except ImportError:
-            raise ImportError(
-                "You need to install `pip install llama-index` to use this retriever."
-            )
-        graph = cast(ComposableGraph, self.graph)
-
-        # for now, inject response_mode="no_text" into query configs
-        for query_config in self.query_configs:
-            query_config["response_mode"] = "no_text"
-        query_configs = cast(List[QUERY_CONFIG_TYPE], self.query_configs)
-        response = graph.query(query, query_configs=query_configs)
-        response = cast(Response, response)
-
-        # parse source nodes
-        docs = []
-        for source_node in response.source_nodes:
-            metadata = source_node.extra_info or {}
-            docs.append(
-                Document(page_content=source_node.source_text, metadata=metadata)
-            )
-        return docs
-=======
-__all__ = ["LlamaIndexRetriever", "LlamaIndexGraphRetriever"]
->>>>>>> b9ef92f2
+__all__ = ["LlamaIndexRetriever", "LlamaIndexGraphRetriever"]