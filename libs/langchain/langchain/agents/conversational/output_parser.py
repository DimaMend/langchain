import re
from typing import Union

from langchain_core.agents import AgentAction, AgentFinish
from langchain_core.exceptions import OutputParserException

from langchain.agents.agent import AgentOutputParser
from langchain.agents.conversational.prompt import FORMAT_INSTRUCTIONS


class ConvoOutputParser(AgentOutputParser):
    """Output parser for the conversational agent."""

    ai_prefix: str = "AI"
    """Prefix to use before AI output."""

    format_instructions: str = FORMAT_INSTRUCTIONS
    """Default formatting instructions"""

    def get_format_instructions(self) -> str:
        """Returns formatting instructions for the given output parser."""
        return self.format_instructions

    def parse(self, text: str) -> Union[AgentAction, AgentFinish]:
<<<<<<< HEAD
        text = re.sub(r"Observation:.*", "", text, 0, re.MULTILINE | re.DOTALL)
=======
        """Parse the output from the agent into
        an AgentAction or AgentFinish object.

        Args:
            text: The text to parse.

        Returns:
            An AgentAction or AgentFinish object.
        """

>>>>>>> 29aa9d67
        if f"{self.ai_prefix}:" in text:
            return AgentFinish(
                {"output": text.split(f"{self.ai_prefix}:")[-1].strip()}, text
            )
        regex = r"Action: (.*?)[\n]*Action Input: ([\s\S]*)"
        match = re.search(regex, text, re.DOTALL)
        if not match:
            raise OutputParserException(f"Could not parse LLM output: `{text}`")
        action = match.group(1)
        action_input = match.group(2)
        return AgentAction(action.strip(), action_input.strip(" ").strip('"'), text)

    @property
    def _type(self) -> str:
        return "conversational"<|MERGE_RESOLUTION|>--- conflicted
+++ resolved
@@ -22,9 +22,6 @@
         return self.format_instructions
 
     def parse(self, text: str) -> Union[AgentAction, AgentFinish]:
-<<<<<<< HEAD
-        text = re.sub(r"Observation:.*", "", text, 0, re.MULTILINE | re.DOTALL)
-=======
         """Parse the output from the agent into
         an AgentAction or AgentFinish object.
 
@@ -35,7 +32,6 @@
             An AgentAction or AgentFinish object.
         """
 
->>>>>>> 29aa9d67
         if f"{self.ai_prefix}:" in text:
             return AgentFinish(
                 {"output": text.split(f"{self.ai_prefix}:")[-1].strip()}, text
