--- conflicted
+++ resolved
@@ -25,12 +25,8 @@
 from langchain.agents.agent_toolkits.conversational_retrieval.openai_functions import (
     create_conversational_retrieval_agent,
 )
-<<<<<<< HEAD
-from langchain.agents.agent_toolkits.csv.base import create_csv_agent
 from langchain.agents.agent_toolkits.cube.base import create_cube_agent
 from langchain.agents.agent_toolkits.cube.toolkit import CubeToolkit
-=======
->>>>>>> 5545de04
 from langchain.agents.agent_toolkits.file_management.toolkit import (
     FileManagementToolkit,
 )
@@ -107,11 +103,7 @@
     "VectorStoreRouterToolkit",
     "VectorStoreToolkit",
     "ZapierToolkit",
-<<<<<<< HEAD
     "CubeToolkit",
-    "create_csv_agent",
-=======
->>>>>>> 5545de04
     "create_json_agent",
     "create_openapi_agent",
     "create_pbi_agent",
