[build-system]
requires = [ "poetry-core>=1.0.0",]
build-backend = "poetry.core.masonry.api"

[tool.poetry]
<<<<<<< HEAD
name = "gigachain-community"
version = "0.2.12post2"
=======
name = "langchain-community"
version = "0.2.16"
>>>>>>> 16d41eab
description = "Community contributed LangChain integrations."
authors = []
license = "MIT"
readme = "README.md"
repository = "https://github.com/ai-forever/gigachain"
packages = [
    {include = "langchain_community"}
]

[tool.ruff]
exclude = [ "tests/examples/non-utf8-encoding.py", "tests/integration_tests/examples/non-utf8-encoding.py",]

[tool.mypy]
ignore_missing_imports = "True"
disallow_untyped_defs = "True"
exclude = [ "notebooks", "examples", "example_data",]

[tool.codespell]
skip = ".git,*.pdf,*.svg,*.pdf,*.yaml,*.ipynb,poetry.lock,*.min.js,*.css,package-lock.json,example_data,_dist,examples,*.trig"
ignore-regex = ".*(Stati Uniti|Tense=Pres).*"
ignore-words-list = "momento,collison,ned,foor,reworkd,parth,whats,aapply,mysogyny,unsecure,damon,crate,aadd,symbl,precesses,accademia,nin,cann"

[tool.poetry.urls]
"Source Code" = "https://github.com/ai-forever/gigachain/tree/master/libs/community"
"Release Notes" = "https://github.com/ai-forever/gigachain/releases?q=tag%3A%22gigachain-community%3D%3D0%22&expanded=true"

[tool.poetry.dependencies]
python = ">=3.8.1,<4.0"
<<<<<<< HEAD
gigachain-core = "^0.2.35post3"
gigachain = ">=0.2.12"
=======
langchain-core = "^0.2.38"
langchain = "^0.2.16"
>>>>>>> 16d41eab
SQLAlchemy = ">=1.4,<3"
requests = "^2"
PyYAML = ">=5.3"
aiohttp = "^3.8.3"
tenacity = "^8.1.0,!=8.4.0"
dataclasses-json = ">= 0.5.7, < 0.7"
<<<<<<< HEAD
langsmith = "^0.1.0"
gigachat = "^0.1.35"
=======
langsmith = "^0.1.112"
>>>>>>> 16d41eab
[[tool.poetry.dependencies.numpy]]
version = "^1"
python = "<3.12"

[[tool.poetry.dependencies.numpy]]
version = "^1.26.0"
python = ">=3.12"

[tool.ruff.lint]
select = [ "E", "F", "I", "T201",]

[tool.coverage.run]
omit = [ "tests/*",]

[tool.pytest.ini_options]
addopts = "--strict-markers --strict-config --durations=5 --snapshot-warn-unused -vv"
markers = [ "requires: mark tests as requiring a specific library", "scheduled: mark tests to run in scheduled testing", "compile: mark placeholder test used to compile integration tests without running them",]
asyncio_mode = "auto"

[tool.poetry.group.test]
optional = true

[tool.poetry.group.codespell]
optional = true

[tool.poetry.group.test_integration]
optional = true

[tool.poetry.group.lint]
optional = true

[tool.poetry.group.dev]
optional = true

[tool.poetry.group.test.dependencies]
pytest = "^7.3.0"
pytest-cov = "^4.1.0"
pytest-dotenv = "^0.5.2"
duckdb-engine = "^0.11.0"
pytest-watcher = "^0.2.6"
freezegun = "^1.2.2"
responses = "^0.22.0"
pytest-asyncio = "^0.20.3"
lark = "^1.1.5"
pandas = "^2.0.0"
pytest-mock = "^3.10.0"
pytest-socket = "^0.6.0"
syrupy = "^4.0.2"
requests-mock = "^1.11.0"

[tool.poetry.group.codespell.dependencies]
codespell = "^2.2.0"

[tool.poetry.group.test_integration.dependencies]
pytest-vcr = "^1.0.2"
vcrpy = "^6"

[tool.poetry.group.lint.dependencies]
ruff = "^0.5"

[tool.poetry.group.dev.dependencies]
jupyter = "^1.0.0"
setuptools = "^67.6.1"

[tool.poetry.group.typing.dependencies]
mypy = "^1.10"
types-pyyaml = "^6.0.12.2"
types-requests = "^2.28.11.5"
types-toml = "^0.10.8.1"
types-pytz = "^2023.3.0.0"
types-chardet = "^5.0.4.6"
types-redis = "^4.3.21.6"
mypy-protobuf = "^3.0.0"

[tool.poetry.group.test.dependencies.gigachain-core]
path = "../core"
develop = true

[tool.poetry.group.test.dependencies.gigachain]
path = "../langchain"
develop = true

[tool.poetry.group.test.dependencies.gigachain-standard-tests]
path = "../standard-tests"
develop = true

[tool.poetry.group.dev.dependencies.gigachain-core]
path = "../core"
develop = true

[tool.poetry.group.typing.dependencies.gigachain-core]
path = "../core"
develop = true

[tool.poetry.group.typing.dependencies.gigachain-text-splitters]
path = "../text-splitters"
develop = true

[tool.poetry.group.typing.dependencies.gigachain]
path = "../langchain"
develop = true<|MERGE_RESOLUTION|>--- conflicted
+++ resolved
@@ -3,13 +3,8 @@
 build-backend = "poetry.core.masonry.api"
 
 [tool.poetry]
-<<<<<<< HEAD
 name = "gigachain-community"
-version = "0.2.12post2"
-=======
-name = "langchain-community"
 version = "0.2.16"
->>>>>>> 16d41eab
 description = "Community contributed LangChain integrations."
 authors = []
 license = "MIT"
@@ -38,25 +33,16 @@
 
 [tool.poetry.dependencies]
 python = ">=3.8.1,<4.0"
-<<<<<<< HEAD
-gigachain-core = "^0.2.35post3"
-gigachain = ">=0.2.12"
-=======
-langchain-core = "^0.2.38"
-langchain = "^0.2.16"
->>>>>>> 16d41eab
+gigachain-core = "^0.2.38"
+gigachain = "^0.2.16"
 SQLAlchemy = ">=1.4,<3"
 requests = "^2"
 PyYAML = ">=5.3"
 aiohttp = "^3.8.3"
 tenacity = "^8.1.0,!=8.4.0"
 dataclasses-json = ">= 0.5.7, < 0.7"
-<<<<<<< HEAD
-langsmith = "^0.1.0"
-gigachat = "^0.1.35"
-=======
 langsmith = "^0.1.112"
->>>>>>> 16d41eab
+gigachat = ">=0.1.35"
 [[tool.poetry.dependencies.numpy]]
 version = "^1"
 python = "<3.12"
