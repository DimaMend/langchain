--- conflicted
+++ resolved
@@ -94,11 +94,7 @@
 oci = {version = "^2.119.1", optional = true}
 rdflib = {version = "7.0.0", optional = true}
 nvidia-riva-client = {version = "^2.14.0", optional = true}
-<<<<<<< HEAD
-llmlingua = {version = "^0.1.6", optional = true}
 friendli-client = {version = "^1.2.4", optional = true}
-=======
->>>>>>> f96dd575
 
 [tool.poetry.group.test]
 optional = true
@@ -265,13 +261,8 @@
  "elasticsearch",
  "hdbcli",
  "oci",
-<<<<<<< HEAD
  "rdflib",
- "llmlingua",
  "friendli-client"
-=======
- "rdflib"
->>>>>>> f96dd575
 ]
 
 [tool.ruff]
