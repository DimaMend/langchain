[build-system]
requires = ["poetry-core>=1.0.0"]
build-backend = "poetry.core.masonry.api"

[tool.poetry]
name = "langchain-community"
version = "0.3.0.dev1"
description = "Community contributed LangChain integrations."
authors = []
license = "MIT"
readme = "README.md"
repository = "https://github.com/langchain-ai/langchain"

[tool.ruff]
exclude = [
    "tests/examples/non-utf8-encoding.py",
    "tests/integration_tests/examples/non-utf8-encoding.py",
]

[tool.mypy]
ignore_missing_imports = "True"
disallow_untyped_defs = "True"
exclude = ["notebooks", "examples", "example_data"]

[tool.codespell]
skip = ".git,*.pdf,*.svg,*.pdf,*.yaml,*.ipynb,poetry.lock,*.min.js,*.css,package-lock.json,example_data,_dist,examples,*.trig"
ignore-regex = ".*(Stati Uniti|Tense=Pres).*"
ignore-words-list = "momento,collison,ned,foor,reworkd,parth,whats,aapply,mysogyny,unsecure,damon,crate,aadd,symbl,precesses,accademia,nin,cann"

[tool.poetry.urls]
"Source Code" = "https://github.com/langchain-ai/langchain/tree/master/libs/community"
"Release Notes" = "https://github.com/langchain-ai/langchain/releases?q=tag%3A%22langchain-community%3D%3D0%22&expanded=true"

[tool.poetry.dependencies]
python = ">=3.9,<4.0"
<<<<<<< HEAD
langchain-core = { version = "^0.3.0.dev2", allow-prereleases = true }
langchain = { version = "^0.3.0.dev1", allow-prereleases = true }
=======
langchain-core = "^0.3.0.dev"
langchain = "^0.3.0.dev"
>>>>>>> 6405e7fa
SQLAlchemy = ">=1.4,<3"
requests = "^2"
PyYAML = ">=5.3"
aiohttp = "^3.8.3"
tenacity = "^8.1.0,!=8.4.0"
dataclasses-json = ">= 0.5.7, < 0.7"
langsmith = "^0.1.0"
pydantic-settings = "^2.4.0"
[[tool.poetry.dependencies.numpy]]
version = "^1"
python = "<3.12"

[[tool.poetry.dependencies.numpy]]
version = "^1.26.0"
python = ">=3.12"

[tool.ruff.lint]
select = ["E", "F", "I", "T201"]

[tool.coverage.run]
omit = ["tests/*"]

[tool.pytest.ini_options]
addopts = "--strict-markers --strict-config --durations=5 --snapshot-warn-unused -vv"
markers = [
    "requires: mark tests as requiring a specific library",
    "scheduled: mark tests to run in scheduled testing",
    "compile: mark placeholder test used to compile integration tests without running them",
]
asyncio_mode = "auto"

[tool.poetry.group.test]
optional = true

[tool.poetry.group.codespell]
optional = true

[tool.poetry.group.test_integration]
optional = true

[tool.poetry.group.lint]
optional = true

[tool.poetry.group.dev]
optional = true

[tool.poetry.group.test.dependencies]
pytest = "^7.3.0"
pytest-cov = "^4.1.0"
pytest-dotenv = "^0.5.2"
duckdb-engine = "^0.11.0"
pytest-watcher = "^0.2.6"
freezegun = "^1.2.2"
responses = "^0.22.0"
pytest-asyncio = "^0.20.3"
lark = "^1.1.5"
pandas = "^2.0.0"
pytest-mock = "^3.10.0"
pytest-socket = "^0.6.0"
syrupy = "^4.0.2"
requests-mock = "^1.11.0"

[tool.poetry.group.codespell.dependencies]
codespell = "^2.2.0"

[tool.poetry.group.test_integration.dependencies]
pytest-vcr = "^1.0.2"
vcrpy = "^6"

[tool.poetry.group.lint.dependencies]
ruff = "^0.5"

[tool.poetry.group.dev.dependencies]
jupyter = "^1.0.0"
setuptools = "^67.6.1"

[tool.poetry.group.typing.dependencies]
mypy = "^1.10"
types-pyyaml = "^6.0.12.2"
types-requests = "^2.28.11.5"
types-toml = "^0.10.8.1"
types-pytz = "^2023.3.0.0"
types-chardet = "^5.0.4.6"
types-redis = "^4.3.21.6"
mypy-protobuf = "^3.0.0"

[tool.poetry.group.test.dependencies.langchain-core]
path = "../core"
develop = true

[tool.poetry.group.test.dependencies.langchain]
path = "../langchain"
develop = true

[tool.poetry.group.test.dependencies.langchain-standard-tests]
path = "../standard-tests"
develop = true

[tool.poetry.group.dev.dependencies.langchain-core]
path = "../core"
develop = true

[tool.poetry.group.typing.dependencies.langchain-core]
path = "../core"
develop = true

[tool.poetry.group.typing.dependencies.langchain-text-splitters]
path = "../text-splitters"
develop = true

[tool.poetry.group.typing.dependencies.langchain]
path = "../langchain"
develop = true<|MERGE_RESOLUTION|>--- conflicted
+++ resolved
@@ -33,13 +33,8 @@
 
 [tool.poetry.dependencies]
 python = ">=3.9,<4.0"
-<<<<<<< HEAD
 langchain-core = { version = "^0.3.0.dev2", allow-prereleases = true }
 langchain = { version = "^0.3.0.dev1", allow-prereleases = true }
-=======
-langchain-core = "^0.3.0.dev"
-langchain = "^0.3.0.dev"
->>>>>>> 6405e7fa
 SQLAlchemy = ">=1.4,<3"
 requests = "^2"
 PyYAML = ">=5.3"
