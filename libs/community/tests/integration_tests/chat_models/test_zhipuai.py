"""Test Alibaba Tongyi Chat Model."""

from langchain_core.callbacks import CallbackManager
from langchain_core.messages import AIMessage, BaseMessage, HumanMessage
from langchain_core.outputs import ChatGeneration, LLMResult

from langchain_community.chat_models.zhipuai import ChatZhipuAI
from tests.unit_tests.callbacks.fake_callback_handler import FakeCallbackHandler


def test_default_call() -> None:
    """Test default model call."""
    chat = ChatZhipuAI()
    response = chat.invoke([HumanMessage(content="Hello")])
    assert isinstance(response, BaseMessage)
    assert isinstance(response.content, str)


def test_model() -> None:
    """Test model kwarg works."""
    chat = ChatZhipuAI(model="glm-4")
<<<<<<< HEAD
    response = chat(messages=[HumanMessage(content="Hello")])
=======
    response = chat.invoke([HumanMessage(content="Hello")])
>>>>>>> cd4c5428
    assert isinstance(response, BaseMessage)
    assert isinstance(response.content, str)


def test_multiple_history() -> None:
    """Tests multiple history works."""
    chat = ChatZhipuAI()

    response = chat.invoke(
        [
            HumanMessage(content="Hello."),
            AIMessage(content="Hello!"),
            HumanMessage(content="How are you doing?"),
        ]
    )
    assert isinstance(response, BaseMessage)
    assert isinstance(response.content, str)


def test_stream() -> None:
    """Test that stream works."""
    chat = ChatZhipuAI(streaming=True)
    callback_handler = FakeCallbackHandler()
    callback_manager = CallbackManager([callback_handler])
    response = chat.invoke(
        [
            HumanMessage(content="Hello."),
            AIMessage(content="Hello!"),
            HumanMessage(content="Who are you?"),
        ],
        stream=True,
        config={"callbacks": callback_manager},
    )
    assert callback_handler.llm_streams > 0
    assert isinstance(response.content, str)


def test_multiple_messages() -> None:
    """Tests multiple messages works."""
    chat = ChatZhipuAI()
    message = HumanMessage(content="Hi, how are you.")
    response = chat.generate([[message], [message]])

    assert isinstance(response, LLMResult)
    assert len(response.generations) == 2
    for generations in response.generations:
        assert len(generations) == 1
        for generation in generations:
            assert isinstance(generation, ChatGeneration)
            assert isinstance(generation.text, str)
            assert generation.text == generation.message.content<|MERGE_RESOLUTION|>--- conflicted
+++ resolved
@@ -19,11 +19,7 @@
 def test_model() -> None:
     """Test model kwarg works."""
     chat = ChatZhipuAI(model="glm-4")
-<<<<<<< HEAD
-    response = chat(messages=[HumanMessage(content="Hello")])
-=======
     response = chat.invoke([HumanMessage(content="Hello")])
->>>>>>> cd4c5428
     assert isinstance(response, BaseMessage)
     assert isinstance(response.content, str)
 
