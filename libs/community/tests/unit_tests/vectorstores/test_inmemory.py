from pathlib import Path

<<<<<<< HEAD
=======
import pytest
>>>>>>> 29aa9d67
from langchain_core.documents import Document
from langchain_standard_tests.integration_tests.vectorstores import (
    AsyncReadWriteTestSuite,
    ReadWriteTestSuite,
)

from langchain_community.vectorstores.inmemory import InMemoryVectorStore
from tests.integration_tests.vectorstores.fake_embeddings import (
    ConsistentFakeEmbeddings,
)


class TestInMemoryReadWriteTestSuite(ReadWriteTestSuite):
    @pytest.fixture
    def vectorstore(self) -> InMemoryVectorStore:
        return InMemoryVectorStore(embedding=self.get_embeddings())


class TestAsyncInMemoryReadWriteTestSuite(AsyncReadWriteTestSuite):
    @pytest.fixture
    async def vectorstore(self) -> InMemoryVectorStore:
        return InMemoryVectorStore(embedding=self.get_embeddings())


async def test_inmemory() -> None:
    """Test end to end construction and search."""
    store = await InMemoryVectorStore.afrom_texts(
        ["foo", "bar", "baz"], ConsistentFakeEmbeddings()
    )
    output = await store.asimilarity_search("foo", k=1)
    assert output == [Document(page_content="foo")]

    output = await store.asimilarity_search("bar", k=2)
    assert output == [Document(page_content="bar"), Document(page_content="baz")]

    output2 = await store.asimilarity_search_with_score("bar", k=2)
    assert output2[0][1] > output2[1][1]


async def test_add_by_ids() -> None:
    vectorstore = InMemoryVectorStore(embedding=ConsistentFakeEmbeddings())

    # Check sync version
    ids1 = vectorstore.add_texts(["foo", "bar", "baz"], ids=["1", "2", "3"])
    assert ids1 == ["1", "2", "3"]
    assert sorted(vectorstore.store.keys()) == ["1", "2", "3"]

    ids2 = await vectorstore.aadd_texts(["foo", "bar", "baz"], ids=["4", "5", "6"])
    assert ids2 == ["4", "5", "6"]
    assert sorted(vectorstore.store.keys()) == ["1", "2", "3", "4", "5", "6"]


async def test_inmemory_mmr() -> None:
    texts = ["foo", "foo", "fou", "foy"]
    docsearch = await InMemoryVectorStore.afrom_texts(texts, ConsistentFakeEmbeddings())
    # make sure we can k > docstore size
    output = await docsearch.amax_marginal_relevance_search(
        "foo", k=10, lambda_mult=0.1
    )
    assert len(output) == len(texts)
    assert output[0] == Document(page_content="foo")
    assert output[1] == Document(page_content="foy")


async def test_inmemory_dump_load(tmp_path: Path) -> None:
    """Test end to end construction and search."""
    embedding = ConsistentFakeEmbeddings()
    store = await InMemoryVectorStore.afrom_texts(["foo", "bar", "baz"], embedding)
    output = await store.asimilarity_search("foo", k=1)

    test_file = str(tmp_path / "test.json")
    store.dump(test_file)

    loaded_store = InMemoryVectorStore.load(test_file, embedding)
    loaded_output = await loaded_store.asimilarity_search("foo", k=1)

    assert output == loaded_output


async def test_inmemory_filter() -> None:
    """Test end to end construction and search."""
    store = await InMemoryVectorStore.afrom_texts(
        ["foo", "bar"],
        ConsistentFakeEmbeddings(),
        [{"id": 1}, {"id": 2}],
    )
    output = await store.asimilarity_search(
        "baz", filter=lambda doc: doc.metadata["id"] == 1
    )
    assert output == [Document(page_content="foo", metadata={"id": 1})]<|MERGE_RESOLUTION|>--- conflicted
+++ resolved
@@ -1,9 +1,6 @@
 from pathlib import Path
 
-<<<<<<< HEAD
-=======
 import pytest
->>>>>>> 29aa9d67
 from langchain_core.documents import Document
 from langchain_standard_tests.integration_tests.vectorstores import (
     AsyncReadWriteTestSuite,
