"""Test SQLServer_VectorStore functionality."""

import os
from typing import List

import pytest
from langchain_core.documents import Document
from sqlalchemy.exc import DBAPIError

from langchain_community.embeddings import FakeEmbeddings
from langchain_community.vectorstores.sqlserver import SQLServer_VectorStore

_CONNECTION_STRING = str(os.environ.get("TEST_AZURESQLSERVER_CONNECTION_STRING"))


@pytest.fixture
def store() -> SQLServer_VectorStore:
    """Setup resources that are needed for the duration of the test."""
    store = SQLServer_VectorStore(
        connection_string=_CONNECTION_STRING,
        embedding_function=FakeEmbeddings(size=1536),
        table_name="langchain_vector_store_tests",
    )
    return store  # provide this data to the test


@pytest.fixture
def texts() -> List[str]:
    """Definition of texts used in the tests."""
    query = [
        """I have bought several of the Vitality canned dog food products and have 
        found them all to be of good quality. The product looks more like a stew 
        than a processed meat and it smells better. My Labrador is finicky and she 
        appreciates this product better than  most.""",
        """The candy is just red , No flavor . Just  plan and chewy .
        I would never buy them again""",
        "Arrived in 6 days and were so stale i could not eat any of the 6 bags!!",
        """Got these on sale for roughly 25 cents per cup, which is half the price 
        of my local grocery stores, plus they rarely stock the spicy flavors. These 
        things are a GREAT snack for my office where time is constantly crunched and 
        sometimes you can't escape for a real meal. This is one of my favorite flavors 
        of Instant Lunch and will be back to buy every time it goes on sale.""",
        """If you are looking for a less messy version of licorice for the children, 
        then be sure to try these!  They're soft, easy to chew, and they don't get your 
        hands all sticky and gross in the car, in the summer, at the beach, etc. 
        We love all the flavos and sometimes mix these in with the chocolate to have a 
        very nice snack! Great item, great price too, highly recommend!""",
    ]
    return query  # provide this data to the test.


def test_sqlserver_add_texts(store: SQLServer_VectorStore) -> None:
    """Test that add text returns equivalent number of ids of input texts."""
    texts = ["rabbit", "cherry", "hamster", "cat", "elderberry"]
    metadatas = [
        {"color": "black", "type": "pet", "length": 6},
        {"color": "red", "type": "fruit", "length": 6},
        {"color": "brown", "type": "pet", "length": 7},
        {"color": "black", "type": "pet", "length": 3},
        {"color": "blue", "type": "fruit", "length": 10},
    ]
    result = store.add_texts(texts, metadatas)
    assert len(result) == len(texts)


def test_sqlserver_add_texts_when_no_metadata_is_provided(
    store: SQLServer_VectorStore,
) -> None:
    """Test that when user calls the add_texts function without providing metadata,
    the embedded text still get added to the vector store."""
    texts = [
        "Good review",
        "new books",
        "table",
        "Sunglasses are a form of protective eyewear.",
    ]
    result = store.add_texts(texts)
    assert len(result) == len(texts)


def test_sqlserver_add_texts_when_text_length_and_metadata_length_vary(
    store: SQLServer_VectorStore,
) -> None:
    """Test that all texts provided are added into the vector store
    even when metadata is not available for all the texts."""
    # The text 'elderberry' and its embedded value should be added to the vector store.
    texts = ["rabbit", "cherry", "hamster", "cat", "elderberry"]
    metadatas = [
        {"color": "black", "type": "pet", "length": 6},
        {"color": "red", "type": "fruit", "length": 6},
        {"color": "brown", "type": "pet", "length": 7},
        {"color": "black", "type": "pet", "length": 3},
    ]
    result = store.add_texts(texts, metadatas)
    assert len(result) == len(texts)


def test_sqlserver_add_texts_when_list_of_given_id_is_less_than_list_of_texts(
    store: SQLServer_VectorStore,
) -> None:
    """Test that when length of given id is less than length of texts,
    random ids are created."""
    texts = [
        "Good review",
        "new books",
        "table",
        "Sunglasses are a form of protective eyewear.",
        "It's a new year.",
    ]

    # List of ids is 3 and is less than len(texts) which is 5.
    metadatas = [
        {"id": 1, "soure": "book review", "length": 11},
        {"id": 2, "source": "random texts", "length": 9},
        {"source": "household list", "length": 5},
        {"id": 6, "source": "newspaper page", "length": 44},
        {"source": "random texts", "length": 16},
    ]
    result = store.add_texts(texts, metadatas)

    # Length of ids returned by add_texts function should be equal to length of texts.
    assert len(result) == len(texts)


def test_add_document_with_sqlserver(store: SQLServer_VectorStore) -> None:
    """Test that when add_document function is used, it integrates well
    with the add_text function in SQLServer Vector Store."""
    docs = [
        Document(
            page_content="rabbit",
            metadata={"color": "black", "type": "pet", "length": 6},
        ),
        Document(
            page_content="cherry",
            metadata={"color": "red", "type": "fruit", "length": 6},
        ),
        Document(
            page_content="hamster",
            metadata={"color": "brown", "type": "pet", "length": 7},
        ),
        Document(
            page_content="cat", metadata={"color": "black", "type": "pet", "length": 3}
        ),
        Document(
            page_content="elderberry",
            metadata={"color": "blue", "type": "fruit", "length": 10},
        ),
    ]
    result = store.add_documents(docs)
    assert len(result) == len(docs)


def test_that_a_document_entry_without_metadata_will_be_added_to_vectorstore(
    store: SQLServer_VectorStore,
) -> None:
    docs = [
        Document(
            page_content="rabbit",
            metadata={"color": "black", "type": "pet", "length": 6},
        ),
        Document(
            page_content="cherry",
        ),
        Document(
            page_content="hamster",
            metadata={"color": "brown", "type": "pet", "length": 7},
        ),
        Document(page_content="cat"),
        Document(
            page_content="elderberry",
            metadata={"color": "blue", "type": "fruit", "length": 10},
        ),
    ]
    result = store.add_documents(docs)
    assert len(result) == len(docs)


def test_that_drop_deletes_vector_store(
    store: SQLServer_VectorStore,
    texts: List[str],
) -> None:
    """Test that when drop is called, vector store is deleted
    and a call to add_text raises an exception.
    """
    store.drop()
    with pytest.raises(DBAPIError):
<<<<<<< HEAD
        store.add_texts(texts)


def test_sqlserver_delete_text_by_id_valid_ids_provided(
    store: SQLServer_VectorStore,
) -> None:
    """Test that delete API deletes texts by id."""
    texts = [
        "Good review",
        "new books",
        "table",
        "Sunglasses are a form of protective eyewear.",
        "It's a new year.",
    ]

    metadatas = [
        {"id": 100, "source": "book review", "length": 11},
        {"id": 200, "source": "random texts", "length": 9},
        {"id": 200, "source": "household list", "length": 5},
        {"id": 600, "source": "newspaper page", "length": 44},
        {"id": 300, "source": "random texts", "length": 16},
    ]
    store.add_texts(texts, metadatas)

    result = store.delete(["100", "200", "600"])
    # Should return true since valid ids are given
    if result:
        pass


def test_sqlserver_delete_text_by_id_valid_id_and_invalid_ids_provided(
    store: SQLServer_VectorStore,
) -> None:
    """Test that delete API deletes texts by id."""
    texts = [
        "Good review",
        "new books",
        "table",
        "Sunglasses are a form of protective eyewear.",
        "It's a new year.",
    ]

    metadatas = [
        {"id": 100, "source": "book review", "length": 11},
        {"id": 200, "source": "random texts", "length": 9},
        {"id": 200, "source": "household list", "length": 5},
        {"id": 600, "source": "newspaper page", "length": 44},
        {"id": 300, "source": "random texts", "length": 16},
    ]
    store.add_texts(texts, metadatas)

    result = store.delete(["100", "200", "600", "900"])
    # Should return true since valid ids are given
    if result:
        pass


def test_sqlserver_delete_text_by_id_invalid_ids_provided(
    store: SQLServer_VectorStore,
) -> None:
    """Test that delete API deletes texts by id."""
    texts = [
        "Good review",
        "new books",
        "table",
        "Sunglasses are a form of protective eyewear.",
        "It's a new year.",
    ]

    metadatas = [
        {"id": 100, "source": "book review", "length": 11},
        {"id": 200, "source": "random texts", "length": 9},
        {"id": 200, "source": "household list", "length": 5},
        {"id": 600, "source": "newspaper page", "length": 44},
        {"id": 300, "source": "random texts", "length": 16},
    ]
    store.add_texts(texts, metadatas)

    result = store.delete(["100000"])
    # Should return False since given id is not in DB
    if not result:
        pass


def test_sqlserver_delete_text_by_id_no_ids_provided(
    store: SQLServer_VectorStore,
) -> None:
    """Test that delete API deletes texts by id."""
    texts = [
        "Good review",
        "new books",
        "table",
        "Sunglasses are a form of protective eyewear.",
        "It's a new year.",
    ]

    metadatas = [
        {"id": 100, "source": "book review", "length": 11},
        {"id": 200, "source": "random texts", "length": 9},
        {"id": 200, "source": "household list", "length": 5},
        {"id": 600, "source": "newspaper page", "length": 44},
        {"id": 300, "source": "random texts", "length": 16},
    ]
    result = store.add_texts(texts, metadatas)

    # Should return False, since empty list of ids given
    if not result:
        pass
=======
        store.add_texts(texts)
>>>>>>> 8389be0e
<|MERGE_RESOLUTION|>--- conflicted
+++ resolved
@@ -184,9 +184,7 @@
     """
     store.drop()
     with pytest.raises(DBAPIError):
-<<<<<<< HEAD
         store.add_texts(texts)
-
 
 def test_sqlserver_delete_text_by_id_valid_ids_provided(
     store: SQLServer_VectorStore,
@@ -293,6 +291,3 @@
     # Should return False, since empty list of ids given
     if not result:
         pass
-=======
-        store.add_texts(texts)
->>>>>>> 8389be0e
