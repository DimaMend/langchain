"""Test SQLServer_VectorStore functionality."""

import os
from typing import Generator, List

import pytest
from langchain_core.documents import Document
<<<<<<< HEAD
=======
from sqlalchemy import Connection, create_engine, text
from sqlalchemy.exc import DBAPIError
>>>>>>> 2c341b34

from langchain_community.embeddings import FakeEmbeddings
from langchain_community.vectorstores import sqlserver
from langchain_community.vectorstores.sqlserver import SQLServer_VectorStore

_CONNECTION_STRING = str(os.environ.get("TEST_AZURESQLSERVER_CONNECTION_STRING"))
<<<<<<< HEAD
EMBEDDING_LENGTH = 1536
VECTOR_STORE_TABLE_NAME = "langchain_vector_store_test"


@pytest.fixture(autouse=True)
def setup() -> None:
    """This is called before a testcase is run. Ensuring there are no interference
    across testcases."""
    sqlserver._embedding_store = None
    sqlserver.Base.metadata.clear()
    return
=======
_SCHEMA = "lc_test"
_SYS_TABLE_QUERY = """
select object_id from sys.tables where name = '%s'
and schema_name(schema_id) = '%s'"""
_TABLE_NAME = "langchain_vector_store_tests"
_TABLE_DOES_NOT_EXIST = "Table %s.%s does not exist."
>>>>>>> 2c341b34


@pytest.fixture
def store() -> Generator[SQLServer_VectorStore, None, None]:
    """Setup resources that are needed for the duration of the test."""
    store = SQLServer_VectorStore(
        connection_string=_CONNECTION_STRING,
        embedding_length=EMBEDDING_LENGTH,
        # FakeEmbeddings returns embeddings of the same size as `embedding_length`.
        embedding_function=FakeEmbeddings(size=EMBEDDING_LENGTH),
        table_name=VECTOR_STORE_TABLE_NAME,
    )
<<<<<<< HEAD

    return store  # provide this data to the test
=======
    yield store  # provide this data to the test

    # Drop store after it's done being used in the test case.
    store.drop()
>>>>>>> 2c341b34


@pytest.fixture
def texts() -> List[str]:
    """Definition of texts used in the tests."""
    query = [
        """I have bought several of the Vitality canned dog food products and have 
        found them all to be of good quality. The product looks more like a stew 
        than a processed meat and it smells better. My Labrador is finicky and she 
        appreciates this product better than  most.""",
        """The candy is just red , No flavor . Just  plan and chewy .
        I would never buy them again""",
        "Arrived in 6 days and were so stale i could not eat any of the 6 bags!!",
        """Got these on sale for roughly 25 cents per cup, which is half the price 
        of my local grocery stores, plus they rarely stock the spicy flavors. These 
        things are a GREAT snack for my office where time is constantly crunched and 
        sometimes you can't escape for a real meal. This is one of my favorite flavors 
        of Instant Lunch and will be back to buy every time it goes on sale.""",
        """If you are looking for a less messy version of licorice for the children, 
        then be sure to try these!  They're soft, easy to chew, and they don't get your 
        hands all sticky and gross in the car, in the summer, at the beach, etc. 
        We love all the flavos and sometimes mix these in with the chocolate to have a 
        very nice snack! Great item, great price too, highly recommend!""",
    ]
    return query  # provide this data to the test.


@pytest.fixture
def metadatas() -> List[dict]:
    """Definition of metadatas used in the tests."""
    query_metadata = [
        {"id": 1, "summary": "Good Quality Dog Food"},
        {"id": 2, "summary": "Nasty No flavor"},
        {"id": 3, "summary": "stale product"},
        {"id": 4, "summary": "Great value and convenient ramen"},
        {"id": 5, "summary": "Great for the kids!"},
    ]
    return query_metadata  # provide this data to the test.


@pytest.fixture
def docs() -> List[Document]:
    """Definition of doc variable used in the tests."""
    docs = [
        Document(
            page_content="rabbit",
            metadata={"color": "black", "type": "pet", "length": 6},
        ),
        Document(
            page_content="cherry",
            metadata={"color": "red", "type": "fruit", "length": 6},
        ),
        Document(
            page_content="hamster",
            metadata={"color": "brown", "type": "pet", "length": 7},
        ),
        Document(
            page_content="cat", metadata={"color": "black", "type": "pet", "length": 3}
        ),
        Document(
            page_content="elderberry",
            metadata={"color": "blue", "type": "fruit", "length": 10},
        ),
    ]
    return docs  # provide this data to the test


def test_sqlserver_add_texts(
    store: SQLServer_VectorStore,
    texts: List[str],
    metadatas: List[dict],
) -> None:
    """Test that add text returns equivalent number of ids of input texts."""
    result = store.add_texts(texts, metadatas)
    assert len(result) == len(texts)


def test_sqlserver_add_texts_when_no_metadata_is_provided(
    store: SQLServer_VectorStore,
    texts: List[str],
) -> None:
    """Test that when user calls the add_texts function without providing metadata,
    the embedded text still get added to the vector store."""
    result = store.add_texts(texts)
    assert len(result) == len(texts)


def test_sqlserver_add_texts_when_text_length_and_metadata_length_vary(
    store: SQLServer_VectorStore,
    texts: List[str],
    metadatas: List[dict],
) -> None:
    """Test that all texts provided are added into the vector store
    even when metadata is not available for all the texts."""
    # We get all metadatas except the last one from our metadatas fixture.
    # The text without a corresponding metadata should be added to the vector store.
    metadatas = metadatas[:-1]
    result = store.add_texts(texts, metadatas)
    assert len(result) == len(texts)


def test_sqlserver_add_texts_when_list_of_given_id_is_less_than_list_of_texts(
    store: SQLServer_VectorStore,
    texts: List[str],
    metadatas: List[dict],
) -> None:
    """Test that when length of given id is less than length of texts,
    random ids are created."""
    # List of ids is one less than len(texts) which is 5.
    metadatas = metadatas[:-1]
    metadatas.append({"summary": "Great for the kids!"})
    result = store.add_texts(texts, metadatas)
    # Length of ids returned by add_texts function should be equal to length of texts.
    assert len(result) == len(texts)


def test_add_document_with_sqlserver(
    store: SQLServer_VectorStore,
    docs: List[Document],
) -> None:
    """Test that when add_document function is used, it integrates well
    with the add_text function in SQLServer Vector Store."""
    result = store.add_documents(docs)
    assert len(result) == len(docs)


def test_that_a_document_entry_without_metadata_will_be_added_to_vectorstore(
    store: SQLServer_VectorStore,
    docs: List[Document],
) -> None:
    """Test that you can add a document that has no metadata into the vectorstore."""
    documents = docs[:-1]
    documents.append(Document(page_content="elderberry"))
    result = store.add_documents(documents)
    assert len(result) == len(documents)


def test_that_drop_deletes_vector_store(
    store: SQLServer_VectorStore,
    texts: List[str],
) -> None:
    """Test that when drop is called, vector store is deleted
    and a call to add_text raises an exception.
    """
    store.drop()
    with pytest.raises(Exception):
        store.add_texts(texts)


def test_that_add_text_fails_if_text_embedding_length_is_not_equal_to_embedding_length(
    store: SQLServer_VectorStore,
    texts: List[str],
) -> None:
    """Test that a call to add_text will raise an exception if the embedding_length of
    the embedding function in use is not the same as the embedding_length used in
    creating the vector store."""
    store.add_texts(texts)

    # Assign a new embedding function with a different length to the store.
    #
    store.embedding_function = FakeEmbeddings(size=384)  # a different size is used.

    with pytest.raises(Exception):
        # add_texts should fail and raise an exception since embedding length of
        # the newly assigned embedding_function is different from the initial
        # embedding length.
        store.add_texts(texts)


def test_sqlserver_delete_text_by_id_valid_ids_provided(
    store: SQLServer_VectorStore,
) -> None:
    """Test that delete API deletes texts by id."""
    texts = [
        "Good review",
        "new books",
        "table",
        "Sunglasses are a form of protective eyewear.",
        "It's a new year.",
    ]

    metadatas = [
        {"id": 100, "source": "book review", "length": 11},
        {"id": 200, "source": "random texts", "length": 9},
        {"id": 200, "source": "household list", "length": 5},
        {"id": 600, "source": "newspaper page", "length": 44},
        {"id": 300, "source": "random texts", "length": 16},
    ]
    store.add_texts(texts, metadatas)

    result = store.delete(["100", "200", "600"])
    # Should return true since valid ids are given
    if result:
        pass


def test_sqlserver_delete_text_by_id_valid_id_and_invalid_ids_provided(
    store: SQLServer_VectorStore,
) -> None:
    """Test that delete API deletes texts by id."""
    texts = [
        "Good review",
        "new books",
        "table",
        "Sunglasses are a form of protective eyewear.",
        "It's a new year.",
    ]

    metadatas = [
        {"id": 100, "source": "book review", "length": 11},
        {"id": 200, "source": "random texts", "length": 9},
        {"id": 200, "source": "household list", "length": 5},
        {"id": 600, "source": "newspaper page", "length": 44},
        {"id": 300, "source": "random texts", "length": 16},
    ]
    store.add_texts(texts, metadatas)

    result = store.delete(["100", "200", "600", "900"])
    # Should return true since valid ids are given
    if result:
        pass


def test_sqlserver_delete_text_by_id_invalid_ids_provided(
    store: SQLServer_VectorStore,
) -> None:
    """Test that delete API deletes texts by id."""
    texts = [
        "Good review",
        "new books",
        "table",
        "Sunglasses are a form of protective eyewear.",
        "It's a new year.",
    ]

    metadatas = [
        {"id": 100, "source": "book review", "length": 11},
        {"id": 200, "source": "random texts", "length": 9},
        {"id": 200, "source": "household list", "length": 5},
        {"id": 600, "source": "newspaper page", "length": 44},
        {"id": 300, "source": "random texts", "length": 16},
    ]
    store.add_texts(texts, metadatas)

    result = store.delete(["100000"])
    # Should return False since given id is not in DB
    if not result:
        pass


def test_sqlserver_delete_text_by_id_no_ids_provided(
    store: SQLServer_VectorStore,
) -> None:
    """Test that delete API deletes texts by id."""
    texts = [
        "Good review",
        "new books",
        "table",
        "Sunglasses are a form of protective eyewear.",
        "It's a new year.",
    ]

    metadatas = [
        {"id": 100, "source": "book review", "length": 11},
        {"id": 200, "source": "random texts", "length": 9},
        {"id": 200, "source": "household list", "length": 5},
        {"id": 600, "source": "newspaper page", "length": 44},
        {"id": 300, "source": "random texts", "length": 16},
    ]
    result = store.add_texts(texts, metadatas)

    # Should return False, since empty list of ids given
    if not result:
        pass


<<<<<<< HEAD
def test_that_any_size_of_embeddings_can_be_added_when_embedding_length_is_not_defined(
    texts: List[str],
) -> None:
    """"""
    # Create a SQLServer_VectorStore without `embedding_length` defined.
    store_without_length = SQLServer_VectorStore(
        connection_string=_CONNECTION_STRING,
        # FakeEmbeddings returns embeddings of the same size as `embedding_length`.
        embedding_function=FakeEmbeddings(size=EMBEDDING_LENGTH),
        table_name="VECTOR_STORE_TABLE_NAME_NEW",
    )
    store_without_length.add_texts(texts)

    # Add texts using an embedding function with a different length.
    # This should not raise an exception.
    #
    store_without_length.embedding_function = FakeEmbeddings(size=420)
    store_without_length.add_texts(texts)


def test_that_similarity_search_returns_expected_no_of_documents(
    store: SQLServer_VectorStore,
    texts: List[str],
) -> None:
    """Test that the amount of documents returned when similarity search
    is called is the same as the number of documents requested."""
    store.add_texts(texts)
    number_of_docs_to_return = 3
    result = store.similarity_search(query="Good review", k=number_of_docs_to_return)
    assert len(result) == number_of_docs_to_return


def test_that_similarity_search_returns_results_with_scores_sorted_in_ascending_order(
    store: SQLServer_VectorStore,
    texts: List[str],
) -> None:
    """Assert that the list returned by a similarity search
    is sorted in an ascending order. The implication is that
    we have the smallest score (most similar doc.) returned first.
    """
    store.add_texts(texts)
    number_of_docs_to_return = 4
    doc_with_score = store.similarity_search_with_score(
        "Good review", k=number_of_docs_to_return
    )
    assert doc_with_score == sorted(doc_with_score, key=lambda x: x[1])
=======
def test_that_multiple_vector_stores_can_be_created(
    store: SQLServer_VectorStore,
) -> None:
    """Tests that when multiple SQLServer_VectorStore objects are
    created, the first created vector store is not reused, but
    multiple vector stores are created."""

    # Create another vector store with a different table name.
    new_store = SQLServer_VectorStore(
        connection_string=_CONNECTION_STRING,
        embedding_function=FakeEmbeddings(size=1536),
        table_name="langchain_vector_store_tests_2",
    )

    # Check that the name of the table being created for the embeddingstore
    # is what is expected.
    assert new_store._embedding_store.__table__.name == "langchain_vector_store_tests_2"

    # Drop the new_store table to clean up this test run.
    new_store.drop()


def test_that_schema_input_is_used() -> None:
    """Tests that when a schema is given as input to the SQLServer_VectorStore object,
    a vector store is created within the schema."""
    connection = create_schema()

    # Create a vector store in the DB with the schema just created
    sqlserver_vectorstore = SQLServer_VectorStore(
        connection=connection,
        connection_string=_CONNECTION_STRING,
        db_schema=_SCHEMA,
        embedding_function=FakeEmbeddings(size=1536),
        table_name=_TABLE_NAME,
    )
    sqlserver_vectorstore.add_texts(["cats"])

    # Confirm table in that schema exists.
    result = connection.execute(text(_SYS_TABLE_QUERY % (_TABLE_NAME, _SCHEMA)))
    assert result.fetchone() is not None, _TABLE_DOES_NOT_EXIST % (_SCHEMA, _TABLE_NAME)
    connection.close()


def test_that_same_name_vector_store_can_be_created_in_different_schemas() -> None:
    """Tests that vector stores can be created with same name in different
    schemas even with the same connection."""
    connection = create_schema()

    # Create a vector store in the DB with the schema just created
    sqlserver_vectorstore = SQLServer_VectorStore(
        connection=connection,
        connection_string=_CONNECTION_STRING,
        db_schema=_SCHEMA,
        embedding_function=FakeEmbeddings(size=1536),
        table_name=_TABLE_NAME,
    )

    # Create a vector store in the DB with the default schema
    sqlserver_vectorstore_default_schema = SQLServer_VectorStore(
        connection=connection,
        connection_string=_CONNECTION_STRING,
        embedding_function=FakeEmbeddings(size=1536),
        table_name=_TABLE_NAME,
    )

    sqlserver_vectorstore.add_texts(["cats"])
    result_with_schema = connection.execute(
        text(_SYS_TABLE_QUERY % (_TABLE_NAME, _SCHEMA))
    )
    assert result_with_schema.fetchone() is not None, _TABLE_DOES_NOT_EXIST % (
        _SCHEMA,
        _TABLE_NAME,
    )

    sqlserver_vectorstore_default_schema.add_texts(["cats"])
    result_with_default = connection.execute(
        text(_SYS_TABLE_QUERY % (_TABLE_NAME, "dbo"))
    )
    assert result_with_default.fetchone() is not None, _TABLE_DOES_NOT_EXIST % (
        "dbo",
        _TABLE_NAME,
    )
    connection.close()


def create_schema() -> Connection:
    engine = create_engine(url=_CONNECTION_STRING)
    connection = engine.connect()
    # Create a schema in the DB
    connection.execute(text(f"create schema {_SCHEMA}"))
    return connection
>>>>>>> 2c341b34
<|MERGE_RESOLUTION|>--- conflicted
+++ resolved
@@ -5,37 +5,21 @@
 
 import pytest
 from langchain_core.documents import Document
-<<<<<<< HEAD
-=======
 from sqlalchemy import Connection, create_engine, text
-from sqlalchemy.exc import DBAPIError
->>>>>>> 2c341b34
 
 from langchain_community.embeddings import FakeEmbeddings
 from langchain_community.vectorstores import sqlserver
 from langchain_community.vectorstores.sqlserver import SQLServer_VectorStore
 
 _CONNECTION_STRING = str(os.environ.get("TEST_AZURESQLSERVER_CONNECTION_STRING"))
-<<<<<<< HEAD
-EMBEDDING_LENGTH = 1536
-VECTOR_STORE_TABLE_NAME = "langchain_vector_store_test"
-
-
-@pytest.fixture(autouse=True)
-def setup() -> None:
-    """This is called before a testcase is run. Ensuring there are no interference
-    across testcases."""
-    sqlserver._embedding_store = None
-    sqlserver.Base.metadata.clear()
-    return
-=======
 _SCHEMA = "lc_test"
 _SYS_TABLE_QUERY = """
 select object_id from sys.tables where name = '%s'
 and schema_name(schema_id) = '%s'"""
 _TABLE_NAME = "langchain_vector_store_tests"
 _TABLE_DOES_NOT_EXIST = "Table %s.%s does not exist."
->>>>>>> 2c341b34
+EMBEDDING_LENGTH = 1536
+VECTOR_STORE_TABLE_NAME = "langchain_vector_store_test"
 
 
 @pytest.fixture
@@ -48,15 +32,10 @@
         embedding_function=FakeEmbeddings(size=EMBEDDING_LENGTH),
         table_name=VECTOR_STORE_TABLE_NAME,
     )
-<<<<<<< HEAD
-
-    return store  # provide this data to the test
-=======
     yield store  # provide this data to the test
 
     # Drop store after it's done being used in the test case.
     store.drop()
->>>>>>> 2c341b34
 
 
 @pytest.fixture
@@ -333,7 +312,99 @@
         pass
 
 
-<<<<<<< HEAD
+def test_that_multiple_vector_stores_can_be_created(
+    store: SQLServer_VectorStore,
+) -> None:
+    """Tests that when multiple SQLServer_VectorStore objects are
+    created, the first created vector store is not reused, but
+    multiple vector stores are created."""
+
+    # Create another vector store with a different table name.
+    new_store = SQLServer_VectorStore(
+        connection_string=_CONNECTION_STRING,
+        embedding_function=FakeEmbeddings(size=1536),
+        table_name="langchain_vector_store_tests_2",
+    )
+
+    # Check that the name of the table being created for the embeddingstore
+    # is what is expected.
+    assert new_store._embedding_store.__table__.name == "langchain_vector_store_tests_2"
+
+    # Drop the new_store table to clean up this test run.
+    new_store.drop()
+
+
+def test_that_schema_input_is_used() -> None:
+    """Tests that when a schema is given as input to the SQLServer_VectorStore object,
+    a vector store is created within the schema."""
+    connection = create_schema()
+
+    # Create a vector store in the DB with the schema just created
+    sqlserver_vectorstore = SQLServer_VectorStore(
+        connection=connection,
+        connection_string=_CONNECTION_STRING,
+        db_schema=_SCHEMA,
+        embedding_function=FakeEmbeddings(size=1536),
+        table_name=_TABLE_NAME,
+    )
+    sqlserver_vectorstore.add_texts(["cats"])
+
+    # Confirm table in that schema exists.
+    result = connection.execute(text(_SYS_TABLE_QUERY % (_TABLE_NAME, _SCHEMA)))
+    assert result.fetchone() is not None, _TABLE_DOES_NOT_EXIST % (_SCHEMA, _TABLE_NAME)
+    connection.close()
+
+
+def test_that_same_name_vector_store_can_be_created_in_different_schemas() -> None:
+    """Tests that vector stores can be created with same name in different
+    schemas even with the same connection."""
+    connection = create_schema()
+
+    # Create a vector store in the DB with the schema just created
+    sqlserver_vectorstore = SQLServer_VectorStore(
+        connection=connection,
+        connection_string=_CONNECTION_STRING,
+        db_schema=_SCHEMA,
+        embedding_function=FakeEmbeddings(size=1536),
+        table_name=_TABLE_NAME,
+    )
+
+    # Create a vector store in the DB with the default schema
+    sqlserver_vectorstore_default_schema = SQLServer_VectorStore(
+        connection=connection,
+        connection_string=_CONNECTION_STRING,
+        embedding_function=FakeEmbeddings(size=1536),
+        table_name=_TABLE_NAME,
+    )
+
+    sqlserver_vectorstore.add_texts(["cats"])
+    result_with_schema = connection.execute(
+        text(_SYS_TABLE_QUERY % (_TABLE_NAME, _SCHEMA))
+    )
+    assert result_with_schema.fetchone() is not None, _TABLE_DOES_NOT_EXIST % (
+        _SCHEMA,
+        _TABLE_NAME,
+    )
+
+    sqlserver_vectorstore_default_schema.add_texts(["cats"])
+    result_with_default = connection.execute(
+        text(_SYS_TABLE_QUERY % (_TABLE_NAME, "dbo"))
+    )
+    assert result_with_default.fetchone() is not None, _TABLE_DOES_NOT_EXIST % (
+        "dbo",
+        _TABLE_NAME,
+    )
+    connection.close()
+
+
+def create_schema() -> Connection:
+    engine = create_engine(url=_CONNECTION_STRING)
+    connection = engine.connect()
+    # Create a schema in the DB
+    connection.execute(text(f"create schema {_SCHEMA}"))
+    return connection
+
+
 def test_that_any_size_of_embeddings_can_be_added_when_embedding_length_is_not_defined(
     texts: List[str],
 ) -> None:
@@ -379,97 +450,4 @@
     doc_with_score = store.similarity_search_with_score(
         "Good review", k=number_of_docs_to_return
     )
-    assert doc_with_score == sorted(doc_with_score, key=lambda x: x[1])
-=======
-def test_that_multiple_vector_stores_can_be_created(
-    store: SQLServer_VectorStore,
-) -> None:
-    """Tests that when multiple SQLServer_VectorStore objects are
-    created, the first created vector store is not reused, but
-    multiple vector stores are created."""
-
-    # Create another vector store with a different table name.
-    new_store = SQLServer_VectorStore(
-        connection_string=_CONNECTION_STRING,
-        embedding_function=FakeEmbeddings(size=1536),
-        table_name="langchain_vector_store_tests_2",
-    )
-
-    # Check that the name of the table being created for the embeddingstore
-    # is what is expected.
-    assert new_store._embedding_store.__table__.name == "langchain_vector_store_tests_2"
-
-    # Drop the new_store table to clean up this test run.
-    new_store.drop()
-
-
-def test_that_schema_input_is_used() -> None:
-    """Tests that when a schema is given as input to the SQLServer_VectorStore object,
-    a vector store is created within the schema."""
-    connection = create_schema()
-
-    # Create a vector store in the DB with the schema just created
-    sqlserver_vectorstore = SQLServer_VectorStore(
-        connection=connection,
-        connection_string=_CONNECTION_STRING,
-        db_schema=_SCHEMA,
-        embedding_function=FakeEmbeddings(size=1536),
-        table_name=_TABLE_NAME,
-    )
-    sqlserver_vectorstore.add_texts(["cats"])
-
-    # Confirm table in that schema exists.
-    result = connection.execute(text(_SYS_TABLE_QUERY % (_TABLE_NAME, _SCHEMA)))
-    assert result.fetchone() is not None, _TABLE_DOES_NOT_EXIST % (_SCHEMA, _TABLE_NAME)
-    connection.close()
-
-
-def test_that_same_name_vector_store_can_be_created_in_different_schemas() -> None:
-    """Tests that vector stores can be created with same name in different
-    schemas even with the same connection."""
-    connection = create_schema()
-
-    # Create a vector store in the DB with the schema just created
-    sqlserver_vectorstore = SQLServer_VectorStore(
-        connection=connection,
-        connection_string=_CONNECTION_STRING,
-        db_schema=_SCHEMA,
-        embedding_function=FakeEmbeddings(size=1536),
-        table_name=_TABLE_NAME,
-    )
-
-    # Create a vector store in the DB with the default schema
-    sqlserver_vectorstore_default_schema = SQLServer_VectorStore(
-        connection=connection,
-        connection_string=_CONNECTION_STRING,
-        embedding_function=FakeEmbeddings(size=1536),
-        table_name=_TABLE_NAME,
-    )
-
-    sqlserver_vectorstore.add_texts(["cats"])
-    result_with_schema = connection.execute(
-        text(_SYS_TABLE_QUERY % (_TABLE_NAME, _SCHEMA))
-    )
-    assert result_with_schema.fetchone() is not None, _TABLE_DOES_NOT_EXIST % (
-        _SCHEMA,
-        _TABLE_NAME,
-    )
-
-    sqlserver_vectorstore_default_schema.add_texts(["cats"])
-    result_with_default = connection.execute(
-        text(_SYS_TABLE_QUERY % (_TABLE_NAME, "dbo"))
-    )
-    assert result_with_default.fetchone() is not None, _TABLE_DOES_NOT_EXIST % (
-        "dbo",
-        _TABLE_NAME,
-    )
-    connection.close()
-
-
-def create_schema() -> Connection:
-    engine = create_engine(url=_CONNECTION_STRING)
-    connection = engine.connect()
-    # Create a schema in the DB
-    connection.execute(text(f"create schema {_SCHEMA}"))
-    return connection
->>>>>>> 2c341b34
+    assert doc_with_score == sorted(doc_with_score, key=lambda x: x[1])