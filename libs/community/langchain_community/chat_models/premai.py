--- conflicted
+++ resolved
@@ -193,7 +193,6 @@
     If model name is other than default model then it will override the calls 
     from the model deployed from launchpad."""
 
-<<<<<<< HEAD
     session_id: Optional[str] = None
     """The ID of the session to use. It helps to track the chat history."""
 
@@ -206,12 +205,7 @@
     """
 
     max_tokens: Optional[int] = Field(default=None)
-=======
-    temperature: Optional[float] = None
-    """Model temperature. Value should be >= 0 and <= 1.0"""
-
-    max_tokens: Optional[int] = None
->>>>>>> 45b39426
+
     """The maximum number of tokens to generate"""
 
     max_retries: int = Field(default=1)
