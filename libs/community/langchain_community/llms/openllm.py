--- conflicted
+++ resolved
@@ -15,7 +15,7 @@
     overload,
 )
 
-from langchain.callbacks.manager import (
+from langchain_core.callbacks import (
     AsyncCallbackManagerForLLMRun,
     CallbackManagerForLLMRun,
 )
@@ -126,12 +126,8 @@
         *,
         model_id: Optional[str] = None,
         server_url: Optional[str] = None,
-<<<<<<< HEAD
+        timeout: int = 30,
         server_type: Literal["http"] = "http",
-=======
-        timeout: int = 30,
-        server_type: Literal["grpc", "http"] = "http",
->>>>>>> e830a4e7
         embedded: bool = True,
         **llm_kwargs: Any,
     ):
@@ -150,31 +146,18 @@
             assert (
                 model_id is None and model_name is None
             ), "'server_url' and {'model_id', 'model_name'} are mutually exclusive"
-<<<<<<< HEAD
-=======
-            client_cls = (
-                openllm.client.HTTPClient
-                if server_type == "http"
-                else openllm.client.GrpcClient
-            )
-            client = client_cls(server_url, timeout)
->>>>>>> e830a4e7
 
             super().__init__(
                 **{
                     "server_url": server_url,
-<<<<<<< HEAD
+                    "timeout": timeout,
                     "server_type": "http",
-=======
-                    "timeout": timeout,
-                    "server_type": server_type,
->>>>>>> e830a4e7
                     "llm_kwargs": llm_kwargs,
                 }
             )
             self._llm = None  # type: ignore
-            self._client = openllm.HTTPClient(server_url)
-            self._async_client = openllm.AsyncHTTPClient(server_url)
+            self._client = openllm.HTTPClient(server_url, timeout=timeout)
+            self._async_client = openllm.AsyncHTTPClient(server_url, timeout=timeout)
         else:
             if model_name is None:  # supports not passing model_name
                 assert model_id is not None, "Must provide 'model_id' or 'server_url'"
@@ -243,13 +226,8 @@
         """Get the identifying parameters."""
         if self._client is not None:
             self.llm_kwargs.update(self._client._config)
-<<<<<<< HEAD
             model_name = self._client["model_name"]
             model_id = self._client["model_id"]
-=======
-            model_name = self._client._metadata.model_dump()["model_name"]
-            model_id = self._client._metadata.model_dump()["model_id"]
->>>>>>> e830a4e7
         else:
             if self._llm is None:
                 raise ValueError("LLM must be initialized.")
@@ -286,15 +264,7 @@
         copied = copy.deepcopy(self.llm_kwargs)
         copied.update(kwargs)
         if self._client:
-<<<<<<< HEAD
             res = self._client.generate(prompt, llm_config=copied, stop=stop)
-=======
-            res = (
-                self._client.generate(prompt, **config.model_dump(flatten=True))
-                .outputs[0]
-                .text
-            )
->>>>>>> e830a4e7
         else:
             assert self._llm is not None
             res = asyncio.run(self._llm.generate(prompt, stop=stop, **copied))
