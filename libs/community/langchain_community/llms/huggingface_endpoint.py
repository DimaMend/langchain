import json
import logging
import os
from typing import Any, AsyncIterator, Dict, Iterator, List, Mapping, Optional

from langchain_core._api.deprecation import deprecated
from langchain_core.callbacks import (
    AsyncCallbackManagerForLLMRun,
    CallbackManagerForLLMRun,
)
from langchain_core.language_models.llms import LLM
from langchain_core.outputs import GenerationChunk
from langchain_core.pydantic_v1 import Extra, Field, root_validator
<<<<<<< HEAD
from langchain_core.utils import get_pydantic_field_names
=======
from langchain_core.utils import (
    get_from_dict_or_env,
    get_pydantic_field_names,
    pre_init,
)
>>>>>>> 859e4349

logger = logging.getLogger(__name__)

VALID_TASKS = (
    "text2text-generation",
    "text-generation",
    "summarization",
    "conversational",
)


@deprecated(
    since="0.0.37",
    removal="0.3",
    alternative_import="langchain_huggingface.HuggingFaceEndpoint",
)
class HuggingFaceEndpoint(LLM):
    """
    HuggingFace Endpoint.

    To use this class, you should have installed the ``huggingface_hub`` package, and
    the environment variable ``HUGGINGFACEHUB_API_TOKEN`` set with your API token,
    or given as a named parameter to the constructor.

    Example:
        .. code-block:: python

            # Basic Example (no streaming)
            llm = HuggingFaceEndpoint(
                endpoint_url="http://localhost:8010/",
                max_new_tokens=512,
                top_k=10,
                top_p=0.95,
                typical_p=0.95,
                temperature=0.01,
                repetition_penalty=1.03,
                huggingfacehub_api_token="my-api-key"
            )
            print(llm.invoke("What is Deep Learning?"))

            # Streaming response example
            from langchain_core.callbacks.streaming_stdout import StreamingStdOutCallbackHandler

            callbacks = [StreamingStdOutCallbackHandler()]
            llm = HuggingFaceEndpoint(
                endpoint_url="http://localhost:8010/",
                max_new_tokens=512,
                top_k=10,
                top_p=0.95,
                typical_p=0.95,
                temperature=0.01,
                repetition_penalty=1.03,
                callbacks=callbacks,
                streaming=True,
                huggingfacehub_api_token="my-api-key"
            )
            print(llm.invoke("What is Deep Learning?"))

    """  # noqa: E501

    endpoint_url: Optional[str] = None
    """Endpoint URL to use."""
    repo_id: Optional[str] = None
    """Repo to use."""
    huggingfacehub_api_token: Optional[str] = None
    max_new_tokens: int = 512
    """Maximum number of generated tokens"""
    top_k: Optional[int] = None
    """The number of highest probability vocabulary tokens to keep for
    top-k-filtering."""
    top_p: Optional[float] = 0.95
    """If set to < 1, only the smallest set of most probable tokens with probabilities
    that add up to `top_p` or higher are kept for generation."""
    typical_p: Optional[float] = 0.95
    """Typical Decoding mass. See [Typical Decoding for Natural Language
    Generation](https://arxiv.org/abs/2202.00666) for more information."""
    temperature: Optional[float] = 0.8
    """The value used to module the logits distribution."""
    repetition_penalty: Optional[float] = None
    """The parameter for repetition penalty. 1.0 means no penalty.
    See [this paper](https://arxiv.org/pdf/1909.05858.pdf) for more details."""
    return_full_text: bool = False
    """Whether to prepend the prompt to the generated text"""
    truncate: Optional[int] = None
    """Truncate inputs tokens to the given size"""
    stop_sequences: List[str] = Field(default_factory=list)
    """Stop generating tokens if a member of `stop_sequences` is generated"""
    seed: Optional[int] = None
    """Random sampling seed"""
    inference_server_url: str = ""
    """text-generation-inference instance base url"""
    timeout: int = 120
    """Timeout in seconds"""
    streaming: bool = False
    """Whether to generate a stream of tokens asynchronously"""
    do_sample: bool = False
    """Activate logits sampling"""
    watermark: bool = False
    """Watermarking with [A Watermark for Large Language Models]
    (https://arxiv.org/abs/2301.10226)"""
    server_kwargs: Dict[str, Any] = Field(default_factory=dict)
    """Holds any text-generation-inference server parameters not explicitly specified"""
    model_kwargs: Dict[str, Any] = Field(default_factory=dict)
    """Holds any model parameters valid for `call` not explicitly specified"""
    model: str
    client: Any
    async_client: Any
    task: Optional[str] = None
    """Task to call the model with.
    Should be a task that returns `generated_text` or `summary_text`."""

    class Config:
        """Configuration for this pydantic object."""

        extra = Extra.forbid

    @root_validator(pre=True)
    def build_extra(cls, values: Dict[str, Any]) -> Dict[str, Any]:
        """Build extra kwargs from additional params that were passed in."""
        all_required_field_names = get_pydantic_field_names(cls)
        extra = values.get("model_kwargs", {})
        for field_name in list(values):
            if field_name in extra:
                raise ValueError(f"Found {field_name} supplied twice.")
            if field_name not in all_required_field_names:
                logger.warning(
                    f"""WARNING! {field_name} is not default parameter.
                    {field_name} was transferred to model_kwargs.
                    Please make sure that {field_name} is what you intended."""
                )
                extra[field_name] = values.pop(field_name)

        invalid_model_kwargs = all_required_field_names.intersection(extra.keys())
        if invalid_model_kwargs:
            raise ValueError(
                f"Parameters {invalid_model_kwargs} should be specified explicitly. "
                f"Instead they were passed in as part of `model_kwargs` parameter."
            )

        values["model_kwargs"] = extra
        if "endpoint_url" not in values and "repo_id" not in values:
            raise ValueError(
                "Please specify an `endpoint_url` or `repo_id` for the model."
            )
        if "endpoint_url" in values and "repo_id" in values:
            raise ValueError(
                "Please specify either an `endpoint_url` OR a `repo_id`, not both."
            )
        values["model"] = values.get("endpoint_url") or values.get("repo_id")
        return values

    @pre_init
    def validate_environment(cls, values: Dict) -> Dict:
        """Validate that package is installed and that the API token is valid."""
        try:
            from huggingface_hub import login

        except ImportError:
            raise ImportError(
                "Could not import huggingface_hub python package. "
                "Please install it with `pip install huggingface_hub`."
            )
        huggingfacehub_api_token = values["huggingfacehub_api_token"] or os.getenv(
            "HUGGINGFACEHUB_API_TOKEN"
        )
        if huggingfacehub_api_token is not None:
            try:
                login(token=huggingfacehub_api_token)
            except Exception as e:
                raise ValueError(
                    "Could not authenticate with huggingface_hub. "
                    "Please check your API token."
                ) from e

        from huggingface_hub import AsyncInferenceClient, InferenceClient

        values["client"] = InferenceClient(
            model=values["model"],
            timeout=values["timeout"],
            token=huggingfacehub_api_token,
            **values["server_kwargs"],
        )
        values["async_client"] = AsyncInferenceClient(
            model=values["model"],
            timeout=values["timeout"],
            token=huggingfacehub_api_token,
            **values["server_kwargs"],
        )

        return values

    @property
    def _default_params(self) -> Dict[str, Any]:
        """Get the default parameters for calling text generation inference API."""
        return {
            "max_new_tokens": self.max_new_tokens,
            "top_k": self.top_k,
            "top_p": self.top_p,
            "typical_p": self.typical_p,
            "temperature": self.temperature,
            "repetition_penalty": self.repetition_penalty,
            "return_full_text": self.return_full_text,
            "truncate": self.truncate,
            "stop_sequences": self.stop_sequences,
            "seed": self.seed,
            "do_sample": self.do_sample,
            "watermark": self.watermark,
            **self.model_kwargs,
        }

    @property
    def _identifying_params(self) -> Mapping[str, Any]:
        """Get the identifying parameters."""
        _model_kwargs = self.model_kwargs or {}
        return {
            **{"endpoint_url": self.endpoint_url, "task": self.task},
            **{"model_kwargs": _model_kwargs},
        }

    @property
    def _llm_type(self) -> str:
        """Return type of llm."""
        return "huggingface_endpoint"

    def _invocation_params(
        self, runtime_stop: Optional[List[str]], **kwargs: Any
    ) -> Dict[str, Any]:
        params = {**self._default_params, **kwargs}
        params["stop_sequences"] = params["stop_sequences"] + (runtime_stop or [])
        return params

    def _call(
        self,
        prompt: str,
        stop: Optional[List[str]] = None,
        run_manager: Optional[CallbackManagerForLLMRun] = None,
        **kwargs: Any,
    ) -> str:
        """Call out to HuggingFace Hub's inference endpoint."""
        invocation_params = self._invocation_params(stop, **kwargs)
        if self.streaming:
            completion = ""
            for chunk in self._stream(prompt, stop, run_manager, **invocation_params):
                completion += chunk.text
            return completion
        else:
            invocation_params["stop"] = invocation_params[
                "stop_sequences"
            ]  # porting 'stop_sequences' into the 'stop' argument
            response = self.client.post(
                json={"inputs": prompt, "parameters": invocation_params},
                stream=False,
                task=self.task,
            )
            try:
                response_text = json.loads(response.decode())[0]["generated_text"]
            except KeyError:
                response_text = json.loads(response.decode())["generated_text"]

            # Maybe the generation has stopped at one of the stop sequences:
            # then we remove this stop sequence from the end of the generated text
            for stop_seq in invocation_params["stop_sequences"]:
                if response_text[-len(stop_seq) :] == stop_seq:
                    response_text = response_text[: -len(stop_seq)]
            return response_text

    async def _acall(
        self,
        prompt: str,
        stop: Optional[List[str]] = None,
        run_manager: Optional[AsyncCallbackManagerForLLMRun] = None,
        **kwargs: Any,
    ) -> str:
        invocation_params = self._invocation_params(stop, **kwargs)
        if self.streaming:
            completion = ""
            async for chunk in self._astream(
                prompt, stop, run_manager, **invocation_params
            ):
                completion += chunk.text
            return completion
        else:
            invocation_params["stop"] = invocation_params["stop_sequences"]
            response = await self.async_client.post(
                json={"inputs": prompt, "parameters": invocation_params},
                stream=False,
                task=self.task,
            )
            try:
                response_text = json.loads(response.decode())[0]["generated_text"]
            except KeyError:
                response_text = json.loads(response.decode())["generated_text"]

            # Maybe the generation has stopped at one of the stop sequences:
            # then remove this stop sequence from the end of the generated text
            for stop_seq in invocation_params["stop_sequences"]:
                if response_text[-len(stop_seq) :] == stop_seq:
                    response_text = response_text[: -len(stop_seq)]
            return response_text

    def _stream(
        self,
        prompt: str,
        stop: Optional[List[str]] = None,
        run_manager: Optional[CallbackManagerForLLMRun] = None,
        **kwargs: Any,
    ) -> Iterator[GenerationChunk]:
        invocation_params = self._invocation_params(stop, **kwargs)

        for response in self.client.text_generation(
            prompt, **invocation_params, stream=True
        ):
            # identify stop sequence in generated text, if any
            stop_seq_found: Optional[str] = None
            for stop_seq in invocation_params["stop_sequences"]:
                if stop_seq in response:
                    stop_seq_found = stop_seq

            # identify text to yield
            text: Optional[str] = None
            if stop_seq_found:
                text = response[: response.index(stop_seq_found)]
            else:
                text = response

            # yield text, if any
            if text:
                chunk = GenerationChunk(text=text)

                if run_manager:
                    run_manager.on_llm_new_token(chunk.text)
                yield chunk

            # break if stop sequence found
            if stop_seq_found:
                break

    async def _astream(
        self,
        prompt: str,
        stop: Optional[List[str]] = None,
        run_manager: Optional[AsyncCallbackManagerForLLMRun] = None,
        **kwargs: Any,
    ) -> AsyncIterator[GenerationChunk]:
        invocation_params = self._invocation_params(stop, **kwargs)
        async for response in await self.async_client.text_generation(
            prompt, **invocation_params, stream=True
        ):
            # identify stop sequence in generated text, if any
            stop_seq_found: Optional[str] = None
            for stop_seq in invocation_params["stop_sequences"]:
                if stop_seq in response:
                    stop_seq_found = stop_seq

            # identify text to yield
            text: Optional[str] = None
            if stop_seq_found:
                text = response[: response.index(stop_seq_found)]
            else:
                text = response

            # yield text, if any
            if text:
                chunk = GenerationChunk(text=text)

                if run_manager:
                    await run_manager.on_llm_new_token(chunk.text)
                yield chunk

            # break if stop sequence found
            if stop_seq_found:
                break<|MERGE_RESOLUTION|>--- conflicted
+++ resolved
@@ -11,15 +11,10 @@
 from langchain_core.language_models.llms import LLM
 from langchain_core.outputs import GenerationChunk
 from langchain_core.pydantic_v1 import Extra, Field, root_validator
-<<<<<<< HEAD
-from langchain_core.utils import get_pydantic_field_names
-=======
 from langchain_core.utils import (
-    get_from_dict_or_env,
     get_pydantic_field_names,
     pre_init,
 )
->>>>>>> 859e4349
 
 logger = logging.getLogger(__name__)
 
