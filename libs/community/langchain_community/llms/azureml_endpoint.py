import json
import urllib.request
import warnings
from abc import abstractmethod
from enum import Enum
from typing import Any, Dict, List, Mapping, Optional

from langchain_core.callbacks.manager import CallbackManagerForLLMRun
from langchain_core.language_models.llms import BaseLLM
from langchain_core.outputs import Generation, LLMResult
from langchain_core.pydantic_v1 import BaseModel, SecretStr, root_validator, validator
from langchain_core.utils import convert_to_secret_str, get_from_dict_or_env

DEFAULT_TIMEOUT = 50


class AzureMLEndpointClient(object):
    """AzureML Managed Endpoint client."""

    def __init__(
        self,
        endpoint_url: str,
        endpoint_api_key: str,
        deployment_name: str = "",
        timeout: int = DEFAULT_TIMEOUT,
    ) -> None:
        """Initialize the class."""
        if not endpoint_api_key or not endpoint_url:
            raise ValueError(
                """A key/token and REST endpoint should 
                be provided to invoke the endpoint"""
            )
        self.endpoint_url = endpoint_url
        self.endpoint_api_key = endpoint_api_key
        self.deployment_name = deployment_name
        self.timeout = timeout

    def call(
        self,
        body: bytes,
        run_manager: Optional[CallbackManagerForLLMRun] = None,
        **kwargs: Any,
    ) -> bytes:
        """call."""

        # The azureml-model-deployment header will force the request to go to a
        # specific deployment. Remove this header to have the request observe the
        # endpoint traffic rules.
        headers = {
            "Content-Type": "application/json",
            "Authorization": ("Bearer " + self.endpoint_api_key),
        }
        if self.deployment_name != "":
            headers["azureml-model-deployment"] = self.deployment_name

        req = urllib.request.Request(self.endpoint_url, body, headers)
        response = urllib.request.urlopen(
            req, timeout=kwargs.get("timeout", self.timeout)
        )
        result = response.read()
        return result


class AzureMLEndpointApiType(str, Enum):
    """Azure ML endpoints API types. Use `dedicated` for models deployed in hosted
    infrastructure (also known as Online Endpoints in Azure Machine Learning),
    or `serverless` for models deployed as a service with a
    pay-as-you-go billing or PTU.
    """

    dedicated = "dedicated"
    realtime = "realtime"  #: Deprecated
    serverless = "serverless"


class ContentFormatterBase:
    """Transform request and response of AzureML endpoint to match with
    required schema.
    """

    """
    Example:
        .. code-block:: python
        
            class ContentFormatter(ContentFormatterBase):
                content_type = "application/json"
                accepts = "application/json"
                
                def format_request_payload(
                    self, 
                    prompt: str, 
                    model_kwargs: Dict,
                    api_type: AzureMLEndpointApiType,
                ) -> bytes:
                    input_str = json.dumps(
                        {
                            "inputs": {"input_string": [prompt]}, 
                            "parameters": model_kwargs,
                        }
                    )
                    return str.encode(input_str)
                    
                def format_response_payload(
                        self, output: str, api_type: AzureMLEndpointApiType
                    ) -> str:
                    response_json = json.loads(output)
                    return response_json[0]["0"]
    """
    content_type: Optional[str] = "application/json"
    """The MIME type of the input data passed to the endpoint"""

    accepts: Optional[str] = "application/json"
    """The MIME type of the response data returned from the endpoint"""

    format_error_msg: str = (
        "Error while formatting response payload for chat model of type "
        " `{api_type}`. Are you using the right formatter for the deployed "
        " model and endpoint type?"
    )

    @staticmethod
    def escape_special_characters(prompt: str) -> str:
        """Escapes any special characters in `prompt`"""
        escape_map = {
            "\\": "\\\\",
            '"': '\\"',
            "\b": "\\b",
            "\f": "\\f",
            "\n": "\\n",
            "\r": "\\r",
            "\t": "\\t",
        }

        # Replace each occurrence of the specified characters with escaped versions
        for escape_sequence, escaped_sequence in escape_map.items():
            prompt = prompt.replace(escape_sequence, escaped_sequence)

        return prompt

    @property
    def supported_api_types(self) -> List[AzureMLEndpointApiType]:
        """Supported APIs for the given formatter. Azure ML supports
        deploying models using different hosting methods. Each method may have
        a different API structure."""

        return [AzureMLEndpointApiType.dedicated]

    def format_request_payload(
        self,
        prompt: str,
        model_kwargs: Dict,
        api_type: AzureMLEndpointApiType = AzureMLEndpointApiType.dedicated,
    ) -> Any:
        """Formats the request body according to the input schema of
        the model. Returns bytes or seekable file like object in the
        format specified in the content_type request header.
        """
        raise NotImplementedError()

    @abstractmethod
    def format_response_payload(
        self,
        output: bytes,
        api_type: AzureMLEndpointApiType = AzureMLEndpointApiType.dedicated,
    ) -> Generation:
        """Formats the response body according to the output
        schema of the model. Returns the data type that is
        received from the response.
        """


class GPT2ContentFormatter(ContentFormatterBase):
    """Content handler for GPT2"""

    @property
    def supported_api_types(self) -> List[AzureMLEndpointApiType]:
        return [AzureMLEndpointApiType.dedicated]

    def format_request_payload(  # type: ignore[override]
        self, prompt: str, model_kwargs: Dict, api_type: AzureMLEndpointApiType
    ) -> bytes:
        prompt = ContentFormatterBase.escape_special_characters(prompt)
        request_payload = json.dumps(
            {"inputs": {"input_string": [f'"{prompt}"']}, "parameters": model_kwargs}
        )
        return str.encode(request_payload)

    def format_response_payload(  # type: ignore[override]
        self, output: bytes, api_type: AzureMLEndpointApiType
    ) -> Generation:
        try:
            choice = json.loads(output)[0]["0"]
        except (KeyError, IndexError, TypeError) as e:
            raise ValueError(self.format_error_msg.format(api_type=api_type)) from e  # type: ignore[union-attr]
        return Generation(text=choice)


class OSSContentFormatter(GPT2ContentFormatter):
    """Deprecated: Kept for backwards compatibility

    Content handler for LLMs from the OSS catalog."""

    content_formatter: Any = None

    def __init__(self) -> None:
        super().__init__()
        warnings.warn(
            """`OSSContentFormatter` will be deprecated in the future. 
                      Please use `GPT2ContentFormatter` instead.  
                      """
        )


class HFContentFormatter(ContentFormatterBase):
    """Content handler for LLMs from the HuggingFace catalog."""

    @property
    def supported_api_types(self) -> List[AzureMLEndpointApiType]:
        return [AzureMLEndpointApiType.dedicated]

    def format_request_payload(  # type: ignore[override]
        self, prompt: str, model_kwargs: Dict, api_type: AzureMLEndpointApiType
    ) -> bytes:
        ContentFormatterBase.escape_special_characters(prompt)
        request_payload = json.dumps(
            {"inputs": [f'"{prompt}"'], "parameters": model_kwargs}
        )
        return str.encode(request_payload)

    def format_response_payload(  # type: ignore[override]
        self, output: bytes, api_type: AzureMLEndpointApiType
    ) -> Generation:
        try:
            choice = json.loads(output)[0]["0"]["generated_text"]
        except (KeyError, IndexError, TypeError) as e:
            raise ValueError(self.format_error_msg.format(api_type=api_type)) from e  # type: ignore[union-attr]
        return Generation(text=choice)


class DollyContentFormatter(ContentFormatterBase):
    """Content handler for the Dolly-v2-12b model"""

    @property
    def supported_api_types(self) -> List[AzureMLEndpointApiType]:
        return [AzureMLEndpointApiType.dedicated]

    def format_request_payload(  # type: ignore[override]
        self, prompt: str, model_kwargs: Dict, api_type: AzureMLEndpointApiType
    ) -> bytes:
        prompt = ContentFormatterBase.escape_special_characters(prompt)
        request_payload = json.dumps(
            {
                "input_data": {"input_string": [f'"{prompt}"']},
                "parameters": model_kwargs,
            }
        )
        return str.encode(request_payload)

    def format_response_payload(  # type: ignore[override]
        self, output: bytes, api_type: AzureMLEndpointApiType
    ) -> Generation:
        try:
            choice = json.loads(output)[0]
        except (KeyError, IndexError, TypeError) as e:
            raise ValueError(self.format_error_msg.format(api_type=api_type)) from e  # type: ignore[union-attr]
        return Generation(text=choice)


class CustomOpenAIContentFormatter(ContentFormatterBase):
    """Content formatter for models that use the OpenAI like API scheme."""

    @property
    def supported_api_types(self) -> List[AzureMLEndpointApiType]:
        return [AzureMLEndpointApiType.dedicated, AzureMLEndpointApiType.serverless]

    def format_request_payload(  # type: ignore[override]
        self, prompt: str, model_kwargs: Dict, api_type: AzureMLEndpointApiType
    ) -> bytes:
        """Formats the request according to the chosen api"""
        prompt = ContentFormatterBase.escape_special_characters(prompt)
        if api_type in [
            AzureMLEndpointApiType.dedicated,
            AzureMLEndpointApiType.realtime,
        ]:
            request_payload = json.dumps(
                {
                    "input_data": {
                        "input_string": [f'"{prompt}"'],
                        "parameters": model_kwargs,
                    }
                }
            )
        elif api_type == AzureMLEndpointApiType.serverless:
            request_payload = json.dumps({"prompt": prompt, **model_kwargs})
        else:
            raise ValueError(
                f"`api_type` {api_type} is not supported by this formatter"
            )
        return str.encode(request_payload)

    def format_response_payload(  # type: ignore[override]
        self, output: bytes, api_type: AzureMLEndpointApiType
    ) -> Generation:
        """Formats response"""
        if api_type in [
            AzureMLEndpointApiType.dedicated,
            AzureMLEndpointApiType.realtime,
        ]:
            try:
                choice = json.loads(output)[0]["0"]
            except (KeyError, IndexError, TypeError) as e:
                raise ValueError(self.format_error_msg.format(api_type=api_type)) from e  # type: ignore[union-attr]
            return Generation(text=choice)
        if api_type == AzureMLEndpointApiType.serverless:
            try:
                choice = json.loads(output)["choices"][0]
                if not isinstance(choice, dict):
                    raise TypeError(
                        "Endpoint response is not well formed for a chat "
                        "model. Expected `dict` but `{type(choice)}` was "
                        "received."
                    )
            except (KeyError, IndexError, TypeError) as e:
                raise ValueError(self.format_error_msg.format(api_type=api_type)) from e  # type: ignore[union-attr]
            return Generation(
                text=choice["text"].strip(),
                generation_info=dict(
                    finish_reason=choice.get("finish_reason"),
                    logprobs=choice.get("logprobs"),
                ),
            )
        raise ValueError(f"`api_type` {api_type} is not supported by this formatter")


class LlamaContentFormatter(CustomOpenAIContentFormatter):
    """Deprecated: Kept for backwards compatibility

    Content formatter for Llama."""

    content_formatter: Any = None

    def __init__(self) -> None:
        super().__init__()
        warnings.warn(
            """`LlamaContentFormatter` will be deprecated in the future. 
                Please use `CustomOpenAIContentFormatter` instead.  
            """
        )


class AzureMLBaseEndpoint(BaseModel):
    """Azure ML Online Endpoint models."""

    endpoint_url: str = ""
    """URL of pre-existing Endpoint. Should be passed to constructor or specified as 
        env var `AZUREML_ENDPOINT_URL`."""

    endpoint_api_type: AzureMLEndpointApiType = AzureMLEndpointApiType.dedicated
    """Type of the endpoint being consumed. Possible values are `serverless` for 
        pay-as-you-go and `dedicated` for dedicated endpoints. """

    endpoint_api_key: SecretStr = convert_to_secret_str("")
    """Authentication Key for Endpoint. Should be passed to constructor or specified as
        env var `AZUREML_ENDPOINT_API_KEY`."""

    deployment_name: str = ""
    """Deployment Name for Endpoint. NOT REQUIRED to call endpoint. Should be passed 
        to constructor or specified as env var `AZUREML_DEPLOYMENT_NAME`."""

    timeout: int = DEFAULT_TIMEOUT
    """Request timeout for calls to the endpoint"""

    http_client: Any = None  #: :meta private:

    max_retries: int = 1

    content_formatter: Any = None
    """The content formatter that provides an input and output
    transform function to handle formats between the LLM and
    the endpoint"""

    model_kwargs: Optional[dict] = None
    """Keyword arguments to pass to the model."""

    @root_validator(pre=True)
    def validate_environ(cls, values: Dict) -> Dict:
        values["endpoint_api_key"] = convert_to_secret_str(
            get_from_dict_or_env(values, "endpoint_api_key", "AZUREML_ENDPOINT_API_KEY")
        )
        values["endpoint_url"] = get_from_dict_or_env(
            values, "endpoint_url", "AZUREML_ENDPOINT_URL"
        )
        values["deployment_name"] = get_from_dict_or_env(
            values, "deployment_name", "AZUREML_DEPLOYMENT_NAME", ""
        )
        values["endpoint_api_type"] = get_from_dict_or_env(
            values,
            "endpoint_api_type",
            "AZUREML_ENDPOINT_API_TYPE",
            AzureMLEndpointApiType.dedicated,
        )
        values["timeout"] = get_from_dict_or_env(
            values,
            "timeout",
            "AZUREML_TIMEOUT",
            str(DEFAULT_TIMEOUT),
        )

        return values

    @validator("content_formatter")
    def validate_content_formatter(
        cls, field_value: Any, values: Dict
    ) -> ContentFormatterBase:
        """Validate that content formatter is supported by endpoint type."""
        endpoint_api_type = values.get("endpoint_api_type")
        if endpoint_api_type not in field_value.supported_api_types:
            raise ValueError(
                f"Content formatter f{type(field_value)} is not supported by this "
                f"endpoint. Supported types are {field_value.supported_api_types} "
                f"but endpoint is {endpoint_api_type}."
            )
        return field_value

    @validator("endpoint_url")
    def validate_endpoint_url(cls, field_value: Any) -> str:
        """Validate that endpoint url is complete."""
        if field_value.endswith("/"):
            field_value = field_value[:-1]
        if field_value.endswith("inference.ml.azure.com"):
            raise ValueError(
                "`endpoint_url` should contain the full invocation URL including "
                "`/score` for `endpoint_api_type='dedicated'` or `/v1/completions` "
                "or `/v1/chat/completions` for `endpoint_api_type='serverless'`"
            )
        return field_value

    @validator("endpoint_api_type")
    def validate_endpoint_api_type(
        cls, field_value: Any, values: Dict
    ) -> AzureMLEndpointApiType:
        """Validate that endpoint api type is compatible with the URL format."""
        endpoint_url = values.get("endpoint_url")
        if (
<<<<<<< HEAD
            field_value == AzureMLEndpointApiType.dedicated
            or field_value == AzureMLEndpointApiType.realtime
        ) and not endpoint_url.endswith("/score"):  # type: ignore[union-attr]
=======
            (
                field_value == AzureMLEndpointApiType.dedicated
                or field_value == AzureMLEndpointApiType.realtime
            )
            and not endpoint_url.endswith("/score")  # type: ignore[union-attr]
        ):
>>>>>>> cd4c5428
            raise ValueError(
                "Endpoints of type `dedicated` should follow the format "
                "`https://<your-endpoint>.<your_region>.inference.ml.azure.com/score`."
                " If your endpoint URL ends with `/v1/completions` or"
                "`/v1/chat/completions`, use `endpoint_api_type='serverless'` instead."
            )
        if field_value == AzureMLEndpointApiType.serverless and not (
            endpoint_url.endswith("/v1/completions")  # type: ignore[union-attr]
            or endpoint_url.endswith("/v1/chat/completions")  # type: ignore[union-attr]
        ):
            raise ValueError(
                "Endpoints of type `serverless` should follow the format "
                "`https://<your-endpoint>.<your_region>.inference.ml.azure.com/v1/chat/completions`"
                " or `https://<your-endpoint>.<your_region>.inference.ml.azure.com/v1/chat/completions`"
            )

        return field_value

    @validator("http_client", always=True)
    def validate_client(cls, field_value: Any, values: Dict) -> AzureMLEndpointClient:
        """Validate that api key and python package exists in environment."""
        endpoint_url = values.get("endpoint_url")
        endpoint_key = values.get("endpoint_api_key")
        deployment_name = values.get("deployment_name")
        timeout = values.get("timeout", DEFAULT_TIMEOUT)

        http_client = AzureMLEndpointClient(
            endpoint_url,  # type: ignore
            endpoint_key.get_secret_value(),  # type: ignore
            deployment_name,  # type: ignore
            timeout,  # type: ignore
        )

        return http_client


class AzureMLOnlineEndpoint(BaseLLM, AzureMLBaseEndpoint):
    """Azure ML Online Endpoint models.

    Example:
        .. code-block:: python
            azure_llm = AzureMLOnlineEndpoint(
                endpoint_url="https://<your-endpoint>.<your_region>.inference.ml.azure.com/score",
                endpoint_api_type=AzureMLApiType.dedicated,
                endpoint_api_key="my-api-key",
                timeout=120,
                content_formatter=content_formatter,
            )
    """  # noqa: E501

    @property
    def _identifying_params(self) -> Mapping[str, Any]:
        """Get the identifying parameters."""
        _model_kwargs = self.model_kwargs or {}
        return {
            **{"deployment_name": self.deployment_name},
            **{"model_kwargs": _model_kwargs},
        }

    @property
    def _llm_type(self) -> str:
        """Return type of llm."""
        return "azureml_endpoint"

    def _generate(
        self,
        prompts: List[str],
        stop: Optional[List[str]] = None,
        run_manager: Optional[CallbackManagerForLLMRun] = None,
        **kwargs: Any,
    ) -> LLMResult:
        """Run the LLM on the given prompts.

        Args:
            prompts: The prompt to pass into the model.
            stop: Optional list of stop words to use when generating.
        Returns:
            The string generated by the model.
        Example:
            .. code-block:: python
                response = azureml_model.invoke("Tell me a joke.")
        """
        _model_kwargs = self.model_kwargs or {}
        _model_kwargs.update(kwargs)
        if stop:
            _model_kwargs["stop"] = stop
        generations = []

        for prompt in prompts:
            request_payload = self.content_formatter.format_request_payload(
                prompt, _model_kwargs, self.endpoint_api_type
            )
            response_payload = self.http_client.call(
                body=request_payload, run_manager=run_manager
            )
            generated_text = self.content_formatter.format_response_payload(
                response_payload, self.endpoint_api_type
            )
            generations.append([generated_text])

        return LLMResult(generations=generations)<|MERGE_RESOLUTION|>--- conflicted
+++ resolved
@@ -442,18 +442,12 @@
         """Validate that endpoint api type is compatible with the URL format."""
         endpoint_url = values.get("endpoint_url")
         if (
-<<<<<<< HEAD
-            field_value == AzureMLEndpointApiType.dedicated
-            or field_value == AzureMLEndpointApiType.realtime
-        ) and not endpoint_url.endswith("/score"):  # type: ignore[union-attr]
-=======
             (
                 field_value == AzureMLEndpointApiType.dedicated
                 or field_value == AzureMLEndpointApiType.realtime
             )
             and not endpoint_url.endswith("/score")  # type: ignore[union-attr]
         ):
->>>>>>> cd4c5428
             raise ValueError(
                 "Endpoints of type `dedicated` should follow the format "
                 "`https://<your-endpoint>.<your_region>.inference.ml.azure.com/score`."
