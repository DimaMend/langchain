--- conflicted
+++ resolved
@@ -1,7 +1,4 @@
-<<<<<<< HEAD
-=======
 import os
->>>>>>> cd4c5428
 from typing import Any, Dict, List, Mapping, Optional, Union
 
 from langchain_core.callbacks import CallbackManagerForLLMRun
@@ -21,24 +18,15 @@
     An optional `adapter_id` parameter is the Predibase ID or HuggingFace ID of a
     fine-tuned LLM adapter, whose base model is the `model` parameter; the
     fine-tuned adapter must be compatible with its base model;
-<<<<<<< HEAD
-    otherwise, an error is raised.  If a Predibase ID references the
-    fine-tuned adapter, then the `adapter_version` in the adapter repository can
-    be optionally specified; omitting it defaults to the most recent version.
-=======
     otherwise, an error is raised.  If the fine-tuned adapter is hosted at Predibase,
     then `adapter_version` in the adapter repository must be specified.
 
     An optional `predibase_sdk_version` parameter defaults to latest SDK version.
->>>>>>> cd4c5428
     """
 
     model: str
     predibase_api_key: SecretStr
-<<<<<<< HEAD
-=======
     predibase_sdk_version: Optional[str] = None
->>>>>>> cd4c5428
     adapter_id: Optional[str] = None
     adapter_version: Optional[int] = None
     model_kwargs: Dict[str, Any] = Field(default_factory=dict)
@@ -61,42 +49,6 @@
         run_manager: Optional[CallbackManagerForLLMRun] = None,
         **kwargs: Any,
     ) -> str:
-<<<<<<< HEAD
-        try:
-            from predibase import PredibaseClient
-            from predibase.pql import get_session
-            from predibase.pql.api import (
-                ServerResponseError,
-                Session,
-            )
-            from predibase.resource.llm.interface import (
-                HuggingFaceLLM,
-                LLMDeployment,
-            )
-            from predibase.resource.llm.response import GeneratedResponse
-            from predibase.resource.model import Model
-
-            session: Session = get_session(
-                token=self.predibase_api_key.get_secret_value(),
-                gateway="https://api.app.predibase.com/v1",
-                serving_endpoint="serving.app.predibase.com",
-            )
-            pc: PredibaseClient = PredibaseClient(session=session)
-        except ImportError as e:
-            raise ImportError(
-                "Could not import Predibase Python package. "
-                "Please install it with `pip install predibase`."
-            ) from e
-        except ValueError as e:
-            raise ValueError("Your API key is not correct. Please try again") from e
-        options: Dict[str, Union[str, float]] = (
-            self.model_kwargs or self.default_options_for_generation
-        )
-        base_llm_deployment: LLMDeployment = pc.LLM(
-            uri=f"pb://deployments/{self.model}"
-        )
-        result: GeneratedResponse
-=======
         options: Dict[str, Union[str, float]] = (
             self.model_kwargs or self.default_options_for_generation
         )
@@ -177,34 +129,11 @@
         )
 
         response: Response
->>>>>>> cd4c5428
         if self.adapter_id:
             """
             Attempt to retrieve the fine-tuned adapter from a Predibase repository.
             If absent, then load the fine-tuned adapter from a HuggingFace repository.
             """
-<<<<<<< HEAD
-            adapter_model: Union[Model, HuggingFaceLLM]
-            try:
-                adapter_model = pc.get_model(
-                    name=self.adapter_id,
-                    version=self.adapter_version,
-                    model_id=None,
-                )
-            except ServerResponseError:
-                # Predibase does not recognize the adapter ID (query HuggingFace).
-                adapter_model = pc.LLM(uri=f"hf://{self.adapter_id}")
-            result = base_llm_deployment.with_adapter(model=adapter_model).generate(
-                prompt=prompt,
-                options=options,
-            )
-        else:
-            result = base_llm_deployment.generate(
-                prompt=prompt,
-                options=options,
-            )
-        return result.response
-=======
             if self.adapter_version:
                 # Since the adapter version is provided, query the Predibase repository.
                 pb_adapter_id: str = f"{self.adapter_id}/{self.adapter_version}"
@@ -253,7 +182,6 @@
         response_text = response.generated_text
 
         return response_text
->>>>>>> cd4c5428
 
     @property
     def _identifying_params(self) -> Mapping[str, Any]:
