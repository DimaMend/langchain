"""Pebblo's safe dataloader is a wrapper for document loaders"""

import json
import logging
import os
import uuid
from http import HTTPStatus
<<<<<<< HEAD
from typing import Any, Dict, Iterator, List, Optional
=======
from typing import Any, Dict, Iterator, List, Optional, Union
>>>>>>> cd4c5428

import requests  # type: ignore
from langchain_core.documents import Document

from langchain_community.document_loaders.base import BaseLoader
from langchain_community.utilities.pebblo import (
    APP_DISCOVER_URL,
    CLASSIFIER_URL,
    LOADER_DOC_URL,
    PEBBLO_CLOUD_URL,
    PLUGIN_VERSION,
    App,
    Doc,
    IndexedDocument,
    get_full_path,
    get_loader_full_path,
    get_loader_type,
    get_runtime,
)

logger = logging.getLogger(__name__)


class PebbloSafeLoader(BaseLoader):
    """Pebblo Safe Loader class is a wrapper around document loaders enabling the data
    to be scrutinized.
    """

    _discover_sent: bool = False
    _loader_sent: bool = False

    def __init__(
        self,
        langchain_loader: BaseLoader,
        name: str,
        owner: str = "",
        description: str = "",
        api_key: Optional[str] = None,
<<<<<<< HEAD
=======
        load_semantic: bool = False,
        classifier_url: Optional[str] = None,
>>>>>>> cd4c5428
    ):
        if not name or not isinstance(name, str):
            raise NameError("Must specify a valid name.")
        self.app_name = name
        self.api_key = os.environ.get("PEBBLO_API_KEY") or api_key
        self.load_id = str(uuid.uuid4())
        self.loader = langchain_loader
        self.load_semantic = os.environ.get("PEBBLO_LOAD_SEMANTIC") or load_semantic
        self.owner = owner
        self.description = description
        self.source_path = get_loader_full_path(self.loader)
        self.source_owner = PebbloSafeLoader.get_file_owner_from_path(self.source_path)
        self.docs: List[Document] = []
        self.docs_with_id: Union[List[IndexedDocument], List[Document], List] = []
        loader_name = str(type(self.loader)).split(".")[-1].split("'")[0]
        self.source_type = get_loader_type(loader_name)
        self.source_path_size = self.get_source_size(self.source_path)
        self.source_aggregate_size = 0
        self.classifier_url = classifier_url or CLASSIFIER_URL
        self.loader_details = {
            "loader": loader_name,
            "source_path": self.source_path,
            "source_type": self.source_type,
            **(
                {"source_path_size": str(self.source_path_size)}
                if self.source_path_size > 0
                else {}
            ),
        }
        # generate app
        self.app = self._get_app_details()
        self._send_discover()

    def load(self) -> List[Document]:
        """Load Documents.

        Returns:
            list: Documents fetched from load method of the wrapped `loader`.
        """
        self.docs = self.loader.load()
        if not self.load_semantic:
            self._classify_doc(self.docs, loading_end=True)
            return self.docs
        self.docs_with_id = self._index_docs()
        classified_docs = self._classify_doc(self.docs_with_id, loading_end=True)
        self.docs_with_id = self._add_semantic_to_docs(
            self.docs_with_id, classified_docs
        )
        self.docs = self._unindex_docs(self.docs_with_id)  # type: ignore
        return self.docs

    def lazy_load(self) -> Iterator[Document]:
        """Load documents in lazy fashion.

        Raises:
            NotImplementedError: raised when lazy_load id not implemented
            within wrapped loader.

        Yields:
            list: Documents from loader's lazy loading.
        """
        try:
            doc_iterator = self.loader.lazy_load()
        except NotImplementedError as exc:
            err_str = f"{self.loader.__class__.__name__} does not implement lazy_load()"
            logger.error(err_str)
            raise NotImplementedError(err_str) from exc
        while True:
            try:
                doc = next(doc_iterator)
            except StopIteration:
                self.docs = []
                break
            self.docs = list((doc,))
            if not self.load_semantic:
                self._classify_doc(self.docs, loading_end=True)
                yield self.docs[0]
            else:
                self.docs_with_id = self._index_docs()
                classified_doc = self._classify_doc(self.docs)
                self.docs_with_id = self._add_semantic_to_docs(
                    self.docs_with_id, classified_doc
                )
                self.docs = self._unindex_docs(self.docs_with_id)  # type: ignore
                yield self.docs[0]

    @classmethod
    def set_discover_sent(cls) -> None:
        cls._discover_sent = True

    @classmethod
    def set_loader_sent(cls) -> None:
        cls._loader_sent = True

<<<<<<< HEAD
    def _send_loader_doc(self, loading_end: bool = False) -> list:
=======
    def _classify_doc(self, loaded_docs: list, loading_end: bool = False) -> list:
>>>>>>> cd4c5428
        """Send documents fetched from loader to pebblo-server. Then send
        classified documents to Daxa cloud(If api_key is present). Internal method.

        Args:

            loaded_docs (list): List of documents fetched from loader's load operation.
            loading_end (bool, optional): Flag indicating the halt of data
                                          loading by loader. Defaults to False.
        """
        headers = {
            "Accept": "application/json",
            "Content-Type": "application/json",
        }
        if loading_end is True:
            PebbloSafeLoader.set_loader_sent()
        doc_content = [doc.dict() for doc in loaded_docs]
        docs = []
        for doc in doc_content:
<<<<<<< HEAD
            doc_source_path = get_full_path(
                doc.get("metadata", {}).get("source", self.source_path)
            )
            doc_source_owner = PebbloSafeLoader.get_file_owner_from_path(
                doc_source_path
=======
            doc_metadata = doc.get("metadata", {})
            doc_authorized_identities = doc_metadata.get("authorized_identities", [])
            doc_source_path = get_full_path(
                doc_metadata.get(
                    "full_path", doc_metadata.get("source", self.source_path)
                )
            )
            doc_source_owner = doc_metadata.get(
                "owner", PebbloSafeLoader.get_file_owner_from_path(doc_source_path)
            )
            doc_source_size = doc_metadata.get(
                "size", self.get_source_size(doc_source_path)
>>>>>>> cd4c5428
            )
            page_content = str(doc.get("page_content"))
            page_content_size = self.calculate_content_size(page_content)
            self.source_aggregate_size += page_content_size
            doc_id = doc.get("id", None) or 0
            docs.append(
                {
                    "doc": page_content,
                    "source_path": doc_source_path,
                    "id": doc_id,
                    "last_modified": doc.get("metadata", {}).get("last_modified"),
                    "file_owner": doc_source_owner,
                    **(
                        {"authorized_identities": doc_authorized_identities}
                        if doc_authorized_identities
                        else {}
                    ),
                    **(
                        {"source_path_size": doc_source_size}
                        if doc_source_size is not None
                        else {}
                    ),
                }
            )
        payload: Dict[str, Any] = {
            "name": self.app_name,
            "owner": self.owner,
            "docs": docs,
            "plugin_version": PLUGIN_VERSION,
            "load_id": self.load_id,
            "loader_details": self.loader_details,
            "loading_end": "false",
            "source_owner": self.source_owner,
        }
        if loading_end is True:
            payload["loading_end"] = "true"
            if "loader_details" in payload:
                payload["loader_details"]["source_aggregate_size"] = (  # noqa
                    self.source_aggregate_size
                )
        payload = Doc(**payload).dict(exclude_unset=True)
<<<<<<< HEAD
        load_doc_url = f"{CLASSIFIER_URL}{LOADER_DOC_URL}"
=======
        load_doc_url = f"{self.classifier_url}{LOADER_DOC_URL}"
>>>>>>> cd4c5428
        classified_docs = []
        try:
            pebblo_resp = requests.post(
                load_doc_url, headers=headers, json=payload, timeout=300
            )
            classified_docs = json.loads(pebblo_resp.text).get("docs", None)
            if pebblo_resp.status_code not in [HTTPStatus.OK, HTTPStatus.BAD_GATEWAY]:
                logger.warning(
                    "Received unexpected HTTP response code: %s",
                    pebblo_resp.status_code,
                )
            logger.debug(
                "send_loader_doc[local]: request url %s, body %s len %s\
                    response status %s body %s",
                pebblo_resp.request.url,
                str(pebblo_resp.request.body),
                str(len(pebblo_resp.request.body if pebblo_resp.request.body else [])),
                str(pebblo_resp.status_code),
                pebblo_resp.json(),
            )
        except requests.exceptions.RequestException:
            logger.warning("Unable to reach pebblo server.")
        except Exception as e:
<<<<<<< HEAD
            logger.warning("An Exception caught in _send_loader_doc: %s", e)

        if self.api_key:
            if not classified_docs:
                logger.warning("No classified docs to send to pebblo-cloud.")
=======
            logger.warning("An Exception caught in _send_loader_doc: local %s", e)
        if self.api_key:
            if not classified_docs:
>>>>>>> cd4c5428
                return classified_docs
            try:
                payload["docs"] = classified_docs
                payload["classified"] = True
                headers.update({"x-api-key": self.api_key})
                pebblo_cloud_url = f"{PEBBLO_CLOUD_URL}{LOADER_DOC_URL}"
                pebblo_cloud_response = requests.post(
                    pebblo_cloud_url, headers=headers, json=payload, timeout=20
                )
                logger.debug(
                    "send_loader_doc[cloud]: request url %s, body %s len %s\
                        response status %s body %s",
                    pebblo_cloud_response.request.url,
                    str(pebblo_cloud_response.request.body),
                    str(
                        len(
                            pebblo_cloud_response.request.body
                            if pebblo_cloud_response.request.body
                            else []
                        )
                    ),
                    str(pebblo_cloud_response.status_code),
                    pebblo_cloud_response.json(),
                )
            except requests.exceptions.RequestException:
                logger.warning("Unable to reach Pebblo cloud server.")
            except Exception as e:
<<<<<<< HEAD
                logger.warning("An Exception caught in _send_loader_doc: %s", e)
=======
                logger.warning("An Exception caught in _send_loader_doc: cloud %s", e)
>>>>>>> cd4c5428

        if loading_end is True:
            PebbloSafeLoader.set_loader_sent()
        return classified_docs

    @staticmethod
    def calculate_content_size(page_content: str) -> int:
        """Calculate the content size in bytes:
        - Encode the string to bytes using a specific encoding (e.g., UTF-8)
        - Get the length of the encoded bytes.

        Args:
            page_content (str): Data string.

        Returns:
            int: Size of string in bytes.
        """

        # Encode the content to bytes using UTF-8
        encoded_content = page_content.encode("utf-8")
        size = len(encoded_content)
        return size

    def _send_discover(self) -> None:
        """Send app discovery payload to pebblo-server. Internal method."""
<<<<<<< HEAD
=======
        pebblo_resp = None
>>>>>>> cd4c5428
        headers = {
            "Accept": "application/json",
            "Content-Type": "application/json",
        }
        payload = self.app.dict(exclude_unset=True)
<<<<<<< HEAD
        app_discover_url = f"{CLASSIFIER_URL}{APP_DISCOVER_URL}"
=======
        app_discover_url = f"{self.classifier_url}{APP_DISCOVER_URL}"
>>>>>>> cd4c5428
        try:
            pebblo_resp = requests.post(
                app_discover_url, headers=headers, json=payload, timeout=20
            )
            if self.api_key:
                pebblo_cloud_url = f"{PEBBLO_CLOUD_URL}/v1/discover"
                headers.update({"x-api-key": self.api_key})
                _ = requests.post(
                    pebblo_cloud_url, headers=headers, json=payload, timeout=20
                )
            logger.debug(
                "send_discover[local]: request url %s, body %s len %s\
                    response status %s body %s",
                pebblo_resp.request.url,
                str(pebblo_resp.request.body),
                str(len(pebblo_resp.request.body if pebblo_resp.request.body else [])),
                str(pebblo_resp.status_code),
                pebblo_resp.json(),
            )
            if pebblo_resp.status_code in [HTTPStatus.OK, HTTPStatus.BAD_GATEWAY]:
                PebbloSafeLoader.set_discover_sent()
            else:
                logger.warning(
                    f"Received unexpected HTTP response code: {pebblo_resp.status_code}"
                )
        except requests.exceptions.RequestException:
            logger.warning("Unable to reach pebblo server.")
        except Exception as e:
            logger.warning("An Exception caught in _send_discover: local %s", e)

        if self.api_key:
            try:
                headers.update({"x-api-key": self.api_key})
                if pebblo_resp:
                    pebblo_resp_docs = json.loads(pebblo_resp.text).get("docs")
                    payload.update(
                        {
                            "pebbloServerVersion": pebblo_resp_docs.get(
                                "pebbloServerVersion"
                            ),
                            "pebbloClientVersion": pebblo_resp_docs.get(
                                "pebbloClientVersion"
                            ),
                        }
                    )
                pebblo_cloud_url = f"{PEBBLO_CLOUD_URL}{APP_DISCOVER_URL}"
                pebblo_cloud_response = requests.post(
                    pebblo_cloud_url, headers=headers, json=payload, timeout=20
                )

                logger.debug(
                    "send_discover[cloud]: request url %s, body %s len %s\
                        response status %s body %s",
                    pebblo_cloud_response.request.url,
                    str(pebblo_cloud_response.request.body),
                    str(
                        len(
                            pebblo_cloud_response.request.body
                            if pebblo_cloud_response.request.body
                            else []
                        )
                    ),
                    str(pebblo_cloud_response.status_code),
                    pebblo_cloud_response.json(),
                )
            except requests.exceptions.RequestException:
                logger.warning("Unable to reach Pebblo cloud server.")
            except Exception as e:
                logger.warning("An Exception caught in _send_discover: cloud %s", e)

        if self.api_key:
            try:
                headers.update({"x-api-key": self.api_key})
                pebblo_cloud_url = f"{PEBBLO_CLOUD_URL}{APP_DISCOVER_URL}"
                pebblo_cloud_response = requests.post(
                    pebblo_cloud_url, headers=headers, json=payload, timeout=20
                )

                logger.debug(
                    "send_discover[cloud]: request url %s, body %s len %s\
                        response status %s body %s",
                    pebblo_cloud_response.request.url,
                    str(pebblo_cloud_response.request.body),
                    str(
                        len(
                            pebblo_cloud_response.request.body
                            if pebblo_cloud_response.request.body
                            else []
                        )
                    ),
                    str(pebblo_cloud_response.status_code),
                    pebblo_cloud_response.json(),
                )
            except requests.exceptions.RequestException:
                logger.warning("Unable to reach Pebblo cloud server.")
            except Exception as e:
                logger.warning("An Exception caught in _send_discover: %s", e)

    def _get_app_details(self) -> App:
        """Fetch app details. Internal method.

        Returns:
            App: App details.
        """
        framework, runtime = get_runtime()
        app = App(
            name=self.app_name,
            owner=self.owner,
            description=self.description,
            load_id=self.load_id,
            runtime=runtime,
            framework=framework,
            plugin_version=PLUGIN_VERSION,
        )
        return app

    @staticmethod
    def get_file_owner_from_path(file_path: str) -> str:
        """Fetch owner of local file path.

        Args:
            file_path (str): Local file path.

        Returns:
            str: Name of owner.
        """
        try:
            import pwd

            file_owner_uid = os.stat(file_path).st_uid
            file_owner_name = pwd.getpwuid(file_owner_uid).pw_name
        except Exception:
            file_owner_name = "unknown"
        return file_owner_name

    def get_source_size(self, source_path: str) -> int:
        """Fetch size of source path. Source can be a directory or a file.

        Args:
            source_path (str): Local path of data source.

        Returns:
            int: Source size in bytes.
        """
        if not source_path:
            return 0
        size = 0
        if os.path.isfile(source_path):
            size = os.path.getsize(source_path)
        elif os.path.isdir(source_path):
            total_size = 0
            for dirpath, _, filenames in os.walk(source_path):
                for f in filenames:
                    fp = os.path.join(dirpath, f)
                    if not os.path.islink(fp):
                        total_size += os.path.getsize(fp)
            size = total_size
        return size

    def _index_docs(self) -> List[IndexedDocument]:
        """
        Indexes the documents and returns a list of IndexedDocument objects.

        Returns:
            List[IndexedDocument]: A list of IndexedDocument objects with unique IDs.
        """
        docs_with_id = [
            IndexedDocument(id=hex(i)[2:], **doc.dict())
            for i, doc in enumerate(self.docs)
        ]
        return docs_with_id

    def _add_semantic_to_docs(
        self, docs_with_id: List[IndexedDocument], classified_docs: List[dict]
    ) -> List[Document]:
        """
        Adds semantic metadata to the given list of documents.

        Args:
            docs_with_id (List[IndexedDocument]): A list of IndexedDocument objects
                containing the documents with their IDs.
            classified_docs (List[dict]): A list of dictionaries containing the
                classified documents.

        Returns:
            List[Document]: A list of Document objects with added semantic metadata.
        """
        indexed_docs = {
            doc.id: Document(page_content=doc.page_content, metadata=doc.metadata)
            for doc in docs_with_id
        }

        for classified_doc in classified_docs:
            doc_id = classified_doc.get("id")
            if doc_id in indexed_docs:
                self._add_semantic_to_doc(indexed_docs[doc_id], classified_doc)

        semantic_metadata_docs = [doc for doc in indexed_docs.values()]

        return semantic_metadata_docs

    def _unindex_docs(self, docs_with_id: List[IndexedDocument]) -> List[Document]:
        """
        Converts a list of IndexedDocument objects to a list of Document objects.

        Args:
            docs_with_id (List[IndexedDocument]): A list of IndexedDocument objects.

        Returns:
            List[Document]: A list of Document objects.
        """
        docs = [
            Document(page_content=doc.page_content, metadata=doc.metadata)
            for i, doc in enumerate(docs_with_id)
        ]
        return docs

    def _add_semantic_to_doc(self, doc: Document, classified_doc: dict) -> Document:
        """
        Adds semantic metadata to the given document in-place.

        Args:
            doc (Document): A Document object.
            classified_doc (dict): A dictionary containing the classified document.

        Returns:
            Document: The Document object with added semantic metadata.
        """
        doc.metadata["pebblo_semantic_entities"] = list(
            classified_doc.get("entities", {}).keys()
        )
        doc.metadata["pebblo_semantic_topics"] = list(
            classified_doc.get("topics", {}).keys()
        )
        return doc<|MERGE_RESOLUTION|>--- conflicted
+++ resolved
@@ -5,11 +5,7 @@
 import os
 import uuid
 from http import HTTPStatus
-<<<<<<< HEAD
-from typing import Any, Dict, Iterator, List, Optional
-=======
 from typing import Any, Dict, Iterator, List, Optional, Union
->>>>>>> cd4c5428
 
 import requests  # type: ignore
 from langchain_core.documents import Document
@@ -48,11 +44,8 @@
         owner: str = "",
         description: str = "",
         api_key: Optional[str] = None,
-<<<<<<< HEAD
-=======
         load_semantic: bool = False,
         classifier_url: Optional[str] = None,
->>>>>>> cd4c5428
     ):
         if not name or not isinstance(name, str):
             raise NameError("Must specify a valid name.")
@@ -147,11 +140,7 @@
     def set_loader_sent(cls) -> None:
         cls._loader_sent = True
 
-<<<<<<< HEAD
-    def _send_loader_doc(self, loading_end: bool = False) -> list:
-=======
     def _classify_doc(self, loaded_docs: list, loading_end: bool = False) -> list:
->>>>>>> cd4c5428
         """Send documents fetched from loader to pebblo-server. Then send
         classified documents to Daxa cloud(If api_key is present). Internal method.
 
@@ -170,13 +159,6 @@
         doc_content = [doc.dict() for doc in loaded_docs]
         docs = []
         for doc in doc_content:
-<<<<<<< HEAD
-            doc_source_path = get_full_path(
-                doc.get("metadata", {}).get("source", self.source_path)
-            )
-            doc_source_owner = PebbloSafeLoader.get_file_owner_from_path(
-                doc_source_path
-=======
             doc_metadata = doc.get("metadata", {})
             doc_authorized_identities = doc_metadata.get("authorized_identities", [])
             doc_source_path = get_full_path(
@@ -189,7 +171,6 @@
             )
             doc_source_size = doc_metadata.get(
                 "size", self.get_source_size(doc_source_path)
->>>>>>> cd4c5428
             )
             page_content = str(doc.get("page_content"))
             page_content_size = self.calculate_content_size(page_content)
@@ -231,11 +212,7 @@
                     self.source_aggregate_size
                 )
         payload = Doc(**payload).dict(exclude_unset=True)
-<<<<<<< HEAD
-        load_doc_url = f"{CLASSIFIER_URL}{LOADER_DOC_URL}"
-=======
         load_doc_url = f"{self.classifier_url}{LOADER_DOC_URL}"
->>>>>>> cd4c5428
         classified_docs = []
         try:
             pebblo_resp = requests.post(
@@ -259,17 +236,9 @@
         except requests.exceptions.RequestException:
             logger.warning("Unable to reach pebblo server.")
         except Exception as e:
-<<<<<<< HEAD
-            logger.warning("An Exception caught in _send_loader_doc: %s", e)
-
-        if self.api_key:
-            if not classified_docs:
-                logger.warning("No classified docs to send to pebblo-cloud.")
-=======
             logger.warning("An Exception caught in _send_loader_doc: local %s", e)
         if self.api_key:
             if not classified_docs:
->>>>>>> cd4c5428
                 return classified_docs
             try:
                 payload["docs"] = classified_docs
@@ -297,11 +266,7 @@
             except requests.exceptions.RequestException:
                 logger.warning("Unable to reach Pebblo cloud server.")
             except Exception as e:
-<<<<<<< HEAD
-                logger.warning("An Exception caught in _send_loader_doc: %s", e)
-=======
                 logger.warning("An Exception caught in _send_loader_doc: cloud %s", e)
->>>>>>> cd4c5428
 
         if loading_end is True:
             PebbloSafeLoader.set_loader_sent()
@@ -327,20 +292,13 @@
 
     def _send_discover(self) -> None:
         """Send app discovery payload to pebblo-server. Internal method."""
-<<<<<<< HEAD
-=======
         pebblo_resp = None
->>>>>>> cd4c5428
         headers = {
             "Accept": "application/json",
             "Content-Type": "application/json",
         }
         payload = self.app.dict(exclude_unset=True)
-<<<<<<< HEAD
-        app_discover_url = f"{CLASSIFIER_URL}{APP_DISCOVER_URL}"
-=======
         app_discover_url = f"{self.classifier_url}{APP_DISCOVER_URL}"
->>>>>>> cd4c5428
         try:
             pebblo_resp = requests.post(
                 app_discover_url, headers=headers, json=payload, timeout=20
