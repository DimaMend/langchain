import io
<<<<<<< HEAD
import json
=======
>>>>>>> 922b6b0e
import logging
import os
import subprocess
import time
from typing import Any, Callable, Dict, Iterator, Literal, Optional, Tuple, Union

from langchain_core.documents import Document

from langchain_community.document_loaders.base import BaseBlobParser
from langchain_community.document_loaders.blob_loaders import Blob
from langchain_community.utils.openai import is_openai_v1

logger = logging.getLogger(__name__)


class AzureOpenAIWhisperParser(BaseBlobParser):
    """
    Transcribe and parse audio files using Azure OpenAI Whisper.

    This parser integrates with the Azure OpenAI Whisper model to transcribe
    audio files. It differs from the standard OpenAI Whisper parser, requiring
    an Azure endpoint and credentials. The parser is limited to files under 25 MB.

    **Note**:
    This parser uses the Azure OpenAI API, providing integration with the Azure
     ecosystem, and making it suitable for workflows involving other Azure services.

    For files larger than 25 MB, consider using Azure AI Speech batch transcription:
    https://learn.microsoft.com/azure/ai-services/speech-service/batch-transcription-create?pivots=rest-api#use-a-whisper-model

    Setup:
        1. Follow the instructions here to deploy Azure Whisper:
           https://learn.microsoft.com/azure/ai-services/openai/whisper-quickstart?tabs=command-line%2Cpython-new&pivots=programming-language-python
        2. Install ``langchain`` and set the following environment variables:

        .. code-block:: bash

            pip install -U langchain langchain-community

            export AZURE_OPENAI_API_KEY="your-api-key"
            export AZURE_OPENAI_ENDPOINT="https://your-endpoint.openai.azure.com/"
            export OPENAI_API_VERSION="your-api-version"

    Example Usage:
        .. code-block:: python

            from langchain.community import AzureOpenAIWhisperParser

            whisper_parser = AzureOpenAIWhisperParser(
                deployment_name="your-whisper-deployment",
                api_version="2024-06-01",
                api_key="your-api-key",
                # other params...
            )

            audio_blob = Blob(path="your-audio-file-path")
            response = whisper_parser.lazy_parse(audio_blob)

            for document in response:
                print(document.page_content)

    Integration with Other Loaders:
        The AzureOpenAIWhisperParser can be used with video/audio loaders and
        `GenericLoader` to automate retrieval and parsing.

    YoutubeAudioLoader Example:
        .. code-block:: python

            from langchain_community.document_loaders.blob_loaders import (
                YoutubeAudioLoader
                )
            from langchain_community.document_loaders.generic import GenericLoader

            # Must be a list
            youtube_url = ["https://your-youtube-url"]
            save_dir = "directory-to-download-videos"

            loader = GenericLoader(
                YoutubeAudioLoader(youtube_url, save_dir),
                AzureOpenAIWhisperParser(deployment_name="your-deployment-name")
            )

            docs = loader.load()
    """

    def __init__(
        self,
        *,
        api_key: Optional[str] = None,
        azure_endpoint: Optional[str] = None,
        api_version: Optional[str] = None,
        azure_ad_token_provider: Union[Callable[[], str], None] = None,
        language: Optional[str] = None,
        prompt: Optional[str] = None,
        response_format: Union[
            Literal["json", "text", "srt", "verbose_json", "vtt"], None
        ] = None,
        temperature: Optional[float] = None,
        deployment_name: str,
        max_retries: int = 3,
    ):
        """
        Initialize the AzureOpenAIWhisperParser.

        Args:
            api_key (Optional[str]):
                Azure OpenAI API key. If not provided, defaults to the
                `AZURE_OPENAI_API_KEY` environment variable.
            azure_endpoint (Optional[str]):
                Azure OpenAI service endpoint. Defaults to `AZURE_OPENAI_ENDPOINT`
                environment variable if not set.
            api_version (Optional[str]):
                API version to use,
                defaults to the `OPENAI_API_VERSION` environment variable.
            azure_ad_token_provider (Union[Callable[[], str], None]):
                Azure Active Directory token for authentication (if applicable).
            language (Optional[str]):
                Language in which the request should be processed.
            prompt (Optional[str]):
                Custom instructions or prompt for the Whisper model.
            response_format (Union[str, None]):
                The desired output format. Options: "json", "text", "srt",
                "verbose_json", "vtt".
            temperature (Optional[float]):
                Controls the randomness of the model's output.
            deployment_name (str):
                The deployment name of the Whisper model.
            max_retries (int):
                Maximum number of retries for failed API requests.
        Raises:
            ImportError:
                If the required package `openai` is not installed.
        """
        self.api_key = api_key or os.environ.get("AZURE_OPENAI_API_KEY")
        self.azure_endpoint = azure_endpoint or os.environ.get("AZURE_OPENAI_ENDPOINT")
        self.api_version = api_version or os.environ.get("OPENAI_API_VERSION")
        self.azure_ad_token_provider = azure_ad_token_provider

        self.language = language
        self.prompt = prompt
        self.response_format = response_format
        self.temperature = temperature

        self.deployment_name = deployment_name
        self.max_retries = max_retries

        try:
            import openai
        except ImportError:
            raise ImportError(
                "openai package not found, please install it with "
                "`pip install openai`"
            )

        if is_openai_v1():
            self._client = openai.AzureOpenAI(
                api_key=self.api_key,
                azure_endpoint=self.azure_endpoint,
                api_version=self.api_version,
                max_retries=self.max_retries,
                azure_ad_token=self.azure_ad_token_provider,
            )
        else:
            if self.api_key:
                openai.api_key = self.api_key
            if self.azure_endpoint:
                openai.api_base = self.azure_endpoint
            if self.api_version:
                openai.api_version = self.api_version
            openai.api_type = "azure"
            self._client = openai

    @property
    def _create_params(self) -> Dict[str, Any]:
        params = {
            "language": self.language,
            "prompt": self.prompt,
            "response_format": self.response_format,
            "temperature": self.temperature,
        }
        return {k: v for k, v in params.items() if v is not None}

    def lazy_parse(self, blob: Blob) -> Iterator[Document]:
        """
        Lazily parse the provided audio blob for transcription.

        Args:
            blob (Blob):
                The audio file in Blob format to be transcribed.

        Yields:
            Document:
                Parsed transcription from the audio file.

        Raises:
            Exception:
                If an error occurs during transcription.
        """

        file_obj = open(str(blob.path), "rb")

        # Transcribe
        try:
            if is_openai_v1():
                transcript = self._client.audio.transcriptions.create(
                    model=self.deployment_name,
                    file=file_obj,
                    **self._create_params,
                )
            else:
                transcript = self._client.Audio.transcribe(
                    model=self.deployment_name,
                    deployment_id=self.deployment_name,
                    file=file_obj,
                    **self._create_params,
                )
        except Exception:
            raise

        yield Document(
            page_content=transcript.text
            if not isinstance(transcript, str)
            else transcript,
            metadata={"source": blob.source},
        )


class OpenAIWhisperParser(BaseBlobParser):
    """Transcribe and parse audio files.

    Audio transcription is with OpenAI Whisper model.

    Args:
        api_key: OpenAI API key
        chunk_duration_threshold: Minimum duration of a chunk in seconds
            NOTE: According to the OpenAI API, the chunk duration should be at least 0.1
            seconds. If the chunk duration is less or equal than the threshold,
            it will be skipped.
    """

    def __init__(
        self,
        api_key: Optional[str] = None,
        *,
        chunk_duration_threshold: float = 0.1,
        base_url: Optional[str] = None,
        language: Union[str, None] = None,
        prompt: Union[str, None] = None,
        response_format: Union[
            Literal["json", "text", "srt", "verbose_json", "vtt"], None
        ] = None,
        temperature: Union[float, None] = None,
    ):
        self.api_key = api_key
        self.chunk_duration_threshold = chunk_duration_threshold
        self.base_url = (
            base_url if base_url is not None else os.environ.get("OPENAI_API_BASE")
        )
        self.language = language
        self.prompt = prompt
        self.response_format = response_format
        self.temperature = temperature

    @property
    def _create_params(self) -> Dict[str, Any]:
        params = {
            "language": self.language,
            "prompt": self.prompt,
            "response_format": self.response_format,
            "temperature": self.temperature,
        }
        return {k: v for k, v in params.items() if v is not None}

    def lazy_parse(self, blob: Blob) -> Iterator[Document]:
        """Lazily parse the blob."""

        try:
            import openai
        except ImportError:
            raise ImportError(
                "openai package not found, please install it with "
                "`pip install openai`"
            )
        try:
            from pydub import AudioSegment
        except ImportError:
            raise ImportError(
                "pydub package not found, please install it with " "`pip install pydub`"
            )

        if is_openai_v1():
            # api_key optional, defaults to `os.environ['OPENAI_API_KEY']`
            client = openai.OpenAI(api_key=self.api_key, base_url=self.base_url)
        else:
            # Set the API key if provided
            if self.api_key:
                openai.api_key = self.api_key
            if self.base_url:
                openai.api_base = self.base_url

        # Audio file from disk

        audio = AudioSegment.from_file(blob.path)
        # Define the duration of each chunk in minutes
        # Need to meet 25MB size limit for Whisper API
        chunk_duration = 20
        chunk_duration_ms = chunk_duration * 60 * 1000

        # Split the audio into chunk_duration_ms chunks
        for split_number, i in enumerate(range(0, len(audio), chunk_duration_ms)):
            # Audio chunk
            chunk = audio[i : i + chunk_duration_ms]
            # Skip chunks that are too short to transcribe
            if chunk.duration_seconds <= self.chunk_duration_threshold:
                continue
            file_obj = io.BytesIO(chunk.export(format="mp3").read())
            if blob.source is not None:
                file_obj.name = blob.source + f"_part_{split_number}.mp3"
            else:
                file_obj.name = f"part_{split_number}.mp3"

            # Transcribe
            print(f"Transcribing part {split_number + 1}!")  # noqa: T201
            attempts = 0
            while attempts < 3:
                try:
                    if is_openai_v1():
                        transcript = client.audio.transcriptions.create(
                            model="whisper-1", file=file_obj, **self._create_params
                        )
                    else:
                        transcript = openai.Audio.transcribe("whisper-1", file_obj)  # type: ignore[attr-defined]
                    break
                except Exception as e:
                    attempts += 1
                    print(f"Attempt {attempts} failed. Exception: {str(e)}")  # noqa: T201
                    time.sleep(5)
            else:
                print("Failed to transcribe after 3 attempts.")  # noqa: T201
                continue

            yield Document(
                page_content=transcript.text
                if not isinstance(transcript, str)
                else transcript,
                metadata={"source": blob.source, "chunk": split_number},
            )


class OpenAIWhisperParserLocal(BaseBlobParser):
    """Transcribe and parse audio files with OpenAI Whisper model.

    Audio transcription with OpenAI Whisper model locally from transformers.

    Parameters:
    device - device to use
        NOTE: By default uses the gpu if available,
        if you want to use cpu, please set device = "cpu"
    lang_model - whisper model to use, for example "openai/whisper-medium"
    forced_decoder_ids - id states for decoder in multilanguage model,
        usage example:
        from transformers import WhisperProcessor
        processor = WhisperProcessor.from_pretrained("openai/whisper-medium")
        forced_decoder_ids = WhisperProcessor.get_decoder_prompt_ids(language="french",
          task="transcribe")
        forced_decoder_ids = WhisperProcessor.get_decoder_prompt_ids(language="french",
        task="translate")



    """

    def __init__(
        self,
        device: str = "0",
        lang_model: Optional[str] = None,
        batch_size: int = 8,
        chunk_length: int = 30,
        forced_decoder_ids: Optional[Tuple[Dict]] = None,
    ):
        """Initialize the parser.

        Args:
            device: device to use.
            lang_model: whisper model to use, for example "openai/whisper-medium".
              Defaults to None.
            forced_decoder_ids: id states for decoder in a multilanguage model.
              Defaults to None.
            batch_size: batch size used for decoding
              Defaults to 8.
            chunk_length: chunk length used during inference.
              Defaults to 30s.
        """
        try:
            from transformers import pipeline
        except ImportError:
            raise ImportError(
                "transformers package not found, please install it with "
                "`pip install transformers`"
            )
        try:
            import torch
        except ImportError:
            raise ImportError(
                "torch package not found, please install it with " "`pip install torch`"
            )

        # Determine the device to use
        if device == "cpu":
            self.device = "cpu"
        else:
            self.device = "cuda:0" if torch.cuda.is_available() else "cpu"

        if self.device == "cpu":
            default_model = "openai/whisper-base"
            self.lang_model = lang_model if lang_model else default_model
        else:
            # Set the language model based on the device and available memory
            mem = torch.cuda.get_device_properties(self.device).total_memory / (1024**2)
            if mem < 5000:
                rec_model = "openai/whisper-base"
            elif mem < 7000:
                rec_model = "openai/whisper-small"
            elif mem < 12000:
                rec_model = "openai/whisper-medium"
            else:
                rec_model = "openai/whisper-large"
            self.lang_model = lang_model if lang_model else rec_model

        print("Using the following model: ", self.lang_model)  # noqa: T201

        self.batch_size = batch_size

        # load model for inference
        self.pipe = pipeline(
            "automatic-speech-recognition",
            model=self.lang_model,
            chunk_length_s=chunk_length,
            device=self.device,
        )
        if forced_decoder_ids is not None:
            try:
                self.pipe.model.config.forced_decoder_ids = forced_decoder_ids
            except Exception as exception_text:
                logger.info(
                    "Unable to set forced_decoder_ids parameter for whisper model"
                    f"Text of exception: {exception_text}"
                    "Therefore whisper model will use default mode for decoder"
                )

    def lazy_parse(self, blob: Blob) -> Iterator[Document]:
        """Lazily parse the blob."""

        try:
            from pydub import AudioSegment
        except ImportError:
            raise ImportError(
                "pydub package not found, please install it with `pip install pydub`"
            )

        try:
            import librosa
        except ImportError:
            raise ImportError(
                "librosa package not found, please install it with "
                "`pip install librosa`"
            )

        # Audio file from disk
        audio = AudioSegment.from_file(blob.path)

        file_obj = io.BytesIO(audio.export(format="mp3").read())

        # Transcribe
        print(f"Transcribing part {blob.path}!")  # noqa: T201

        y, sr = librosa.load(file_obj, sr=16000)

        prediction = self.pipe(y.copy(), batch_size=self.batch_size)["text"]

        yield Document(
            page_content=prediction,
            metadata={"source": blob.source},
        )


class YandexSTTParser(BaseBlobParser):
    """Transcribe and parse audio files.
    Audio transcription is with OpenAI Whisper model."""

    def __init__(
        self,
        *,
        api_key: Optional[str] = None,
        iam_token: Optional[str] = None,
        model: str = "general",
        language: str = "auto",
    ):
        """Initialize the parser.

        Args:
            api_key: API key for a service account
            with the `ai.speechkit-stt.user` role.
            iam_token: IAM token for a service account
            with the `ai.speechkit-stt.user` role.
            model: Recognition model name.
              Defaults to general.
            language: The language in ISO 639-1 format.
              Defaults to automatic language recognition.
        Either `api_key` or `iam_token` must be provided, but not both.
        """
        if (api_key is None) == (iam_token is None):
            raise ValueError(
                "Either 'api_key' or 'iam_token' must be provided, but not both."
            )
        self.api_key = api_key
        self.iam_token = iam_token
        self.model = model
        self.language = language

    def lazy_parse(self, blob: Blob) -> Iterator[Document]:
        """Lazily parse the blob."""

        try:
            from speechkit import configure_credentials, creds, model_repository
            from speechkit.stt import AudioProcessingType
        except ImportError:
            raise ImportError(
                "yandex-speechkit package not found, please install it with "
                "`pip install yandex-speechkit`"
            )
        try:
            from pydub import AudioSegment
        except ImportError:
            raise ImportError(
                "pydub package not found, please install it with " "`pip install pydub`"
            )

        if self.api_key:
            configure_credentials(
                yandex_credentials=creds.YandexCredentials(api_key=self.api_key)
            )
        else:
            configure_credentials(
                yandex_credentials=creds.YandexCredentials(iam_token=self.iam_token)
            )

        audio = AudioSegment.from_file(blob.path)

        model = model_repository.recognition_model()

        model.model = self.model
        model.language = self.language
        model.audio_processing_type = AudioProcessingType.Full

        result = model.transcribe(audio)

        for res in result:
            yield Document(
                page_content=res.normalized_text,
                metadata={"source": blob.source},
            )


class FasterWhisperParser(BaseBlobParser):
    """Transcribe and parse audio files with faster-whisper.

    faster-whisper is a reimplementation of OpenAI's Whisper model using CTranslate2,
    which is up to 4 times faster than openai/whisper for the same accuracy while using
    less memory. The efficiency can be further improved with 8-bit quantization on both
    CPU and GPU.

    It can automatically detect the following 14 languages and transcribe the text
    into their respective languages: en, zh, fr, de, ja, ko, ru, es, th, it, pt, vi,
    ar, tr.

    The gitbub repository for faster-whisper is :
    https://github.com/SYSTRAN/faster-whisper

    Example: Load a YouTube video and transcribe the video speech into a document.
        .. code-block:: python

            from langchain.document_loaders.generic import GenericLoader
            from langchain_community.document_loaders.parsers.audio
                import FasterWhisperParser
            from langchain.document_loaders.blob_loaders.youtube_audio
                import YoutubeAudioLoader


            url="https://www.youtube.com/watch?v=your_video"
            save_dir="your_dir/"
            loader = GenericLoader(
                YoutubeAudioLoader([url],save_dir),
                FasterWhisperParser()
            )
            docs = loader.load()

    """

    def __init__(
        self,
        *,
        device: Optional[str] = "cuda",
        model_size: Optional[str] = None,
    ):
        """Initialize the parser.

        Args:
            device: It can be "cuda" or "cpu" based on the available device.
            model_size: There are four model sizes to choose from: "base", "small",
                        "medium", and "large-v3", based on the available GPU memory.
        """
        try:
            import torch
        except ImportError:
            raise ImportError(
                "torch package not found, please install it with `pip install torch`"
            )

        # Determine the device to use
        if device == "cpu":
            self.device = "cpu"
        else:
            self.device = "cuda" if torch.cuda.is_available() else "cpu"

        # Determine the model_size
        if self.device == "cpu":
            self.model_size = "base"
        else:
            # Set the model_size based on the available memory
            mem = torch.cuda.get_device_properties(self.device).total_memory / (1024**2)
            if mem < 1000:
                self.model_size = "base"
            elif mem < 3000:
                self.model_size = "small"
            elif mem < 5000:
                self.model_size = "medium"
            else:
                self.model_size = "large-v3"
        # If the user has assigned a model size, then use the assigned size
        if model_size is not None:
            if model_size in ["base", "small", "medium", "large-v3"]:
                self.model_size = model_size

    def lazy_parse(self, blob: Blob) -> Iterator[Document]:
        """Lazily parse the blob."""
<<<<<<< HEAD
=======

>>>>>>> 922b6b0e
        try:
            from pydub import AudioSegment
        except ImportError:
            raise ImportError(
                "pydub package not found, please install it with `pip install pydub`"
            )

        try:
            from faster_whisper import WhisperModel
        except ImportError:
            raise ImportError(
                "faster_whisper package not found, please install it with "
                "`pip install faster-whisper`"
            )

        # get the audio
        if isinstance(blob.data, bytes):
            # blob contains the audio
            audio = AudioSegment.from_file(io.BytesIO(blob.data))
        elif blob.data is None and blob.path:
            # Audio file from disk
            audio = AudioSegment.from_file(blob.path)
        else:
            raise ValueError("Unable to get audio from blob")

        file_obj = io.BytesIO(audio.export(format="mp3").read())

        # Transcribe
        model = WhisperModel(
            self.model_size, device=self.device, compute_type="float16"
        )

        segments, info = model.transcribe(file_obj, beam_size=5)

        for segment in segments:
            yield Document(
                page_content=segment.text,
                metadata={
                    "source": blob.source,
                    "timestamps": "[%.2fs -> %.2fs]" % (segment.start, segment.end),
                    "language": info.language,
                    "probability": "%d%%" % round(info.language_probability * 100),
                    **blob.metadata,
                },
            )


class RemoteFasterWhisperParser(BaseBlobParser):
    """
    Remotely transcribe audio with faster-whisper-server

    This parser enables audio transcription by interacting with a remote
    `faster-whisper-server`, an OpenAI API-compatible transcription server that uses
    `faster-whisper` as its backend. By sending audio data to the remote server, this
    parser eliminates the need for GPU dependencies and heavy processing within the
    LangChain container, making it ideal for microservice-based architectures.

    For more information visit: https://github.com/fedirz/faster-whisper-server

    Example: Load a local audio file and remotely transcribe it into a document.
        .. code-block:: python
        from langchain.document_loaders.generic import GenericLoader
        from langchain_community.document_loaders.parsers.audio import RemoteFasterWhisperParser

        server_url = 'http://localhost:8000'  # add you server url here

        loader = GenericLoader.from_filesystem(
            path='./my-audio-file.mp3',
            parser=RemoteFasterWhisperParser(base_url=server_url),
        )

        print(loader.load())

    """
    TRANSCRIPTION_ENDPOINT = "v1/audio/transcriptions"

    def __init__(
        self,
        *,
        base_url: str,
        model_size: Optional[str] = 'Systran/faster-distil-whisper-large-v3',
    ) -> None:
        """
        Initialize the RemoteFasterWhisperParser.

        Args:
            base_url (str): The base URL of the remote Faster Whisper server.
            model_size (Optional[str]): The model size to use for transcription.
                Defaults to 'Systran/faster-distil-whisper-large-v3'.
        """
        self.base_url = base_url
        self.model_size = model_size

    def lazy_parse(self, blob: Blob) -> Iterator[Document]:
        """
        Lazily parse the audio blob and yield transcribed text.

        Args:
            blob (Blob): The audio blob to be transcribed.

        Yields:
            Document: A Document object containing the transcribed text and associated metadata.
        """
        audio_bytes = self._load_audio_from_blob(blob=blob)
        transcription = self._transcribe_audio(file_bytes=audio_bytes)
        yield Document(
            page_content=transcription['text'],
            metadata={
                "source": blob.source,
                **blob.metadata,
            },
        )

    def _transcribe_audio(self, file_bytes: bytes) -> dict[str, str]:
        """
        Transcribe the audio file by sending it to the remote Faster Whisper server.

        Args:
            file_bytes (bytes): The audio file data in bytes format.

        Returns:
            dict[str, str]: A dictionary containing the transcription result.

        Raises:
            RuntimeError: If the transcription process fails.
        """
        url = self._get_transcription_url()
        process = subprocess.Popen(
            ['curl', url, '-F', 'file=@-;type=audio/mp3', '-F', f'model={self.model_size}'],
            stdin=subprocess.PIPE,
            stdout=subprocess.PIPE,
            stderr=subprocess.PIPE
        )

        stdout, stderr = process.communicate(input=file_bytes.read())

        if process.returncode != 0:
            raise RuntimeError(f'Error: {stderr.decode()}')

        return json.loads(stdout.decode())

    def _get_transcription_url(self) -> str:
        return f"{self.base_url}/{self.TRANSCRIPTION_ENDPOINT}"

    def _load_audio_from_blob(self, blob: Blob) -> bytes:
        """
        Load the audio data from the given blob and convert it to MP3 format.

        Args:
            blob (Blob): The audio blob containing the data to be converted.

        Returns:
            bytes: The audio data in MP3 format.

        Raises:
            ImportError: If the `pydub` package is not installed.
            ValueError: If the audio data cannot be extracted from the blob.
        """
        try:
            from pydub import AudioSegment
        except ImportError:
            raise ImportError(
                "pydub package not found, please install it with `pip install pydub`"
            )

        if isinstance(blob.data, bytes):
            audio = AudioSegment.from_file(io.BytesIO(blob.data))
        elif blob.data is None and blob.path:
            audio = AudioSegment.from_file(blob.path)
        else:
            raise ValueError("Unable to get audio from blob")

        return io.BytesIO(audio.export(format="mp3").read())<|MERGE_RESOLUTION|>--- conflicted
+++ resolved
@@ -1,8 +1,5 @@
 import io
-<<<<<<< HEAD
 import json
-=======
->>>>>>> 922b6b0e
 import logging
 import os
 import subprocess
@@ -649,10 +646,6 @@
 
     def lazy_parse(self, blob: Blob) -> Iterator[Document]:
         """Lazily parse the blob."""
-<<<<<<< HEAD
-=======
-
->>>>>>> 922b6b0e
         try:
             from pydub import AudioSegment
         except ImportError:
