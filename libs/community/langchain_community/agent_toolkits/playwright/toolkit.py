--- conflicted
+++ resolved
@@ -4,14 +4,8 @@
 
 from typing import TYPE_CHECKING, List, Optional, Type, cast
 
-<<<<<<< HEAD
-from langchain_core.pydantic_v1 import Extra, root_validator
-from langchain_core.tools import BaseTool
-from langchain_core.tools.base import BaseToolkit
-=======
 from langchain_core.pydantic_v1 import root_validator
 from langchain_core.tools import BaseTool, BaseToolkit
->>>>>>> 98779797
 
 from langchain_community.tools.playwright.base import (
     BaseBrowserTool,
