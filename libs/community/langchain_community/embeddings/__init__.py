"""**Embedding models**  are wrappers around embedding models
from different APIs and services.

**Embedding models** can be LLMs or not.

**Class hierarchy:**

.. code-block::

    Embeddings --> <name>Embeddings  # Examples: OpenAIEmbeddings, HuggingFaceEmbeddings
"""


import logging
from typing import Any

from langchain_community.embeddings.aleph_alpha import (
    AlephAlphaAsymmetricSemanticEmbedding,
    AlephAlphaSymmetricSemanticEmbedding,
)
from langchain_community.embeddings.awa import AwaEmbeddings
from langchain_community.embeddings.azure_openai import AzureOpenAIEmbeddings
from langchain_community.embeddings.baichuan import BaichuanTextEmbeddings
from langchain_community.embeddings.baidu_qianfan_endpoint import (
    QianfanEmbeddingsEndpoint,
)
from langchain_community.embeddings.bedrock import BedrockEmbeddings
from langchain_community.embeddings.bookend import BookendEmbeddings
from langchain_community.embeddings.clarifai import ClarifaiEmbeddings
from langchain_community.embeddings.cohere import CohereEmbeddings
from langchain_community.embeddings.dashscope import DashScopeEmbeddings
from langchain_community.embeddings.databricks import DatabricksEmbeddings
from langchain_community.embeddings.deepinfra import DeepInfraEmbeddings
from langchain_community.embeddings.edenai import EdenAiEmbeddings
from langchain_community.embeddings.elasticsearch import ElasticsearchEmbeddings
from langchain_community.embeddings.embaas import EmbaasEmbeddings
from langchain_community.embeddings.ernie import ErnieEmbeddings
from langchain_community.embeddings.fake import (
    DeterministicFakeEmbedding,
    FakeEmbeddings,
)
from langchain_community.embeddings.fastembed import FastEmbedEmbeddings
from langchain_community.embeddings.gigachat import GigaChatEmbeddings
from langchain_community.embeddings.google_palm import GooglePalmEmbeddings
from langchain_community.embeddings.gpt4all import GPT4AllEmbeddings
from langchain_community.embeddings.gradient_ai import GradientEmbeddings
from langchain_community.embeddings.huggingface import (
    HuggingFaceBgeEmbeddings,
    HuggingFaceEmbeddings,
    HuggingFaceInferenceAPIEmbeddings,
    HuggingFaceInstructEmbeddings,
)
from langchain_community.embeddings.huggingface_hub import HuggingFaceHubEmbeddings
from langchain_community.embeddings.infinity import InfinityEmbeddings
from langchain_community.embeddings.infinity_local import InfinityEmbeddingsLocal
from langchain_community.embeddings.javelin_ai_gateway import JavelinAIGatewayEmbeddings
from langchain_community.embeddings.jina import JinaEmbeddings
from langchain_community.embeddings.johnsnowlabs import JohnSnowLabsEmbeddings
from langchain_community.embeddings.laser import LaserEmbeddings
from langchain_community.embeddings.llamacpp import LlamaCppEmbeddings
from langchain_community.embeddings.llamafile import LlamafileEmbeddings
from langchain_community.embeddings.llm_rails import LLMRailsEmbeddings
from langchain_community.embeddings.localai import LocalAIEmbeddings
from langchain_community.embeddings.minimax import MiniMaxEmbeddings
from langchain_community.embeddings.mlflow import (
    MlflowCohereEmbeddings,
    MlflowEmbeddings,
)
from langchain_community.embeddings.mlflow_gateway import MlflowAIGatewayEmbeddings
from langchain_community.embeddings.modelscope_hub import ModelScopeEmbeddings
from langchain_community.embeddings.mosaicml import MosaicMLInstructorEmbeddings
from langchain_community.embeddings.nemo import NeMoEmbeddings
from langchain_community.embeddings.nlpcloud import NLPCloudEmbeddings
from langchain_community.embeddings.oci_generative_ai import OCIGenAIEmbeddings
from langchain_community.embeddings.octoai_embeddings import OctoAIEmbeddings
from langchain_community.embeddings.ollama import OllamaEmbeddings
from langchain_community.embeddings.openai import OpenAIEmbeddings
from langchain_community.embeddings.optimum_intel import QuantizedBiEncoderEmbeddings
from langchain_community.embeddings.sagemaker_endpoint import (
    SagemakerEndpointEmbeddings,
)
from langchain_community.embeddings.self_hosted import SelfHostedEmbeddings
from langchain_community.embeddings.self_hosted_hugging_face import (
    SelfHostedHuggingFaceEmbeddings,
    SelfHostedHuggingFaceInstructEmbeddings,
)
from langchain_community.embeddings.sentence_transformer import (
    SentenceTransformerEmbeddings,
)
from langchain_community.embeddings.spacy_embeddings import SpacyEmbeddings
from langchain_community.embeddings.sparkllm import SparkLLMTextEmbeddings
from langchain_community.embeddings.tensorflow_hub import TensorflowHubEmbeddings
from langchain_community.embeddings.vertexai import VertexAIEmbeddings
from langchain_community.embeddings.volcengine import VolcanoEmbeddings
from langchain_community.embeddings.voyageai import VoyageEmbeddings
from langchain_community.embeddings.xinference import XinferenceEmbeddings

logger = logging.getLogger(__name__)

__all__ = [
    "OpenAIEmbeddings",
    "AzureOpenAIEmbeddings",
    "BaichuanTextEmbeddings",
    "ClarifaiEmbeddings",
    "CohereEmbeddings",
    "DatabricksEmbeddings",
    "ElasticsearchEmbeddings",
    "FastEmbedEmbeddings",
    "HuggingFaceEmbeddings",
    "HuggingFaceInferenceAPIEmbeddings",
    "InfinityEmbeddings",
    "InfinityEmbeddingsLocal",
<<<<<<< HEAD
    "GigaChatEmbeddings",
=======
>>>>>>> de2d9447
    "GradientEmbeddings",
    "JinaEmbeddings",
    "LaserEmbeddings",
    "LlamaCppEmbeddings",
    "LlamafileEmbeddings",
    "LLMRailsEmbeddings",
    "HuggingFaceHubEmbeddings",
    "MlflowEmbeddings",
    "MlflowCohereEmbeddings",
    "MlflowAIGatewayEmbeddings",
    "ModelScopeEmbeddings",
    "TensorflowHubEmbeddings",
    "SagemakerEndpointEmbeddings",
    "HuggingFaceInstructEmbeddings",
    "MosaicMLInstructorEmbeddings",
    "SelfHostedEmbeddings",
    "SelfHostedHuggingFaceEmbeddings",
    "SelfHostedHuggingFaceInstructEmbeddings",
    "FakeEmbeddings",
    "DeterministicFakeEmbedding",
    "AlephAlphaAsymmetricSemanticEmbedding",
    "AlephAlphaSymmetricSemanticEmbedding",
    "SentenceTransformerEmbeddings",
    "GooglePalmEmbeddings",
    "MiniMaxEmbeddings",
    "VertexAIEmbeddings",
    "BedrockEmbeddings",
    "DeepInfraEmbeddings",
    "EdenAiEmbeddings",
    "DashScopeEmbeddings",
    "EmbaasEmbeddings",
    "OctoAIEmbeddings",
    "SpacyEmbeddings",
    "NLPCloudEmbeddings",
    "GPT4AllEmbeddings",
    "XinferenceEmbeddings",
    "LocalAIEmbeddings",
    "AwaEmbeddings",
    "HuggingFaceBgeEmbeddings",
    "ErnieEmbeddings",
    "JavelinAIGatewayEmbeddings",
    "OllamaEmbeddings",
    "QianfanEmbeddingsEndpoint",
    "JohnSnowLabsEmbeddings",
    "VoyageEmbeddings",
    "BookendEmbeddings",
    "VolcanoEmbeddings",
    "OCIGenAIEmbeddings",
    "QuantizedBiEncoderEmbeddings",
    "NeMoEmbeddings",
    "SparkLLMTextEmbeddings",
]


# TODO: this is in here to maintain backwards compatibility
class HypotheticalDocumentEmbedder:
    def __init__(self, *args: Any, **kwargs: Any):
        logger.warning(
            "Using a deprecated class. Please use "
            "`from langchain.chains import HypotheticalDocumentEmbedder` instead"
        )
        from langchain.chains.hyde.base import HypotheticalDocumentEmbedder as H

        return H(*args, **kwargs)  # type: ignore

    @classmethod
    def from_llm(cls, *args: Any, **kwargs: Any) -> Any:
        logger.warning(
            "Using a deprecated class. Please use "
            "`from langchain.chains import HypotheticalDocumentEmbedder` instead"
        )
        from langchain.chains.hyde.base import HypotheticalDocumentEmbedder as H

        return H.from_llm(*args, **kwargs)<|MERGE_RESOLUTION|>--- conflicted
+++ resolved
@@ -40,7 +40,6 @@
     FakeEmbeddings,
 )
 from langchain_community.embeddings.fastembed import FastEmbedEmbeddings
-from langchain_community.embeddings.gigachat import GigaChatEmbeddings
 from langchain_community.embeddings.google_palm import GooglePalmEmbeddings
 from langchain_community.embeddings.gpt4all import GPT4AllEmbeddings
 from langchain_community.embeddings.gradient_ai import GradientEmbeddings
@@ -110,10 +109,6 @@
     "HuggingFaceInferenceAPIEmbeddings",
     "InfinityEmbeddings",
     "InfinityEmbeddingsLocal",
-<<<<<<< HEAD
-    "GigaChatEmbeddings",
-=======
->>>>>>> de2d9447
     "GradientEmbeddings",
     "JinaEmbeddings",
     "LaserEmbeddings",
