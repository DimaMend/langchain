"""Util that calls Google Search."""

from typing import Any, Dict, List, Optional

from langchain_core._api.deprecation import deprecated
from langchain_core.pydantic_v1 import BaseModel, root_validator
from langchain_core.utils import get_from_dict_or_env


@deprecated(
    since="0.0.33",
    removal="1.0",
    alternative_import="langchain_google_community.GoogleSearchAPIWrapper",
)
class GoogleSearchAPIWrapper(BaseModel):
    """Wrapper for Google Search API.

    Adapted from: Instructions adapted from https://stackoverflow.com/questions/
    37083058/
    programmatically-searching-google-in-python-using-custom-search

    TODO: DOCS for using it
    1. Install google-api-python-client
    - If you don't already have a Google account, sign up.
    - If you have never created a Google APIs Console project,
    read the Managing Projects page and create a project in the Google API Console.
    - Install the library using pip install google-api-python-client

    2. Enable the Custom Search API
    - Navigate to the APIs & Services→Dashboard panel in Cloud Console.
    - Click Enable APIs and Services.
    - Search for Custom Search API and click on it.
    - Click Enable.
    URL for it: https://console.cloud.google.com/apis/library/customsearch.googleapis
    .com

    3. To create an API key:
    - Navigate to the APIs & Services → Credentials panel in Cloud Console.
    - Select Create credentials, then select API key from the drop-down menu.
    - The API key created dialog box displays your newly created key.
    - You now have an API_KEY

    Alternatively, you can just generate an API key here:
    https://developers.google.com/custom-search/docs/paid_element#api_key

    4. Setup Custom Search Engine so you can search the entire web
    - Create a custom search engine here: https://programmablesearchengine.google.com/.
    - In `What to search` to search, pick the `Search the entire Web` option.
    After search engine is created, you can click on it and find `Search engine ID`
      on the Overview page.

    5. How to use proxy (you need socks5 proxy):
    ```python
    from httplib2 import socks, ProxyInfo

    http = build_http()
    http.proxy_info = ProxyInfo(socks.PROXY_TYPE_SOCKS5, "localhost", 1081)
    search = GoogleSearchAPIWrapper(http=http)
    ```

    """

    search_engine: Any  #: :meta private:
    google_api_key: Optional[str] = None
    google_cse_id: Optional[str] = None
    k: int = 10
    siterestrict: bool = False

    def __init__(
        self,
        **kwargs: Any,
    ) -> None:
        try:
            import httplib2
        except ImportError as e:
            raise ImportError(
                "Unable to import httplib2, please install with `pip install httplib2`."
            ) from e
        super().__init__(**kwargs)
        self.http: Optional[httplib2.Http] = None

    class Config:
<<<<<<< HEAD
        """Configuration for this pydantic object."""

        arbitrary_types_allowed = True
        extra = Extra.forbid
=======
        extra = "forbid"
>>>>>>> 99f9a664

    def _google_search_results(self, search_term: str, **kwargs: Any) -> List[dict]:
        cse = self.search_engine.cse()
        if self.siterestrict:
            cse = cse.siterestrict()
        res = cse.list(q=search_term, cx=self.google_cse_id, **kwargs).execute()
        return res.get("items", [])

    @root_validator(pre=True)
    def validate_environment(cls, values: Dict) -> Dict:
        """Validate that api key and python package exists in environment."""
        google_api_key = get_from_dict_or_env(
            values, "google_api_key", "GOOGLE_API_KEY"
        )
        values["google_api_key"] = google_api_key

        google_cse_id = get_from_dict_or_env(values, "google_cse_id", "GOOGLE_CSE_ID")
        values["google_cse_id"] = google_cse_id

        try:
            from googleapiclient.discovery import build

        except ImportError:
            raise ImportError(
                "google-api-python-client is not installed. "
                "Please install it with `pip install google-api-python-client"
                ">=2.100.0`"
            )

        service = build(
            "customsearch",
            "v1",
            developerKey=google_api_key,
            http=values.get("http", None),
        )
        values["search_engine"] = service

        return values

    def run(self, query: str) -> str:
        """Run query through GoogleSearch and parse result."""
        snippets = []
        results = self._google_search_results(query, num=self.k)
        if len(results) == 0:
            return "No good Google Search Result was found"
        for result in results:
            if "snippet" in result:
                snippets.append(result["snippet"])

        return " ".join(snippets)

    def results(
        self,
        query: str,
        num_results: int,
        search_params: Optional[Dict[str, str]] = None,
    ) -> List[Dict]:
        """Run query through GoogleSearch and return metadata.

        Args:
            query: The query to search for.
            num_results: The number of results to return.
            search_params: Parameters to be passed on search

        Returns:
            A list of dictionaries with the following keys:
                snippet - The description of the result.
                title - The title of the result.
                link - The link to the result.
        """
        metadata_results = []
        results = self._google_search_results(
            query, num=num_results, **(search_params or {})
        )
        if len(results) == 0:
            return [{"Result": "No good Google Search Result was found"}]
        for result in results:
            metadata_result = {
                "title": result["title"],
                "link": result["link"],
            }
            if "snippet" in result:
                metadata_result["snippet"] = result["snippet"]
            metadata_results.append(metadata_result)

        return metadata_results<|MERGE_RESOLUTION|>--- conflicted
+++ resolved
@@ -80,14 +80,7 @@
         self.http: Optional[httplib2.Http] = None
 
     class Config:
-<<<<<<< HEAD
-        """Configuration for this pydantic object."""
-
-        arbitrary_types_allowed = True
-        extra = Extra.forbid
-=======
         extra = "forbid"
->>>>>>> 99f9a664
 
     def _google_search_results(self, search_term: str, **kwargs: Any) -> List[dict]:
         cse = self.search_engine.cse()
