from __future__ import annotations

import asyncio
import base64
import itertools
import json
import logging
import time
import uuid
from typing import (
    TYPE_CHECKING,
    Any,
    Callable,
    ClassVar,
    Collection,
    Dict,
    Iterable,
    List,
    Literal,
    Optional,
    Tuple,
    Type,
    Union,
    cast,
)

import numpy as np
from langchain_core.callbacks import (
    AsyncCallbackManagerForRetrieverRun,
    CallbackManagerForRetrieverRun,
)
from langchain_core.documents import Document
from langchain_core.embeddings import Embeddings
from langchain_core.exceptions import LangChainException
from langchain_core.pydantic_v1 import root_validator
from langchain_core.retrievers import BaseRetriever
from langchain_core.utils import get_from_env
from langchain_core.vectorstores import VectorStore

from langchain_community.vectorstores.utils import maximal_marginal_relevance

logger = logging.getLogger()

if TYPE_CHECKING:
    from azure.search.documents import SearchClient, SearchItemPaged
    from azure.search.documents.aio import (
        AsyncSearchItemPaged,
    )
    from azure.search.documents.aio import (
        SearchClient as AsyncSearchClient,
    )
    from azure.search.documents.indexes.models import (
        CorsOptions,
        ScoringProfile,
        SearchField,
        SemanticConfiguration,
        VectorSearch,
    )

# Allow overriding field names for Azure Search
FIELDS_ID = get_from_env(
    key="AZURESEARCH_FIELDS_ID", env_key="AZURESEARCH_FIELDS_ID", default="id"
)
FIELDS_CONTENT = get_from_env(
    key="AZURESEARCH_FIELDS_CONTENT",
    env_key="AZURESEARCH_FIELDS_CONTENT",
    default="content",
)
FIELDS_CONTENT_VECTOR = get_from_env(
    key="AZURESEARCH_FIELDS_CONTENT_VECTOR",
    env_key="AZURESEARCH_FIELDS_CONTENT_VECTOR",
    default="content_vector",
)
FIELDS_METADATA = get_from_env(
    key="AZURESEARCH_FIELDS_TAG", env_key="AZURESEARCH_FIELDS_TAG", default="metadata"
)

MAX_UPLOAD_BATCH_SIZE = 1000


def _get_search_client(
    endpoint: str,
    index_name: str,
    key: Optional[str] = None,
    azure_ad_access_token: Optional[str] = None,
    semantic_configuration_name: Optional[str] = None,
    fields: Optional[List[SearchField]] = None,
    vector_search: Optional[VectorSearch] = None,
    semantic_configurations: Optional[
        Union[SemanticConfiguration, List[SemanticConfiguration]]
    ] = None,
    scoring_profiles: Optional[List[ScoringProfile]] = None,
    default_scoring_profile: Optional[str] = None,
    default_fields: Optional[List[SearchField]] = None,
    user_agent: Optional[str] = "langchain",
    cors_options: Optional[CorsOptions] = None,
    async_: bool = False,
    additional_search_client_options: Optional[Dict[str, Any]] = None,
) -> Union[SearchClient, AsyncSearchClient]:
    from azure.core.credentials import AccessToken, AzureKeyCredential, TokenCredential
    from azure.core.exceptions import ResourceNotFoundError
    from azure.identity import DefaultAzureCredential, InteractiveBrowserCredential
    from azure.search.documents import SearchClient
    from azure.search.documents.aio import SearchClient as AsyncSearchClient
    from azure.search.documents.indexes import SearchIndexClient
    from azure.search.documents.indexes.models import (
        ExhaustiveKnnAlgorithmConfiguration,
        ExhaustiveKnnParameters,
        HnswAlgorithmConfiguration,
        HnswParameters,
        SearchIndex,
        SemanticConfiguration,
        SemanticField,
        SemanticPrioritizedFields,
        SemanticSearch,
        VectorSearch,
        VectorSearchAlgorithmKind,
        VectorSearchAlgorithmMetric,
        VectorSearchProfile,
    )

    additional_search_client_options = additional_search_client_options or {}
    default_fields = default_fields or []
    credential: Union[AzureKeyCredential, TokenCredential, InteractiveBrowserCredential]

    # Determine the appropriate credential to use
    if key is not None:
        if key.upper() == "INTERACTIVE":
            credential = InteractiveBrowserCredential()
            credential.get_token("https://search.azure.com/.default")
        else:
            credential = AzureKeyCredential(key)
    elif azure_ad_access_token is not None:
        credential = TokenCredential(
            lambda *scopes, **kwargs: AccessToken(
                azure_ad_access_token, int(time.time()) + 3600
            )
        )
    else:
        credential = DefaultAzureCredential()
    index_client: SearchIndexClient = SearchIndexClient(
        endpoint=endpoint, credential=credential, user_agent=user_agent
    )
    try:
        index_client.get_index(name=index_name)
    except ResourceNotFoundError:
        # Fields configuration
        if fields is not None:
            # Check mandatory fields
            fields_types = {f.name: f.type for f in fields}
            mandatory_fields = {df.name: df.type for df in default_fields}
            # Check for missing keys
            missing_fields = {
                key: mandatory_fields[key]
                for key, value in set(mandatory_fields.items())
                - set(fields_types.items())
            }
            if len(missing_fields) > 0:
                # Helper for formatting field information for each missing field.
                def fmt_err(x: str) -> str:
                    return (
                        f"{x} current type: '{fields_types.get(x, 'MISSING')}'. "
                        f"It has to be '{mandatory_fields.get(x)}' or you can point "
                        f"to a different '{mandatory_fields.get(x)}' field name by "
                        f"using the env variable 'AZURESEARCH_FIELDS_{x.upper()}'"
                    )

                error = "\n".join([fmt_err(x) for x in missing_fields])
                raise ValueError(
                    f"You need to specify at least the following fields "
                    f"{missing_fields} or provide alternative field names in the env "
                    f"variables.\n\n{error}"
                )
        else:
            fields = default_fields
        # Vector search configuration
        if vector_search is None:
            vector_search = VectorSearch(
                algorithms=[
                    HnswAlgorithmConfiguration(
                        name="default",
                        kind=VectorSearchAlgorithmKind.HNSW,
                        parameters=HnswParameters(
                            m=4,
                            ef_construction=400,
                            ef_search=500,
                            metric=VectorSearchAlgorithmMetric.COSINE,
                        ),
                    ),
                    ExhaustiveKnnAlgorithmConfiguration(
                        name="default_exhaustive_knn",
                        kind=VectorSearchAlgorithmKind.EXHAUSTIVE_KNN,
                        parameters=ExhaustiveKnnParameters(
                            metric=VectorSearchAlgorithmMetric.COSINE
                        ),
                    ),
                ],
                profiles=[
                    VectorSearchProfile(
                        name="myHnswProfile",
                        algorithm_configuration_name="default",
                    ),
                    VectorSearchProfile(
                        name="myExhaustiveKnnProfile",
                        algorithm_configuration_name="default_exhaustive_knn",
                    ),
                ],
            )

        # Create the semantic settings with the configuration
        if semantic_configurations:
            if not isinstance(semantic_configurations, list):
                semantic_configurations = [semantic_configurations]
            semantic_search = SemanticSearch(
                configurations=semantic_configurations,
                default_configuration_name=semantic_configuration_name,
            )
        elif semantic_configuration_name:
            # use default semantic configuration
            semantic_configuration = SemanticConfiguration(
                name=semantic_configuration_name,
                prioritized_fields=SemanticPrioritizedFields(
                    content_fields=[SemanticField(field_name=FIELDS_CONTENT)],
                ),
            )
            semantic_search = SemanticSearch(configurations=[semantic_configuration])
        else:
            # don't use semantic search
            semantic_search = None

        # Create the search index with the semantic settings and vector search
        index = SearchIndex(
            name=index_name,
            fields=fields,
            vector_search=vector_search,
            semantic_search=semantic_search,
            scoring_profiles=scoring_profiles,
            default_scoring_profile=default_scoring_profile,
            cors_options=cors_options,
        )
        index_client.create_index(index)
    # Create the search client
    if not async_:
        return SearchClient(
            endpoint=endpoint,
            index_name=index_name,
            credential=credential,
            user_agent=user_agent,
            **additional_search_client_options,
        )
    else:
        return AsyncSearchClient(
            endpoint=endpoint,
            index_name=index_name,
            credential=credential,
            user_agent=user_agent,
            **additional_search_client_options,
        )


class AzureSearch(VectorStore):
    """`Azure Cognitive Search` vector store."""

    def __init__(
        self,
        azure_search_endpoint: str,
        azure_search_key: str,
        azure_ad_access_token: Optional[str],
        index_name: str,
        embedding_function: Union[Callable, Embeddings],
        search_type: str = "hybrid",
        semantic_configuration_name: Optional[str] = None,
        fields: Optional[List[SearchField]] = None,
        vector_search: Optional[VectorSearch] = None,
        semantic_configurations: Optional[
            Union[SemanticConfiguration, List[SemanticConfiguration]]
        ] = None,
        scoring_profiles: Optional[List[ScoringProfile]] = None,
        default_scoring_profile: Optional[str] = None,
        cors_options: Optional[CorsOptions] = None,
        *,
        vector_search_dimensions: Optional[int] = None,
        additional_search_client_options: Optional[Dict[str, Any]] = None,
        **kwargs: Any,
    ):
        try:
            from azure.search.documents.indexes.models import (
                SearchableField,
                SearchField,
                SearchFieldDataType,
                SimpleField,
            )
        except ImportError as e:
            raise ImportError(
                "Unable to import azure.search.documents. Please install with "
                "`pip install -U azure-search-documents`."
            ) from e

        """Initialize with necessary components."""
        # Initialize base class
        self.embedding_function = embedding_function

        if isinstance(self.embedding_function, Embeddings):
            self.embed_query = self.embedding_function.embed_query
        else:
            self.embed_query = self.embedding_function

        default_fields = [
            SimpleField(
                name=FIELDS_ID,
                type=SearchFieldDataType.String,
                key=True,
                filterable=True,
            ),
            SearchableField(
                name=FIELDS_CONTENT,
                type=SearchFieldDataType.String,
            ),
            SearchField(
                name=FIELDS_CONTENT_VECTOR,
                type=SearchFieldDataType.Collection(SearchFieldDataType.Single),
                searchable=True,
                vector_search_dimensions=vector_search_dimensions
                or len(self.embed_query("Text")),
                vector_search_profile_name="myHnswProfile",
            ),
            SearchableField(
                name=FIELDS_METADATA,
                type=SearchFieldDataType.String,
            ),
        ]
        user_agent = "langchain"
        if "user_agent" in kwargs and kwargs["user_agent"]:
            user_agent += " " + kwargs["user_agent"]
        self.client = _get_search_client(
            azure_search_endpoint,
            index_name,
            azure_search_key,
            azure_ad_access_token,
            semantic_configuration_name=semantic_configuration_name,
            fields=fields,
            vector_search=vector_search,
            semantic_configurations=semantic_configurations,
            scoring_profiles=scoring_profiles,
            default_scoring_profile=default_scoring_profile,
            default_fields=default_fields,
            user_agent=user_agent,
            cors_options=cors_options,
            additional_search_client_options=additional_search_client_options,
        )
        self.async_client = _get_search_client(
            azure_search_endpoint,
            index_name,
            azure_search_key,
            azure_ad_access_token,
            semantic_configuration_name=semantic_configuration_name,
            fields=fields,
            vector_search=vector_search,
            semantic_configurations=semantic_configurations,
            scoring_profiles=scoring_profiles,
            default_scoring_profile=default_scoring_profile,
            default_fields=default_fields,
            user_agent=user_agent,
            cors_options=cors_options,
            async_=True,
        )
        self.search_type = search_type
        self.semantic_configuration_name = semantic_configuration_name
        self.fields = fields if fields else default_fields

        self._azure_search_endpoint = azure_search_endpoint
        self._azure_search_key = azure_search_key
        self._index_name = index_name
        self._semantic_configuration_name = semantic_configuration_name
        self._fields = fields
        self._vector_search = vector_search
        self._semantic_configurations = semantic_configurations
        self._scoring_profiles = scoring_profiles
        self._default_scoring_profile = default_scoring_profile
        self._default_fields = default_fields
        self._user_agent = user_agent
        self._cors_options = cors_options

    def __del__(self) -> None:
        # Close the sync client
        if hasattr(self, "client") and self.client:
            self.client.close()

        # Close the async client
        if hasattr(self, "async_client") and self.async_client:
            # Check if we're in an existing event loop
            try:
                loop = asyncio.get_event_loop()
                if loop.is_running():
                    # Schedule the coroutine to close the async client
                    loop.create_task(self.async_client.close())
                else:
                    # If no event loop is running, run the coroutine directly
                    loop.run_until_complete(self.async_client.close())
            except RuntimeError:
                # Handle the case where there's no event loop
                loop = asyncio.new_event_loop()
                asyncio.set_event_loop(loop)
                try:
                    loop.run_until_complete(self.async_client.close())
                finally:
                    loop.close()

    @property
    def embeddings(self) -> Optional[Embeddings]:
        # TODO: Support embedding object directly
        return (
            self.embedding_function
            if isinstance(self.embedding_function, Embeddings)
            else None
        )

    async def _aembed_query(self, text: str) -> List[float]:
        if self.embeddings:
            return await self.embeddings.aembed_query(text)
        else:
            return cast(Callable, self.embedding_function)(text)

    def add_texts(
        self,
        texts: Iterable[str],
        metadatas: Optional[List[dict]] = None,
        *,
        keys: Optional[List[str]] = None,
        **kwargs: Any,
    ) -> List[str]:
        """Add texts data to an existing index."""
        # batching support if embedding function is an Embeddings object
        if isinstance(self.embedding_function, Embeddings):
            try:
                embeddings = self.embedding_function.embed_documents(list(texts))
            except NotImplementedError:
                embeddings = [self.embedding_function.embed_query(x) for x in texts]
        else:
            embeddings = [self.embedding_function(x) for x in texts]

        if len(embeddings) == 0:
            logger.debug("Nothing to insert, skipping.")
            return []

        return self.add_embeddings(zip(texts, embeddings), metadatas, keys=keys)

    async def aadd_texts(
        self,
        texts: Iterable[str],
        metadatas: Optional[List[dict]] = None,
        *,
        keys: Optional[List[str]] = None,
        **kwargs: Any,
    ) -> List[str]:
        if isinstance(self.embedding_function, Embeddings):
            try:
                embeddings = await self.embedding_function.aembed_documents(list(texts))
            except NotImplementedError:
                embeddings = [
                    await self.embedding_function.aembed_query(x) for x in texts
                ]
        else:
            embeddings = [self.embedding_function(x) for x in texts]

        if len(embeddings) == 0:
            logger.debug("Nothing to insert, skipping.")
            return []

        return await self.aadd_embeddings(zip(texts, embeddings), metadatas, keys=keys)

    def add_embeddings(
        self,
        text_embeddings: Iterable[Tuple[str, List[float]]],
        metadatas: Optional[List[dict]] = None,
        *,
        keys: Optional[List[str]] = None,
    ) -> List[str]:
        """Add embeddings to an existing index."""
        ids = []

        # Write data to index
        data = []
        for i, (text, embedding) in enumerate(text_embeddings):
            # Use provided key otherwise use default key
            key = keys[i] if keys else str(uuid.uuid4())
            # Encoding key for Azure Search valid characters
            key = base64.urlsafe_b64encode(bytes(key, "utf-8")).decode("ascii")
            metadata = metadatas[i] if metadatas else {}
            # Add data to index
            # Additional metadata to fields mapping
            doc = {
                "@search.action": "upload",
                FIELDS_ID: key,
                FIELDS_CONTENT: text,
                FIELDS_CONTENT_VECTOR: np.array(embedding, dtype=np.float32).tolist(),
                FIELDS_METADATA: json.dumps(metadata),
            }
            if metadata:
                additional_fields = {
                    k: v
                    for k, v in metadata.items()
                    if k in [x.name for x in self.fields]
                }
                doc.update(additional_fields)
            data.append(doc)
            ids.append(key)
            # Upload data in batches
            if len(data) == MAX_UPLOAD_BATCH_SIZE:
                response = self.client.upload_documents(documents=data)
                # Check if all documents were successfully uploaded
                if not all(r.succeeded for r in response):
                    raise LangChainException(response)
                # Reset data
                data = []

        # Considering case where data is an exact multiple of batch-size entries
        if len(data) == 0:
            return ids

        # Upload data to index
        response = self.client.upload_documents(documents=data)
        # Check if all documents were successfully uploaded
        if all(r.succeeded for r in response):
            return ids
        else:
            raise LangChainException(response)

    async def aadd_embeddings(
        self,
        text_embeddings: Iterable[Tuple[str, List[float]]],
        metadatas: Optional[List[dict]] = None,
        *,
        keys: Optional[List[str]] = None,
    ) -> List[str]:
        """Add embeddings to an existing index."""
        ids = []

        # Write data to index
        data = []
        for i, (text, embedding) in enumerate(text_embeddings):
            # Use provided key otherwise use default key
            key = keys[i] if keys else str(uuid.uuid4())
            # Encoding key for Azure Search valid characters
            key = base64.urlsafe_b64encode(bytes(key, "utf-8")).decode("ascii")
            metadata = metadatas[i] if metadatas else {}
            # Add data to index
            # Additional metadata to fields mapping
            doc = {
                "@search.action": "upload",
                FIELDS_ID: key,
                FIELDS_CONTENT: text,
                FIELDS_CONTENT_VECTOR: np.array(embedding, dtype=np.float32).tolist(),
                FIELDS_METADATA: json.dumps(metadata),
            }
            if metadata:
                additional_fields = {
                    k: v
                    for k, v in metadata.items()
                    if k in [x.name for x in self.fields]
                }
                doc.update(additional_fields)
            data.append(doc)
            ids.append(key)
            # Upload data in batches
            if len(data) == MAX_UPLOAD_BATCH_SIZE:
                response = await self.async_client.upload_documents(documents=data)
                # Check if all documents were successfully uploaded
                if not all(r.succeeded for r in response):
                    raise LangChainException(response)
                # Reset data
                data = []

        # Considering case where data is an exact multiple of batch-size entries
        if len(data) == 0:
            return ids

        # Upload data to index
        response = await self.async_client.upload_documents(documents=data)
        # Check if all documents were successfully uploaded
        if all(r.succeeded for r in response):
            return ids
        else:
            raise LangChainException(response)

    def delete(self, ids: Optional[List[str]] = None, **kwargs: Any) -> bool:
        """Delete by vector ID.

        Args:
            ids: List of ids to delete.

        Returns:
            bool: True if deletion is successful,
            False otherwise.
        """
        if ids:
            res = self.client.delete_documents([{FIELDS_ID: i} for i in ids])
            return len(res) > 0
        else:
            return False

    async def adelete(self, ids: Optional[List[str]] = None, **kwargs: Any) -> bool:
        """Delete by vector ID.

        Args:
            ids: List of ids to delete.

        Returns:
            bool: True if deletion is successful,
            False otherwise.
        """
        if ids:
            res = await self.async_client.delete_documents([{"id": i} for i in ids])
            return len(res) > 0
        else:
            return False

    def similarity_search(
        self,
        query: str,
        k: int = 4,
        *,
        search_type: Optional[str] = None,
        **kwargs: Any,
    ) -> List[Document]:
        search_type = search_type or self.search_type
        if search_type == "similarity":
            docs = self.vector_search(query, k=k, **kwargs)
        elif search_type == "hybrid":
            docs = self.hybrid_search(query, k=k, **kwargs)
        elif search_type == "semantic_hybrid":
            docs = self.semantic_hybrid_search(query, k=k, **kwargs)
        else:
            raise ValueError(f"search_type of {search_type} not allowed.")
        return docs

    def similarity_search_with_score(
        self, query: str, *, k: int = 4, **kwargs: Any
    ) -> List[Tuple[Document, float]]:
        """Run similarity search with distance."""
        search_type = kwargs.get("search_type", self.search_type)
        if search_type == "similarity":
            return self.vector_search_with_score(query, k=k, **kwargs)
        elif search_type == "hybrid":
            return self.hybrid_search_with_score(query, k=k, **kwargs)
        elif search_type == "semantic_hybrid":
            return self.semantic_hybrid_search_with_score(query, k=k, **kwargs)
        else:
            raise ValueError(f"search_type of {search_type} not allowed.")

    async def asimilarity_search(
        self,
        query: str,
        k: int = 4,
        *,
        search_type: Optional[str] = None,
        **kwargs: Any,
    ) -> List[Document]:
        search_type = search_type or self.search_type
        if search_type == "similarity":
            docs = await self.avector_search(query, k=k, **kwargs)
        elif search_type == "hybrid":
            docs = await self.ahybrid_search(query, k=k, **kwargs)
        elif search_type == "semantic_hybrid":
            docs = await self.asemantic_hybrid_search(query, k=k, **kwargs)
        else:
            raise ValueError(f"search_type of {search_type} not allowed.")
        return docs

    async def asimilarity_search_with_score(
        self, query: str, *, k: int = 4, **kwargs: Any
    ) -> List[Tuple[Document, float]]:
        """Run similarity search with distance."""
        search_type = kwargs.get("search_type", self.search_type)
        if search_type == "similarity":
            return await self.avector_search_with_score(query, k=k, **kwargs)
        elif search_type == "hybrid":
            return await self.ahybrid_search_with_score(query, k=k, **kwargs)
        elif search_type == "semantic_hybrid":
            return await self.asemantic_hybrid_search_with_score(query, k=k, **kwargs)
        else:
            raise ValueError(f"search_type of {search_type} not allowed.")

    def similarity_search_with_relevance_scores(
        self,
        query: str,
        k: int = 4,
        *,
        score_threshold: Optional[float] = None,
        **kwargs: Any,
    ) -> List[Tuple[Document, float]]:
        result = self.vector_search_with_score(query, k=k, **kwargs)
        return (
            result
            if score_threshold is None
            else [r for r in result if r[1] >= score_threshold]
        )

    async def asimilarity_search_with_relevance_scores(
        self,
        query: str,
        k: int = 4,
        *,
        score_threshold: Optional[float] = None,
        **kwargs: Any,
    ) -> List[Tuple[Document, float]]:
        result = await self.avector_search_with_score(query, k=k, **kwargs)
        return (
            result
            if score_threshold is None
            else [r for r in result if r[1] >= score_threshold]
        )

    def vector_search(
        self, query: str, k: int = 4, *, filters: Optional[str] = None, **kwargs: Any
    ) -> List[Document]:
        """
        Returns the most similar indexed documents to the query text.

        Args:
            query (str): The query text for which to find similar documents.
            k (int): The number of documents to return. Default is 4.

        Returns:
            List[Document]: A list of documents that are most similar to the query text.
        """
        docs_and_scores = self.vector_search_with_score(query, k=k, filters=filters)
        return [doc for doc, _ in docs_and_scores]

    async def avector_search(
        self, query: str, k: int = 4, *, filters: Optional[str] = None, **kwargs: Any
    ) -> List[Document]:
        """
        Returns the most similar indexed documents to the query text.

        Args:
            query (str): The query text for which to find similar documents.
            k (int): The number of documents to return. Default is 4.

        Returns:
            List[Document]: A list of documents that are most similar to the query text.
        """
        docs_and_scores = await self.avector_search_with_score(
            query, k=k, filters=filters
        )
        return [doc for doc, _ in docs_and_scores]

    def vector_search_with_score(
        self,
        query: str,
        k: int = 4,
        filters: Optional[str] = None,
        **kwargs: Any,
    ) -> List[Tuple[Document, float]]:
        """Return docs most similar to query.

        Args:
            query (str): Text to look up documents similar to.
            k (int, optional): Number of Documents to return. Defaults to 4.
            filters (str, optional): Filtering expression. Defaults to None.

        Returns:
            List[Tuple[Document, float]]: List of Documents most similar
                to the query and score for each
        """
        embedding = self.embed_query(query)
        results = self._simple_search(embedding, "", k, filters=filters, **kwargs)

        return _results_to_documents(results)

    async def avector_search_with_score(
        self,
        query: str,
        k: int = 4,
        filters: Optional[str] = None,
        **kwargs: Any,
    ) -> List[Tuple[Document, float]]:
        """Return docs most similar to query.

        Args:
            query (str): Text to look up documents similar to.
            k (int, optional): Number of Documents to return. Defaults to 4.
            filters (str, optional): Filtering expression. Defaults to None.

        Returns:
            List[Tuple[Document, float]]: List of Documents most similar
                to the query and score for each
        """
        embedding = await self._aembed_query(query)
        results = await self._asimple_search(
            embedding, "", k, filters=filters, **kwargs
        )

        return await _aresults_to_documents(results)

    def max_marginal_relevance_search_with_score(
        self,
        query: str,
        k: int = 4,
        fetch_k: int = 20,
        lambda_mult: float = 0.5,
        *,
        filters: Optional[str] = None,
        **kwargs: Any,
    ) -> List[Tuple[Document, float]]:
        """Perform a search and return results that are reordered by MMR.

        Args:
            query (str): Text to look up documents similar to.
            k (int, optional): How many results to give. Defaults to 4.
            fetch_k (int, optional): Total results to select k from.
                Defaults to 20.
            lambda_mult: Number between 0 and 1 that determines the degree
                        of diversity among the results with 0 corresponding
                        to maximum diversity and 1 to minimum diversity.
                        Defaults to 0.5
            filters (str, optional): Filtering expression. Defaults to None.

        Returns:
            List[Tuple[Document, float]]: List of Documents most similar
                to the query and score for each
        """
        embedding = self.embed_query(query)
        results = self._simple_search(embedding, "", fetch_k, filters=filters, **kwargs)

        return _reorder_results_with_maximal_marginal_relevance(
            results, query_embedding=np.array(embedding), lambda_mult=lambda_mult, k=k
        )

    async def amax_marginal_relevance_search_with_score(
        self,
        query: str,
        k: int = 4,
        fetch_k: int = 20,
        lambda_mult: float = 0.5,
        *,
        filters: Optional[str] = None,
        **kwargs: Any,
    ) -> List[Tuple[Document, float]]:
        """Perform a search and return results that are reordered by MMR.

        Args:
            query (str): Text to look up documents similar to.
            k (int, optional): How many results to give. Defaults to 4.
            fetch_k (int, optional): Total results to select k from.
                Defaults to 20.
            lambda_mult: Number between 0 and 1 that determines the degree
                        of diversity among the results with 0 corresponding
                        to maximum diversity and 1 to minimum diversity.
                        Defaults to 0.5
            filters (str, optional): Filtering expression. Defaults to None.

        Returns:
            List[Tuple[Document, float]]: List of Documents most similar
                to the query and score for each
        """
        embedding = await self._aembed_query(query)
        results = await self._asimple_search(
            embedding, "", fetch_k, filters=filters, **kwargs
        )

        return await _areorder_results_with_maximal_marginal_relevance(
            results,
            query_embedding=np.array(embedding),
            lambda_mult=lambda_mult,
            k=k,
        )

    def hybrid_search(self, query: str, k: int = 4, **kwargs: Any) -> List[Document]:
        """
        Returns the most similar indexed documents to the query text.

        Args:
            query (str): The query text for which to find similar documents.
            k (int): The number of documents to return. Default is 4.

        Returns:
            List[Document]: A list of documents that are most similar to the query text.
        """
        docs_and_scores = self.hybrid_search_with_score(query, k=k, **kwargs)
        return [doc for doc, _ in docs_and_scores]

    async def ahybrid_search(
        self, query: str, k: int = 4, **kwargs: Any
    ) -> List[Document]:
        """
        Returns the most similar indexed documents to the query text.

        Args:
            query (str): The query text for which to find similar documents.
            k (int): The number of documents to return. Default is 4.

        Returns:
            List[Document]: A list of documents that are most similar to the query text.
        """
        docs_and_scores = await self.ahybrid_search_with_score(query, k=k, **kwargs)
        return [doc for doc, _ in docs_and_scores]

    def hybrid_search_with_score(
        self,
        query: str,
        k: int = 4,
        filters: Optional[str] = None,
        **kwargs: Any,
    ) -> List[Tuple[Document, float]]:
        """Return docs most similar to query with a hybrid query.

        Args:
            query: Text to look up documents similar to.
            k: Number of Documents to return. Defaults to 4.

        Returns:
            List of Documents most similar to the query and score for each
        """

        embedding = self.embed_query(query)
        results = self._simple_search(embedding, query, k, filters=filters, **kwargs)

        return _results_to_documents(results)

    async def ahybrid_search_with_score(
        self,
        query: str,
        k: int = 4,
        filters: Optional[str] = None,
        **kwargs: Any,
    ) -> List[Tuple[Document, float]]:
        """Return docs most similar to query with a hybrid query.

        Args:
            query: Text to look up documents similar to.
            k: Number of Documents to return. Defaults to 4.

        Returns:
            List of Documents most similar to the query and score for each
        """

        embedding = await self._aembed_query(query)
        results = await self._asimple_search(
            embedding, query, k, filters=filters, **kwargs
        )

        return await _aresults_to_documents(results)

    def hybrid_search_with_relevance_scores(
        self,
        query: str,
        k: int = 4,
        *,
        score_threshold: Optional[float] = None,
        **kwargs: Any,
    ) -> List[Tuple[Document, float]]:
        result = self.hybrid_search_with_score(query, k=k, **kwargs)
        return (
            result
            if score_threshold is None
            else [r for r in result if r[1] >= score_threshold]
        )

    async def ahybrid_search_with_relevance_scores(
        self,
        query: str,
        k: int = 4,
        *,
        score_threshold: Optional[float] = None,
        **kwargs: Any,
    ) -> List[Tuple[Document, float]]:
        result = await self.ahybrid_search_with_score(query, k=k, **kwargs)
        return (
            result
            if score_threshold is None
            else [r for r in result if r[1] >= score_threshold]
        )

    def hybrid_max_marginal_relevance_search_with_score(
        self,
        query: str,
        k: int = 4,
        fetch_k: int = 20,
        lambda_mult: float = 0.5,
        *,
        filters: Optional[str] = None,
        **kwargs: Any,
    ) -> List[Tuple[Document, float]]:
        """Return docs most similar to query with a hybrid query
            and reorder results by MMR.

        Args:
            query (str): Text to look up documents similar to.
            k (int, optional): Number of Documents to return. Defaults to 4.
            fetch_k (int, optional): Total results to select k from.
                Defaults to 20.
            lambda_mult: Number between 0 and 1 that determines the degree
                        of diversity among the results with 0 corresponding
                        to maximum diversity and 1 to minimum diversity.
                        Defaults to 0.5
            filters (str, optional): Filtering expression. Defaults to None.

        Returns:
            List of Documents most similar to the query and score for each
        """

        embedding = self.embed_query(query)
        results = self._simple_search(
            embedding, query, fetch_k, filters=filters, **kwargs
        )

        return _reorder_results_with_maximal_marginal_relevance(
            results, query_embedding=np.array(embedding), lambda_mult=lambda_mult, k=k
        )

    async def ahybrid_max_marginal_relevance_search_with_score(
        self,
        query: str,
        k: int = 4,
        fetch_k: int = 20,
        lambda_mult: float = 0.5,
        *,
        filters: Optional[str] = None,
        **kwargs: Any,
    ) -> List[Tuple[Document, float]]:
        """Return docs most similar to query with a hybrid query
            and reorder results by MMR.

        Args:
            query (str): Text to look up documents similar to.
            k (int, optional): Number of Documents to return. Defaults to 4.
            fetch_k (int, optional): Total results to select k from.
                Defaults to 20.
            lambda_mult: Number between 0 and 1 that determines the degree
                        of diversity among the results with 0 corresponding
                        to maximum diversity and 1 to minimum diversity.
                        Defaults to 0.5
            filters (str, optional): Filtering expression. Defaults to None.

        Returns:
            List of Documents most similar to the query and score for each
        """

        embedding = await self._aembed_query(query)
        results = await self._asimple_search(
            embedding, query, fetch_k, filters=filters, **kwargs
        )

        return await _areorder_results_with_maximal_marginal_relevance(
            results,
            query_embedding=np.array(embedding),
            lambda_mult=lambda_mult,
            k=k,
        )

    def _simple_search(
        self,
        embedding: List[float],
        text_query: str,
        k: int,
        *,
        filters: Optional[str] = None,
        **kwargs: Any,
    ) -> SearchItemPaged[dict]:
        """Perform vector or hybrid search in the Azure search index.

        Args:
            embedding: A vector embedding to search in the vector space.
            text_query: A full-text search query expression;
                Use "*" or omit this parameter to perform only vector search.
            k: Number of documents to return.
            filters: Filtering expression.
        Returns:
            Search items
        """
        from azure.search.documents.models import VectorizedQuery

        return self.client.search(
            search_text=text_query,
            vector_queries=[
                VectorizedQuery(
                    vector=np.array(embedding, dtype=np.float32).tolist(),
                    k_nearest_neighbors=k,
                    fields=FIELDS_CONTENT_VECTOR,
                )
            ],
            filter=filters,
            top=k,
            **kwargs,
        )

    async def _asimple_search(
        self,
        embedding: List[float],
        text_query: str,
        k: int,
        *,
        filters: Optional[str] = None,
        **kwargs: Any,
    ) -> AsyncSearchItemPaged[dict]:
        """Perform vector or hybrid search in the Azure search index.

        Args:
            embedding: A vector embedding to search in the vector space.
            text_query: A full-text search query expression;
                Use "*" or omit this parameter to perform only vector search.
            k: Number of documents to return.
            filters: Filtering expression.
        Returns:
            Search items
        """
        from azure.search.documents.models import VectorizedQuery

        return await self.async_client.search(
            search_text=text_query,
            vector_queries=[
                VectorizedQuery(
                    vector=np.array(embedding, dtype=np.float32).tolist(),
                    k_nearest_neighbors=k,
                    fields=FIELDS_CONTENT_VECTOR,
                )
            ],
            filter=filters,
            top=k,
            **kwargs,
        )

    def semantic_hybrid_search(
        self, query: str, k: int = 4, **kwargs: Any
    ) -> List[Document]:
        """
        Returns the most similar indexed documents to the query text.

        Args:
            query (str): The query text for which to find similar documents.
            k (int): The number of documents to return. Default is 4.
            filters: Filtering expression.

        Returns:
            List[Document]: A list of documents that are most similar to the query text.
        """
        docs_and_scores = self.semantic_hybrid_search_with_score_and_rerank(
            query, k=k, **kwargs
        )
        return [doc for doc, _, _ in docs_and_scores]

    async def asemantic_hybrid_search(
        self, query: str, k: int = 4, **kwargs: Any
    ) -> List[Document]:
        """
        Returns the most similar indexed documents to the query text.

        Args:
            query (str): The query text for which to find similar documents.
            k (int): The number of documents to return. Default is 4.
            filters: Filtering expression.

        Returns:
            List[Document]: A list of documents that are most similar to the query text.
        """
        docs_and_scores = await self.asemantic_hybrid_search_with_score_and_rerank(
            query, k=k, **kwargs
        )
        return [doc for doc, _, _ in docs_and_scores]

    def semantic_hybrid_search_with_score(
        self,
        query: str,
        k: int = 4,
        score_type: Literal["score", "reranker_score"] = "score",
        *,
        score_threshold: Optional[float] = None,
        **kwargs: Any,
    ) -> List[Tuple[Document, float]]:
        """
        Returns the most similar indexed documents to the query text.

        Args:
            query (str): The query text for which to find similar documents.
            k (int): The number of documents to return. Default is 4.
            score_type: Must either be "score" or "reranker_score".
                Defaulted to "score".
            filters: Filtering expression.

        Returns:
            List[Tuple[Document, float]]: A list of documents and their
                corresponding scores.
        """
        docs_and_scores = self.semantic_hybrid_search_with_score_and_rerank(
            query, k=k, **kwargs
        )
        if score_type == "score":
            return [
                (doc, score)
                for doc, score, _ in docs_and_scores
                if score_threshold is None or score >= score_threshold
            ]
        elif score_type == "reranker_score":
            return [
                (doc, reranker_score)
                for doc, _, reranker_score in docs_and_scores
                if score_threshold is None or reranker_score >= score_threshold
            ]

    async def asemantic_hybrid_search_with_score(
        self,
        query: str,
        k: int = 4,
        score_type: Literal["score", "reranker_score"] = "score",
        *,
        score_threshold: Optional[float] = None,
        **kwargs: Any,
    ) -> List[Tuple[Document, float]]:
        """
        Returns the most similar indexed documents to the query text.

        Args:
            query (str): The query text for which to find similar documents.
            k (int): The number of documents to return. Default is 4.
            score_type: Must either be "score" or "reranker_score".
                Defaulted to "score".
            filters: Filtering expression.

        Returns:
            List[Tuple[Document, float]]: A list of documents and their
                corresponding scores.
        """
        docs_and_scores = await self.asemantic_hybrid_search_with_score_and_rerank(
            query, k=k, **kwargs
        )
        if score_type == "score":
            return [
                (doc, score)
                for doc, score, _ in docs_and_scores
                if score_threshold is None or score >= score_threshold
            ]
        elif score_type == "reranker_score":
            return [
                (doc, reranker_score)
                for doc, _, reranker_score in docs_and_scores
                if score_threshold is None or reranker_score >= score_threshold
            ]

    def semantic_hybrid_search_with_score_and_rerank(
        self, query: str, k: int = 4, *, filters: Optional[str] = None, **kwargs: Any
    ) -> List[Tuple[Document, float, float]]:
        """Return docs most similar to query with a hybrid query.

        Args:
            query: Text to look up documents similar to.
            k: Number of Documents to return. Defaults to 4.
            filters: Filtering expression.

        Returns:
            List of Documents most similar to the query and score for each
        """
        from azure.search.documents.models import VectorizedQuery

        results = self.client.search(
            search_text=query,
            vector_queries=[
                VectorizedQuery(
                    vector=np.array(self.embed_query(query), dtype=np.float32).tolist(),
                    k_nearest_neighbors=k,
                    fields=FIELDS_CONTENT_VECTOR,
                )
            ],
            filter=filters,
            query_type="semantic",
            semantic_configuration_name=self.semantic_configuration_name,
            query_caption="extractive",
            query_answer="extractive",
            top=k,
            **kwargs,
        )
        # Get Semantic Answers
        semantic_answers = results.get_answers() or []
        semantic_answers_dict: Dict = {}
        for semantic_answer in semantic_answers:
            semantic_answers_dict[semantic_answer.key] = {
                "text": semantic_answer.text,
                "highlights": semantic_answer.highlights,
            }
        # Convert results to Document objects
        docs = [
            (
                Document(
                    page_content=result.pop(FIELDS_CONTENT),
                    metadata={
                        **(
                            {FIELDS_ID: result.pop(FIELDS_ID)}
                            if FIELDS_ID in result
                            else {}
                        ),
                        **(
                            json.loads(result[FIELDS_METADATA])
                            if FIELDS_METADATA in result
                            else {
                                k: v
                                for k, v in result.items()
                                if k != FIELDS_CONTENT_VECTOR
                            }
                        ),
                        **{
                            "captions": {
                                "text": result.get("@search.captions", [{}])[0].text,
                                "highlights": result.get("@search.captions", [{}])[
                                    0
                                ].highlights,
                            }
                            if result.get("@search.captions")
                            else {},
                            "answers": semantic_answers_dict.get(
                                result.get(FIELDS_ID, ""),
                                "",
                            ),
                        },
                    },
                ),
                float(result["@search.score"]),
                float(result["@search.reranker_score"]),
            )
            for result in results
        ]
        return docs

    async def asemantic_hybrid_search_with_score_and_rerank(
        self, query: str, k: int = 4, *, filters: Optional[str] = None, **kwargs: Any
    ) -> List[Tuple[Document, float, float]]:
        """Return docs most similar to query with a hybrid query.

        Args:
            query: Text to look up documents similar to.
            k: Number of Documents to return. Defaults to 4.
            filters: Filtering expression.

        Returns:
            List of Documents most similar to the query and score for each
        """
        from azure.search.documents.models import VectorizedQuery

        vector = await self._aembed_query(query)
<<<<<<< HEAD
        async with self._async_client() as async_client:
            results = await async_client.search(
                search_text=query,
                vector_queries=[
                    VectorizedQuery(
                        vector=np.array(vector, dtype=np.float32).tolist(),
                        k_nearest_neighbors=k,
                        fields=FIELDS_CONTENT_VECTOR,
                    )
                ],
                filter=filters,
                query_type="semantic",
                semantic_configuration_name=self.semantic_configuration_name,
                query_caption="extractive",
                query_answer="extractive",
                top=k,
                **kwargs,
            )
            # Get Semantic Answers
            semantic_answers = (await results.get_answers()) or []
            semantic_answers_dict: Dict = {}
            for semantic_answer in semantic_answers:
                semantic_answers_dict[semantic_answer.key] = {
                    "text": semantic_answer.text,
                    "highlights": semantic_answer.highlights,
                }
            # Convert results to Document objects
            docs = [
                (
                    Document(
                        page_content=result.pop(FIELDS_CONTENT),
                        metadata={
                            **(
                                {FIELDS_ID: result.pop(FIELDS_ID)}
                                if FIELDS_ID in result
                                else {}
                            ),
                            **(
                                json.loads(result[FIELDS_METADATA])
                                if FIELDS_METADATA in result
                                else {
                                    k: v
                                    for k, v in result.items()
                                    if k != FIELDS_CONTENT_VECTOR
                                }
=======
        results = await self.async_client.search(
            search_text=query,
            vector_queries=[
                VectorizedQuery(
                    vector=np.array(vector, dtype=np.float32).tolist(),
                    k_nearest_neighbors=k,
                    fields=FIELDS_CONTENT_VECTOR,
                )
            ],
            filter=filters,
            query_type="semantic",
            semantic_configuration_name=self.semantic_configuration_name,
            query_caption="extractive",
            query_answer="extractive",
            top=k,
            **kwargs,
        )
        # Get Semantic Answers
        semantic_answers = (await results.get_answers()) or []
        semantic_answers_dict: Dict = {}
        for semantic_answer in semantic_answers:
            semantic_answers_dict[semantic_answer.key] = {
                "text": semantic_answer.text,
                "highlights": semantic_answer.highlights,
            }
        # Convert results to Document objects
        docs = [
            (
                Document(
                    page_content=result.pop(FIELDS_CONTENT),
                    metadata={
                        **(
                            json.loads(result[FIELDS_METADATA])
                            if FIELDS_METADATA in result
                            else {
                                k: v
                                for k, v in result.items()
                                if k != FIELDS_CONTENT_VECTOR
                            }
                        ),
                        **{
                            "captions": {
                                "text": result.get("@search.captions", [{}])[0].text,
                                "highlights": result.get("@search.captions", [{}])[
                                    0
                                ].highlights,
                            }
                            if result.get("@search.captions")
                            else {},
                            "answers": semantic_answers_dict.get(
                                result.get(FIELDS_ID, ""),
                                "",
>>>>>>> 9fa172bc
                            ),
                        },
                    },
                ),
                float(result["@search.score"]),
                float(result["@search.reranker_score"]),
            )
            async for result in results
        ]
        return docs

    @classmethod
    def from_texts(
        cls: Type[AzureSearch],
        texts: List[str],
        embedding: Embeddings,
        metadatas: Optional[List[dict]] = None,
        azure_search_endpoint: str = "",
        azure_search_key: str = "",
        azure_ad_access_token: Optional[str] = None,
        index_name: str = "langchain-index",
        fields: Optional[List[SearchField]] = None,
        **kwargs: Any,
    ) -> AzureSearch:
        # Creating a new Azure Search instance
        azure_search = cls(
            azure_search_endpoint,
            azure_search_key,
            azure_ad_access_token,
            index_name,
            embedding,
            fields=fields,
            **kwargs,
        )
        azure_search.add_texts(texts, metadatas, **kwargs)
        return azure_search

    @classmethod
    async def afrom_texts(
        cls: Type[AzureSearch],
        texts: List[str],
        embedding: Embeddings,
        metadatas: Optional[List[dict]] = None,
        azure_search_endpoint: str = "",
        azure_search_key: str = "",
        azure_ad_access_token: Optional[str] = None,
        index_name: str = "langchain-index",
        fields: Optional[List[SearchField]] = None,
        **kwargs: Any,
    ) -> AzureSearch:
        # Creating a new Azure Search instance
        azure_search = cls(
            azure_search_endpoint,
            azure_search_key,
            azure_ad_access_token,
            index_name,
            embedding,
            fields=fields,
            **kwargs,
        )
        await azure_search.aadd_texts(texts, metadatas, **kwargs)
        return azure_search

    @classmethod
    async def afrom_embeddings(
        cls: Type[AzureSearch],
        text_embeddings: Iterable[Tuple[str, List[float]]],
        embedding: Embeddings,
        metadatas: Optional[List[dict]] = None,
        *,
        azure_search_endpoint: str = "",
        azure_search_key: str = "",
        index_name: str = "langchain-index",
        fields: Optional[List[SearchField]] = None,
        **kwargs: Any,
    ) -> AzureSearch:
        text_embeddings, first_text_embedding = _peek(text_embeddings)
        if first_text_embedding is None:
            raise ValueError("Cannot create AzureSearch from empty embeddings.")
        vector_search_dimensions = len(first_text_embedding[1])

        azure_search = cls(
            azure_search_endpoint=azure_search_endpoint,
            azure_search_key=azure_search_key,
            index_name=index_name,
            embedding_function=embedding,
            fields=fields,
            vector_search_dimensions=vector_search_dimensions,
            **kwargs,
        )
        await azure_search.aadd_embeddings(text_embeddings, metadatas, **kwargs)
        return azure_search

    @classmethod
    def from_embeddings(
        cls: Type[AzureSearch],
        text_embeddings: Iterable[Tuple[str, List[float]]],
        embedding: Embeddings,
        metadatas: Optional[List[dict]] = None,
        *,
        azure_search_endpoint: str = "",
        azure_search_key: str = "",
        index_name: str = "langchain-index",
        fields: Optional[List[SearchField]] = None,
        **kwargs: Any,
    ) -> AzureSearch:
        # Creating a new Azure Search instance
        text_embeddings, first_text_embedding = _peek(text_embeddings)
        if first_text_embedding is None:
            raise ValueError("Cannot create AzureSearch from empty embeddings.")
        vector_search_dimensions = len(first_text_embedding[1])

        azure_search = cls(
            azure_search_endpoint=azure_search_endpoint,
            azure_search_key=azure_search_key,
            index_name=index_name,
            embedding_function=embedding,
            fields=fields,
            vector_search_dimensions=vector_search_dimensions,
            **kwargs,
        )
        azure_search.add_embeddings(text_embeddings, metadatas, **kwargs)
        return azure_search

    def as_retriever(self, **kwargs: Any) -> AzureSearchVectorStoreRetriever:  # type: ignore
        """Return AzureSearchVectorStoreRetriever initialized from this VectorStore.

        Args:
            search_type (Optional[str]): Defines the type of search that
                the Retriever should perform.
                Can be "similarity" (default), "hybrid", or
                    "semantic_hybrid".
            search_kwargs (Optional[Dict]): Keyword arguments to pass to the
                search function. Can include things like:
                    score_threshold: Minimum relevance threshold
                        for similarity_score_threshold
                    fetch_k: Amount of documents to pass to MMR algorithm (Default: 20)
                    lambda_mult: Diversity of results returned by MMR;
                        1 for minimum diversity and 0 for maximum. (Default: 0.5)
                    filter: Filter by document metadata

        Returns:
            AzureSearchVectorStoreRetriever: Retriever class for VectorStore.
        """
        tags = kwargs.pop("tags", None) or []
        tags.extend(self._get_retriever_tags())
        return AzureSearchVectorStoreRetriever(vectorstore=self, **kwargs, tags=tags)


class AzureSearchVectorStoreRetriever(BaseRetriever):
    """Retriever that uses `Azure Cognitive Search`."""

    vectorstore: AzureSearch
    """Azure Search instance used to find similar documents."""
    search_type: str = "hybrid"
    """Type of search to perform. Options are "similarity", "hybrid",
    "semantic_hybrid", "similarity_score_threshold", "hybrid_score_threshold",
    or "semantic_hybrid_score_threshold"."""
    k: int = 4
    """Number of documents to return."""
    search_kwargs: dict = {}
    """Search params.
        score_threshold: Minimum relevance threshold
            for similarity_score_threshold
        fetch_k: Amount of documents to pass to MMR algorithm (Default: 20)
        lambda_mult: Diversity of results returned by MMR;
            1 for minimum diversity and 0 for maximum. (Default: 0.5)
        filter: Filter by document metadata
    """

    allowed_search_types: ClassVar[Collection[str]] = (
        "similarity",
        "similarity_score_threshold",
        "hybrid",
        "hybrid_score_threshold",
        "semantic_hybrid",
        "semantic_hybrid_score_threshold",
    )

    class Config:
        arbitrary_types_allowed = True

    @root_validator(pre=True)
    def validate_search_type(cls, values: Dict) -> Dict:
        """Validate search type."""
        if "search_type" in values:
            search_type = values["search_type"]
            if search_type not in cls.allowed_search_types:
                raise ValueError(
                    f"search_type of {search_type} not allowed. Valid values are: "
                    f"{cls.allowed_search_types}"
                )
        return values

    def _get_relevant_documents(
        self,
        query: str,
        run_manager: CallbackManagerForRetrieverRun,
        **kwargs: Any,
    ) -> List[Document]:
        params = {**self.search_kwargs, **kwargs}

        if self.search_type == "similarity":
            docs = self.vectorstore.vector_search(query, k=self.k, **params)
        elif self.search_type == "similarity_score_threshold":
            docs = [
                doc
                for doc, _ in self.vectorstore.similarity_search_with_relevance_scores(
                    query, k=self.k, **params
                )
            ]
        elif self.search_type == "hybrid":
            docs = self.vectorstore.hybrid_search(query, k=self.k, **params)
        elif self.search_type == "hybrid_score_threshold":
            docs = [
                doc
                for doc, _ in self.vectorstore.hybrid_search_with_relevance_scores(
                    query, k=self.k, **params
                )
            ]
        elif self.search_type == "semantic_hybrid":
            docs = self.vectorstore.semantic_hybrid_search(query, k=self.k, **params)
        elif self.search_type == "semantic_hybrid_score_threshold":
            docs = [
                doc
                for doc, _ in self.vectorstore.semantic_hybrid_search_with_score(
                    query, k=self.k, **params
                )
            ]
        else:
            raise ValueError(f"search_type of {self.search_type} not allowed.")
        return docs

    async def _aget_relevant_documents(
        self,
        query: str,
        *,
        run_manager: AsyncCallbackManagerForRetrieverRun,
        **kwargs: Any,
    ) -> List[Document]:
        params = {**self.search_kwargs, **kwargs}

        if self.search_type == "similarity":
            docs = await self.vectorstore.avector_search(query, k=self.k, **params)
        elif self.search_type == "similarity_score_threshold":
            docs_and_scores = (
                await self.vectorstore.asimilarity_search_with_relevance_scores(
                    query, k=self.k, **params
                )
            )
            docs = [doc for doc, _ in docs_and_scores]
        elif self.search_type == "hybrid":
            docs = await self.vectorstore.ahybrid_search(query, k=self.k, **params)
        elif self.search_type == "hybrid_score_threshold":
            docs_and_scores = (
                await self.vectorstore.ahybrid_search_with_relevance_scores(
                    query, k=self.k, **params
                )
            )
            docs = [doc for doc, _ in docs_and_scores]
        elif self.search_type == "semantic_hybrid":
            docs = await self.vectorstore.asemantic_hybrid_search(
                query, k=self.k, **params
            )
        elif self.search_type == "semantic_hybrid_score_threshold":
            docs = [
                doc
                for doc, _ in await self.vectorstore.asemantic_hybrid_search_with_score(
                    query, k=self.k, **params
                )
            ]
        else:
            raise ValueError(f"search_type of {self.search_type} not allowed.")
        return docs


def _results_to_documents(
    results: SearchItemPaged[Dict],
) -> List[Tuple[Document, float]]:
    docs = [
        (
            _result_to_document(result),
            float(result["@search.score"]),
        )
        for result in results
    ]
    return docs


async def _aresults_to_documents(
    results: AsyncSearchItemPaged[Dict],
) -> List[Tuple[Document, float]]:
    docs = [
        (
            _result_to_document(result),
            float(result["@search.score"]),
        )
        async for result in results
    ]
    return docs


async def _areorder_results_with_maximal_marginal_relevance(
    results: SearchItemPaged[Dict],
    query_embedding: np.ndarray,
    lambda_mult: float = 0.5,
    k: int = 4,
) -> List[Tuple[Document, float]]:
    # Convert results to Document objects
    docs = [
        (
            _result_to_document(result),
            float(result["@search.score"]),
            result[FIELDS_CONTENT_VECTOR],
        )
        async for result in results
    ]
    documents, scores, vectors = map(list, zip(*docs))

    # Get the new order of results.
    new_ordering = maximal_marginal_relevance(
        query_embedding, vectors, k=k, lambda_mult=lambda_mult
    )

    # Reorder the values and return.
    ret: List[Tuple[Document, float]] = []
    for x in new_ordering:
        # Function can return -1 index
        if x == -1:
            break
        ret.append((documents[x], scores[x]))  # type: ignore

    return ret


def _reorder_results_with_maximal_marginal_relevance(
    results: SearchItemPaged[Dict],
    query_embedding: np.ndarray,
    lambda_mult: float = 0.5,
    k: int = 4,
) -> List[Tuple[Document, float]]:
    # Convert results to Document objects
    docs = [
        (
            _result_to_document(result),
            float(result["@search.score"]),
            result[FIELDS_CONTENT_VECTOR],
        )
        for result in results
    ]
    documents, scores, vectors = map(list, zip(*docs))

    # Get the new order of results.
    new_ordering = maximal_marginal_relevance(
        query_embedding, vectors, k=k, lambda_mult=lambda_mult
    )

    # Reorder the values and return.
    ret: List[Tuple[Document, float]] = []
    for x in new_ordering:
        # Function can return -1 index
        if x == -1:
            break
        ret.append((documents[x], scores[x]))  # type: ignore

    return ret


def _result_to_document(result: Dict) -> Document:
    return Document(
        page_content=result.pop(FIELDS_CONTENT),
<<<<<<< HEAD
        metadata={
            **(
                {FIELDS_ID: result.pop(FIELDS_ID)}
                if FIELDS_ID in result
                else {}
            ),
            **(
                json.loads(result[FIELDS_METADATA])
                if FIELDS_METADATA in result
                else {
                    key: value for key, value in result.items() if key != FIELDS_CONTENT_VECTOR
                }
            ),
=======
        metadata=(
            result[FIELDS_METADATA]
            if isinstance(result[FIELDS_METADATA], dict)
            else json.loads(result[FIELDS_METADATA])
        )
        if FIELDS_METADATA in result
        else {
            key: value for key, value in result.items() if key != FIELDS_CONTENT_VECTOR
>>>>>>> 9fa172bc
        },
    )


def _peek(iterable: Iterable, default: Optional[Any] = None) -> Tuple[Iterable, Any]:
    try:
        iterator = iter(iterable)
        value = next(iterator)
        iterable = itertools.chain([value], iterator)
        return iterable, value
    except StopIteration:
        return iterable, default<|MERGE_RESOLUTION|>--- conflicted
+++ resolved
@@ -1336,53 +1336,6 @@
         from azure.search.documents.models import VectorizedQuery
 
         vector = await self._aembed_query(query)
-<<<<<<< HEAD
-        async with self._async_client() as async_client:
-            results = await async_client.search(
-                search_text=query,
-                vector_queries=[
-                    VectorizedQuery(
-                        vector=np.array(vector, dtype=np.float32).tolist(),
-                        k_nearest_neighbors=k,
-                        fields=FIELDS_CONTENT_VECTOR,
-                    )
-                ],
-                filter=filters,
-                query_type="semantic",
-                semantic_configuration_name=self.semantic_configuration_name,
-                query_caption="extractive",
-                query_answer="extractive",
-                top=k,
-                **kwargs,
-            )
-            # Get Semantic Answers
-            semantic_answers = (await results.get_answers()) or []
-            semantic_answers_dict: Dict = {}
-            for semantic_answer in semantic_answers:
-                semantic_answers_dict[semantic_answer.key] = {
-                    "text": semantic_answer.text,
-                    "highlights": semantic_answer.highlights,
-                }
-            # Convert results to Document objects
-            docs = [
-                (
-                    Document(
-                        page_content=result.pop(FIELDS_CONTENT),
-                        metadata={
-                            **(
-                                {FIELDS_ID: result.pop(FIELDS_ID)}
-                                if FIELDS_ID in result
-                                else {}
-                            ),
-                            **(
-                                json.loads(result[FIELDS_METADATA])
-                                if FIELDS_METADATA in result
-                                else {
-                                    k: v
-                                    for k, v in result.items()
-                                    if k != FIELDS_CONTENT_VECTOR
-                                }
-=======
         results = await self.async_client.search(
             search_text=query,
             vector_queries=[
@@ -1435,7 +1388,6 @@
                             "answers": semantic_answers_dict.get(
                                 result.get(FIELDS_ID, ""),
                                 "",
->>>>>>> 9fa172bc
                             ),
                         },
                     },
@@ -1807,21 +1759,6 @@
 def _result_to_document(result: Dict) -> Document:
     return Document(
         page_content=result.pop(FIELDS_CONTENT),
-<<<<<<< HEAD
-        metadata={
-            **(
-                {FIELDS_ID: result.pop(FIELDS_ID)}
-                if FIELDS_ID in result
-                else {}
-            ),
-            **(
-                json.loads(result[FIELDS_METADATA])
-                if FIELDS_METADATA in result
-                else {
-                    key: value for key, value in result.items() if key != FIELDS_CONTENT_VECTOR
-                }
-            ),
-=======
         metadata=(
             result[FIELDS_METADATA]
             if isinstance(result[FIELDS_METADATA], dict)
@@ -1830,7 +1767,6 @@
         if FIELDS_METADATA in result
         else {
             key: value for key, value in result.items() if key != FIELDS_CONTENT_VECTOR
->>>>>>> 9fa172bc
         },
     )
 
