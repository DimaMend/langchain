--- conflicted
+++ resolved
@@ -21,13 +21,10 @@
     Column,
     ColumnElement,
     Dialect,
-<<<<<<< HEAD
     Index,
+    Numeric,
     PrimaryKeyConstraint,
-=======
-    Numeric,
     SQLColumnExpression,
->>>>>>> 9dd54392
     Uuid,
     asc,
     bindparam,
