--- conflicted
+++ resolved
@@ -76,11 +76,7 @@
 
 
 [tool.poetry.group.typing.dependencies]
-<<<<<<< HEAD
-mypy = "^1.11"
-=======
 mypy = ">=1.10,<1.11"
->>>>>>> 8964f8a7
 types-pyyaml = "^6.0.12.2"
 types-requests = "^2.28.11.5"
 types-jinja2 = "^2.11.9"
