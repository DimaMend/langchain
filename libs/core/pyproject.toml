--- conflicted
+++ resolved
@@ -3,13 +3,8 @@
 build-backend = "poetry.core.masonry.api"
 
 [tool.poetry]
-<<<<<<< HEAD
 name = "gigachain-core"
-version = "0.2.29"
-=======
-name = "langchain-core"
 version = "0.2.35"
->>>>>>> 99f9a664
 description = "Building applications with LLMs through composability"
 authors = []
 license = "MIT"
