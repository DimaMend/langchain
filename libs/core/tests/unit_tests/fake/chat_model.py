--- conflicted
+++ resolved
@@ -300,9 +300,6 @@
 
     @property
     def _llm_type(self) -> str:
-<<<<<<< HEAD
-        return "generic-fake-chat-model"
-=======
         return "generic-fake-chat-model"
 
 
@@ -324,5 +321,4 @@
 
     @property
     def _llm_type(self) -> str:
-        return "parrot-fake-chat-model"
->>>>>>> c37ca458
+        return "parrot-fake-chat-model"