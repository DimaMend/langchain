--- conflicted
+++ resolved
@@ -5,7 +5,6 @@
 from typing import Any, Union, cast
 
 import pytest
-from pydantic import ValidationError
 from syrupy import SnapshotAssertion
 
 from langchain_core._api.deprecation import (
@@ -33,14 +32,10 @@
     SystemMessagePromptTemplate,
     _convert_to_message_template,
 )
-<<<<<<< HEAD
+from langchain_core.prompts.string import PromptTemplateFormat
 from langchain_core.pydantic_v1 import ValidationError
 from langchain_core.utils.image import image_to_data_url
-from tests.unit_tests.pydantic_utils import _schema
-=======
-from langchain_core.prompts.string import PromptTemplateFormat
 from tests.unit_tests.pydantic_utils import _normalize_schema
->>>>>>> ef27ce7a
 
 CUR_DIR = Path(__file__).parent.absolute().resolve()
 
@@ -952,7 +947,6 @@
     assert load(dumpd(template)) == template
 
 
-<<<<<<< HEAD
 def test_chat_tmpl_dict_msg() -> None:
     template = ChatPromptTemplate(
         [
@@ -1021,7 +1015,7 @@
     ).to_messages()
     assert actual == expected
 
-    partial_ = template.partial(**{"local_image_path": image_path})
+    partial_ = template.partial(local_image_path=image_path)
     actual = partial_.invoke(
         {
             "text1": "important message",
@@ -1032,7 +1026,8 @@
         }
     ).to_messages()
     assert actual == expected
-=======
+
+
 def test_chat_prompt_template_variable_names() -> None:
     """This test was written for an edge case that triggers a warning from Pydantic.
 
@@ -1076,5 +1071,4 @@
         "required": ["model_json_schema"],
         "title": "PromptInput",
         "type": "object",
-    }
->>>>>>> ef27ce7a
+    }