from syrupy import SnapshotAssertion

from langchain_core.language_models import FakeListLLM
from langchain_core.output_parsers.list import CommaSeparatedListOutputParser
from langchain_core.output_parsers.string import StrOutputParser
from langchain_core.output_parsers.xml import XMLOutputParser
from langchain_core.prompts.prompt import PromptTemplate
from langchain_core.runnables.base import Runnable


def test_graph_single_runnable(snapshot: SnapshotAssertion) -> None:
    runnable = StrOutputParser()
    graph = StrOutputParser().get_graph()
    first_node = graph.first_node()
    assert first_node is not None
    assert first_node.data.schema() == runnable.input_schema.schema()  # type: ignore[union-attr]
    last_node = graph.last_node()
    assert last_node is not None
    assert last_node.data.schema() == runnable.output_schema.schema()  # type: ignore[union-attr]
    assert len(graph.nodes) == 3
    assert len(graph.edges) == 2
    assert graph.edges[0].source == first_node.id
    assert graph.edges[1].target == last_node.id
    assert graph.draw_ascii() == snapshot(name="ascii")
    assert graph.draw_mermaid() == snapshot(name="mermaid")


def test_graph_sequence(snapshot: SnapshotAssertion) -> None:
    fake_llm = FakeListLLM(responses=["a"])
    prompt = PromptTemplate.from_template("Hello, {name}!")
    list_parser = CommaSeparatedListOutputParser()

    sequence = prompt | fake_llm | list_parser
    graph = sequence.get_graph()
    assert graph.to_json() == {
        "nodes": [
            {
                "id": 0,
                "type": "schema",
                "data": "PromptInput",
            },
            {
                "id": 1,
                "type": "runnable",
                "data": {
                    "id": ["langchain", "prompts", "prompt", "PromptTemplate"],
                    "name": "PromptTemplate",
                },
            },
            {
                "id": 2,
                "type": "runnable",
                "data": {
                    "id": ["langchain_core", "language_models", "fake", "FakeListLLM"],
                    "name": "FakeListLLM",
                },
            },
            {
                "id": 3,
                "type": "runnable",
                "data": {
                    "id": [
                        "langchain",
                        "output_parsers",
                        "list",
                        "CommaSeparatedListOutputParser",
                    ],
                    "name": "CommaSeparatedListOutputParser",
                },
            },
            {
                "id": 4,
                "type": "schema",
                "data": "CommaSeparatedListOutputParserOutput",
            },
        ],
        "edges": [
            {"source": 0, "target": 1},
            {"source": 1, "target": 2},
            {"source": 3, "target": 4},
            {"source": 2, "target": 3},
        ],
    }
    assert graph.to_json(with_schemas=True) == {
        "nodes": [
            {
                "id": 0,
                "type": "schema",
                "data": {
                    "title": "PromptInput",
                    "type": "object",
                    "properties": {"name": {"title": "Name", "type": "string"}},
                },
            },
            {
                "id": 1,
                "type": "runnable",
                "data": {
                    "id": ["langchain", "prompts", "prompt", "PromptTemplate"],
                    "name": "PromptTemplate",
                },
            },
            {
                "id": 2,
                "type": "runnable",
                "data": {
                    "id": ["langchain_core", "language_models", "fake", "FakeListLLM"],
                    "name": "FakeListLLM",
                },
            },
            {
                "id": 3,
                "type": "runnable",
                "data": {
                    "id": [
                        "langchain",
                        "output_parsers",
                        "list",
                        "CommaSeparatedListOutputParser",
                    ],
                    "name": "CommaSeparatedListOutputParser",
                },
            },
            {
                "id": 4,
                "type": "schema",
                "data": {
                    "items": {"type": "string"},
                    "title": "CommaSeparatedListOutputParserOutput",
                    "type": "array",
                },
            },
        ],
        "edges": [
            {"source": 0, "target": 1},
            {"source": 1, "target": 2},
            {"source": 3, "target": 4},
            {"source": 2, "target": 3},
        ],
    }
    assert graph.draw_ascii() == snapshot(name="ascii")
    assert graph.draw_mermaid() == snapshot(name="mermaid")


def test_graph_sequence_map(snapshot: SnapshotAssertion) -> None:
    fake_llm = FakeListLLM(responses=["a"])
    prompt = PromptTemplate.from_template("Hello, {name}!")
    list_parser = CommaSeparatedListOutputParser()
    str_parser = StrOutputParser()
    xml_parser = XMLOutputParser()

    def conditional_str_parser(input: str) -> Runnable:
        if input == "a":
            return str_parser
        else:
            return xml_parser

    sequence: Runnable = (
        prompt
        | fake_llm
        | {
            "as_list": list_parser,
            "as_str": conditional_str_parser,
        }
    )
    graph = sequence.get_graph()
    assert graph.to_json(with_schemas=True) == {
        "nodes": [
            {
                "id": 0,
                "type": "schema",
                "data": {
                    "title": "PromptInput",
                    "type": "object",
                    "properties": {"name": {"title": "Name", "type": "string"}},
                },
            },
            {
                "id": 1,
                "type": "runnable",
                "data": {
                    "id": ["langchain", "prompts", "prompt", "PromptTemplate"],
                    "name": "PromptTemplate",
                },
            },
            {
                "id": 2,
                "type": "runnable",
                "data": {
                    "id": ["langchain_core", "language_models", "fake", "FakeListLLM"],
                    "name": "FakeListLLM",
                },
            },
            {
                "id": 3,
                "type": "schema",
                "data": {
                    "title": "RunnableParallel<as_list,as_str>Input",
                    "anyOf": [
                        {"type": "string"},
                        {"$ref": "#/definitions/AIMessage"},
                        {"$ref": "#/definitions/HumanMessage"},
                        {"$ref": "#/definitions/ChatMessage"},
                        {"$ref": "#/definitions/SystemMessage"},
                        {"$ref": "#/definitions/FunctionMessage"},
                        {"$ref": "#/definitions/ToolMessage"},
                    ],
                    "definitions": {
                        "ToolCall": {
                            "title": "ToolCall",
                            "type": "object",
                            "properties": {
                                "name": {"title": "Name", "type": "string"},
                                "args": {"title": "Args", "type": "object"},
                                "id": {"title": "Id", "type": "string"},
                            },
                            "required": ["name", "args", "id"],
                        },
                        "InvalidToolCall": {
                            "title": "InvalidToolCall",
                            "type": "object",
                            "properties": {
                                "name": {"title": "Name", "type": "string"},
                                "args": {"title": "Args", "type": "string"},
                                "id": {"title": "Id", "type": "string"},
                                "error": {"title": "Error", "type": "string"},
                            },
                            "required": ["name", "args", "id", "error"],
                        },
                        "AIMessage": {
                            "title": "AIMessage",
                            "description": "Message from an AI.",
                            "type": "object",
                            "properties": {
                                "content": {
                                    "title": "Content",
                                    "anyOf": [
                                        {"type": "string"},
                                        {
                                            "type": "array",
                                            "items": {
                                                "anyOf": [
                                                    {"type": "string"},
                                                    {"type": "object"},
                                                ]
                                            },
                                        },
                                    ],
                                },
                                "additional_kwargs": {
                                    "title": "Additional Kwargs",
                                    "type": "object",
                                },
                                "response_metadata": {
                                    "title": "Response Metadata",
                                    "type": "object",
                                },
                                "type": {
                                    "title": "Type",
                                    "default": "ai",
                                    "enum": ["ai"],
                                    "type": "string",
                                },
                                "name": {"title": "Name", "type": "string"},
                                "id": {"title": "Id", "type": "string"},
                                "example": {
                                    "title": "Example",
                                    "default": False,
                                    "type": "boolean",
                                },
                                "tool_calls": {
                                    "title": "Tool Calls",
                                    "default": [],
                                    "type": "array",
                                    "items": {"$ref": "#/definitions/ToolCall"},
                                },
                                "invalid_tool_calls": {
                                    "title": "Invalid Tool Calls",
                                    "default": [],
                                    "type": "array",
                                    "items": {"$ref": "#/definitions/InvalidToolCall"},
                                },
                            },
                            "required": ["content"],
                        },
                        "HumanMessage": {
                            "title": "HumanMessage",
                            "description": "Message from a human.",
                            "type": "object",
                            "properties": {
                                "content": {
                                    "title": "Content",
                                    "anyOf": [
                                        {"type": "string"},
                                        {
                                            "type": "array",
                                            "items": {
                                                "anyOf": [
                                                    {"type": "string"},
                                                    {"type": "object"},
                                                ]
                                            },
                                        },
                                    ],
                                },
                                "additional_kwargs": {
                                    "title": "Additional Kwargs",
                                    "type": "object",
                                },
                                "response_metadata": {
                                    "title": "Response Metadata",
                                    "type": "object",
                                },
                                "type": {
                                    "title": "Type",
                                    "default": "human",
                                    "enum": ["human"],
                                    "type": "string",
                                },
                                "name": {"title": "Name", "type": "string"},
                                "id": {"title": "Id", "type": "string"},
                                "example": {
                                    "title": "Example",
                                    "default": False,
                                    "type": "boolean",
                                },
                            },
                            "required": ["content"],
                        },
                        "ChatMessage": {
                            "title": "ChatMessage",
                            "description": "Message that can be assigned an arbitrary speaker (i.e. role).",  # noqa: E501
                            "type": "object",
                            "properties": {
                                "content": {
                                    "title": "Content",
                                    "anyOf": [
                                        {"type": "string"},
                                        {
                                            "type": "array",
                                            "items": {
                                                "anyOf": [
                                                    {"type": "string"},
                                                    {"type": "object"},
                                                ]
                                            },
                                        },
                                    ],
                                },
                                "additional_kwargs": {
                                    "title": "Additional Kwargs",
                                    "type": "object",
                                },
                                "response_metadata": {
                                    "title": "Response Metadata",
                                    "type": "object",
                                },
                                "type": {
                                    "title": "Type",
                                    "default": "chat",
                                    "enum": ["chat"],
                                    "type": "string",
                                },
                                "name": {"title": "Name", "type": "string"},
                                "id": {"title": "Id", "type": "string"},
                                "role": {"title": "Role", "type": "string"},
                            },
                            "required": ["content", "role"],
                        },
                        "SystemMessage": {
                            "title": "SystemMessage",
                            "description": "Message for priming AI behavior, usually passed in as the first of a sequence\nof input messages.",  # noqa: E501
                            "type": "object",
                            "properties": {
                                "content": {
                                    "title": "Content",
                                    "anyOf": [
                                        {"type": "string"},
                                        {
                                            "type": "array",
                                            "items": {
                                                "anyOf": [
                                                    {"type": "string"},
                                                    {"type": "object"},
                                                ]
                                            },
                                        },
                                    ],
                                },
                                "additional_kwargs": {
                                    "title": "Additional Kwargs",
                                    "type": "object",
                                },
                                "response_metadata": {
                                    "title": "Response Metadata",
                                    "type": "object",
                                },
                                "type": {
                                    "title": "Type",
                                    "default": "system",
                                    "enum": ["system"],
                                    "type": "string",
                                },
                                "name": {"title": "Name", "type": "string"},
                                "id": {"title": "Id", "type": "string"},
                            },
                            "required": ["content"],
                        },
                        "FunctionMessage": {
                            "title": "FunctionMessage",
                            "description": "Message for passing the result of executing a function back to a model.",  # noqa: E501
                            "type": "object",
                            "properties": {
                                "content": {
                                    "title": "Content",
                                    "anyOf": [
                                        {"type": "string"},
                                        {
                                            "type": "array",
                                            "items": {
                                                "anyOf": [
                                                    {"type": "string"},
                                                    {"type": "object"},
                                                ]
                                            },
                                        },
                                    ],
                                },
                                "additional_kwargs": {
                                    "title": "Additional Kwargs",
                                    "type": "object",
                                },
                                "response_metadata": {
                                    "title": "Response Metadata",
                                    "type": "object",
                                },
                                "type": {
                                    "title": "Type",
                                    "default": "function",
                                    "enum": ["function"],
                                    "type": "string",
                                },
                                "name": {"title": "Name", "type": "string"},
                                "id": {"title": "Id", "type": "string"},
                            },
                            "required": ["content", "name"],
                        },
                        "ToolMessage": {
                            "title": "ToolMessage",
                            "description": "Message for passing the result of executing a tool back to a model.",  # noqa: E501
                            "type": "object",
                            "properties": {
                                "content": {
                                    "title": "Content",
                                    "anyOf": [
                                        {"type": "string"},
                                        {
                                            "type": "array",
                                            "items": {
                                                "anyOf": [
                                                    {"type": "string"},
                                                    {"type": "object"},
                                                ]
                                            },
                                        },
                                    ],
                                },
                                "additional_kwargs": {
                                    "title": "Additional Kwargs",
                                    "type": "object",
                                },
                                "response_metadata": {
                                    "title": "Response Metadata",
                                    "type": "object",
                                },
                                "type": {
                                    "title": "Type",
                                    "default": "tool",
                                    "enum": ["tool"],
                                    "type": "string",
                                },
                                "name": {"title": "Name", "type": "string"},
                                "id": {"title": "Id", "type": "string"},
                                "tool_call_id": {
                                    "title": "Tool Call Id",
                                    "type": "string",
                                },
                            },
                            "required": ["content", "tool_call_id"],
                        },
                    },
                },
            },
            {
                "id": 4,
                "type": "schema",
                "data": {
                    "title": "RunnableParallel<as_list,as_str>Output",
                    "type": "object",
                    "properties": {
                        "as_list": {
                            "title": "As List",
                            "type": "array",
                            "items": {"type": "string"},
                        },
                        "as_str": {"title": "As Str"},
                    },
                },
            },
            {
                "id": 5,
                "type": "runnable",
                "data": {
                    "id": [
                        "langchain",
                        "output_parsers",
                        "list",
                        "CommaSeparatedListOutputParser",
                    ],
                    "name": "CommaSeparatedListOutputParser",
                },
            },
            {
                "id": 6,
                "type": "schema",
                "data": {"title": "conditional_str_parser_input", "type": "string"},
            },
            {
                "id": 7,
                "type": "schema",
                "data": {"title": "conditional_str_parser_output"},
            },
            {
                "id": 8,
                "type": "runnable",
                "data": {
                    "id": ["langchain", "schema", "output_parser", "StrOutputParser"],
                    "name": "StrOutputParser",
                },
            },
            {
                "id": 9,
                "type": "runnable",
                "data": {
                    "id": [
                        "langchain_core",
                        "output_parsers",
                        "xml",
                        "XMLOutputParser",
                    ],
                    "name": "XMLOutputParser",
                },
            },
        ],
        "edges": [
            {"source": 0, "target": 1},
            {"source": 1, "target": 2},
            {"source": 3, "target": 5},
            {"source": 5, "target": 4},
            {"source": 6, "target": 8},
            {"source": 8, "target": 7},
            {"source": 6, "target": 9},
            {"source": 9, "target": 7},
            {"source": 3, "target": 6},
            {"source": 7, "target": 4},
            {"source": 2, "target": 3},
        ],
    }
    assert graph.to_json() == {
        "nodes": [
            {
                "id": 0,
                "type": "schema",
                "data": "PromptInput",
            },
            {
                "id": 1,
                "type": "runnable",
                "data": {
                    "id": ["langchain", "prompts", "prompt", "PromptTemplate"],
                    "name": "PromptTemplate",
                },
            },
            {
                "id": 2,
                "type": "runnable",
                "data": {
                    "id": ["langchain_core", "language_models", "fake", "FakeListLLM"],
                    "name": "FakeListLLM",
                },
            },
            {
                "id": 3,
                "type": "schema",
                "data": "Parallel<as_list,as_str>Input",
            },
            {
                "id": 4,
                "type": "schema",
                "data": "Parallel<as_list,as_str>Output",
            },
            {
                "id": 5,
                "type": "runnable",
                "data": {
                    "id": [
                        "langchain",
                        "output_parsers",
                        "list",
                        "CommaSeparatedListOutputParser",
                    ],
                    "name": "CommaSeparatedListOutputParser",
                },
            },
            {
                "id": 6,
                "type": "schema",
                "data": "conditional_str_parser_input",
            },
            {
                "id": 7,
                "type": "schema",
                "data": "conditional_str_parser_output",
            },
            {
                "id": 8,
                "type": "runnable",
                "data": {
                    "id": ["langchain", "schema", "output_parser", "StrOutputParser"],
                    "name": "StrOutputParser",
                },
            },
            {
                "id": 9,
                "type": "runnable",
                "data": {
                    "id": [
                        "langchain_core",
                        "output_parsers",
                        "xml",
                        "XMLOutputParser",
                    ],
                    "name": "XMLOutputParser",
                },
            },
        ],
        "edges": [
            {"source": 0, "target": 1},
            {"source": 1, "target": 2},
            {"source": 3, "target": 5},
            {"source": 5, "target": 4},
            {"source": 6, "target": 8},
            {"source": 8, "target": 7},
            {"source": 6, "target": 9},
            {"source": 9, "target": 7},
            {"source": 3, "target": 6},
            {"source": 7, "target": 4},
            {"source": 2, "target": 3},
        ],
    }
    assert graph.draw_ascii() == snapshot(name="ascii")
<<<<<<< HEAD
    assert graph.draw_mermaid() == snapshot(name="mermaid")
=======
    assert graph.draw_mermaid() == snapshot(name="mermaid")
    assert graph.draw_mermaid(with_styles=False) == snapshot(name="mermaid-simple")
>>>>>>> cd4c5428
<|MERGE_RESOLUTION|>--- conflicted
+++ resolved
@@ -659,9 +659,5 @@
         ],
     }
     assert graph.draw_ascii() == snapshot(name="ascii")
-<<<<<<< HEAD
     assert graph.draw_mermaid() == snapshot(name="mermaid")
-=======
-    assert graph.draw_mermaid() == snapshot(name="mermaid")
-    assert graph.draw_mermaid(with_styles=False) == snapshot(name="mermaid-simple")
->>>>>>> cd4c5428
+    assert graph.draw_mermaid(with_styles=False) == snapshot(name="mermaid-simple")