--- conflicted
+++ resolved
@@ -1,15 +1,8 @@
-<<<<<<< HEAD
-from typing import Any, Callable, Dict, List, Optional, Sequence, Union, cast
-
-import pytest
-from typing_extensions import TypedDict
-=======
 from collections.abc import Sequence
 from typing import Any, Callable, Optional, Union
 
 import pytest
 from pydantic import BaseModel
->>>>>>> d081a540
 
 from langchain_core.callbacks import (
     CallbackManagerForLLMRun,
@@ -18,10 +11,6 @@
 from langchain_core.language_models.chat_models import BaseChatModel
 from langchain_core.messages import AIMessage, BaseMessage, HumanMessage, SystemMessage
 from langchain_core.outputs import ChatGeneration, ChatResult
-<<<<<<< HEAD
-from langchain_core.pydantic_v1 import BaseModel, create_model_from_typeddict
-=======
->>>>>>> d081a540
 from langchain_core.runnables import Runnable
 from langchain_core.runnables.base import RunnableBinding, RunnableLambda
 from langchain_core.runnables.config import RunnableConfig
@@ -435,45 +424,73 @@
 def test_get_input_schema_input_dict() -> None:
     class RunnableWithChatHistoryInput(BaseModel):
         input: Union[str, BaseMessage, Sequence[BaseMessage]]
-        input_key_1: str
-        input_key_2: str
-
-    class RunnableInput(TypedDict):
-        input: Union[str, BaseMessage, Sequence[BaseMessage]]
-        history: List[BaseMessage]
-        input_key_1: str
-        input_key_2: str
-
-    class RunnableLambdaWithFakeSchema(RunnableLambda):
-        def get_input_schema(
-            self, config: RunnableConfig | None = None
-        ) -> type[BaseModel]:
-            "Return fake pydantic schema"
-            return create_model_from_typeddict(RunnableInput)
-
-    def _callable(input: RunnableInput) -> Dict[str, Any]:
-        history = "\n".join(str(m.content) for m in input["history"])
-        if isinstance(input["input"], str):
-            input_str = input["input"]
-        elif isinstance(input["input"], BaseMessage):
-            input_str = str(input["input"].content)
-        else:
-            input_str = "\n".join(str(m.content) for m in input["input"])
-        return {"output": [AIMessage("\n".join(["you said:", history, input_str]))]}
-
-    runnable = RunnableLambdaWithFakeSchema(_callable)
-
-    get_session_history = _get_get_session_history()
-    with_history = RunnableWithMessageHistory(
-        cast(Runnable, runnable),
+
+    runnable = RunnableLambda(
+        lambda input: {
+            "output": [
+                AIMessage(
+                    content="you said: "
+                    + "\n".join(
+                        [
+                            str(m.content)
+                            for m in input["history"]
+                            if isinstance(m, HumanMessage)
+                        ]
+                        + [input["input"]]
+                    )
+                )
+            ]
+        }
+    )
+    get_session_history = _get_get_session_history()
+    with_history = RunnableWithMessageHistory(
+        runnable,
         get_session_history,
         input_messages_key="input",
         history_messages_key="history",
         output_messages_key="output",
     )
-    assert _schema(with_history.get_input_schema()) == _schema(
-        RunnableWithChatHistoryInput
-    )
+    output_type = with_history.get_output_schema()
+
+    assert _schema(output_type) == {
+        "title": "RunnableWithChatHistoryOutput",
+        "type": "object",
+    }
+
+
+def test_get_output_schema() -> None:
+    """Test get output schema."""
+    runnable = RunnableLambda(
+        lambda input: {
+            "output": [
+                AIMessage(
+                    content="you said: "
+                    + "\n".join(
+                        [
+                            str(m.content)
+                            for m in input["history"]
+                            if isinstance(m, HumanMessage)
+                        ]
+                        + [input["input"]]
+                    )
+                )
+            ]
+        }
+    )
+    get_session_history = _get_get_session_history()
+    with_history = RunnableWithMessageHistory(
+        runnable,
+        get_session_history,
+        input_messages_key="input",
+        history_messages_key="history",
+        output_messages_key="output",
+    )
+    output_type = with_history.get_output_schema()
+
+    assert _schema(output_type) == {
+        "title": "RunnableWithChatHistoryOutput",
+        "type": "object",
+    }
 
 
 def test_get_output_schema() -> None:
