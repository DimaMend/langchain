--- conflicted
+++ resolved
@@ -5,16 +5,11 @@
 import pytest
 from pydantic import BaseModel
 
-<<<<<<< HEAD
-from langchain_core._api.deprecation import deprecated, warn_deprecated
-=======
 from langchain_core._api.deprecation import (
     deprecated,
     rename_parameter,
     warn_deprecated,
 )
-from langchain_core.pydantic_v1 import BaseModel
->>>>>>> 08b97158
 
 
 @pytest.mark.parametrize(
