"""Helper functions for deprecating parts of the LangChain API.

This module was adapted from matplotlibs _api/deprecation.py module:

https://github.com/matplotlib/matplotlib/blob/main/lib/matplotlib/_api/deprecation.py

.. warning::

    This module is for internal use only.  Do not use it in your own code.
    We may change the API at any time with no warning.
"""

import contextlib
import functools
import inspect
import warnings
from typing import Any, Callable, Generator, Type, TypeVar

from langchain_core._api.internal import is_caller_internal


class LangChainDeprecationWarning(DeprecationWarning):
    """A class for issuing deprecation warnings for LangChain users."""


class LangChainPendingDeprecationWarning(PendingDeprecationWarning):
    """A class for issuing deprecation warnings for LangChain users."""


# PUBLIC API


T = TypeVar("T", Type, Callable)


def deprecated(
    since: str,
    *,
    message: str = "",
    name: str = "",
    alternative: str = "",
    alternative_import: str = "",
    pending: bool = False,
    obj_type: str = "",
    addendum: str = "",
    removal: str = "",
) -> Callable[[T], T]:
    """Decorator to mark a function, a class, or a property as deprecated.

    When deprecating a classmethod, a staticmethod, or a property, the
    ``@deprecated`` decorator should go *under* ``@classmethod`` and
    ``@staticmethod`` (i.e., `deprecated` should directly decorate the
    underlying callable), but *over* ``@property``.

    When deprecating a class ``C`` intended to be used as a base class in a
    multiple inheritance hierarchy, ``C`` *must* define an ``__init__`` method
    (if ``C`` instead inherited its ``__init__`` from its own base class, then
    ``@deprecated`` would mess up ``__init__`` inheritance when installing its
    own (deprecation-emitting) ``C.__init__``).

    Parameters are the same as for `warn_deprecated`, except that *obj_type*
    defaults to 'class' if decorating a class, 'attribute' if decorating a
    property, and 'function' otherwise.

    Arguments:
        since : str
            The release at which this API became deprecated.
        message : str, optional
            Override the default deprecation message. The %(since)s,
            %(name)s, %(alternative)s, %(obj_type)s, %(addendum)s,
            and %(removal)s format specifiers will be replaced by the
            values of the respective arguments passed to this function.
        name : str, optional
            The name of the deprecated object.
        alternative : str, optional
            An alternative API that the user may use in place of the
            deprecated API. The deprecation warning will tell the user
            about this alternative if provided.
        pending : bool, optional
            If True, uses a PendingDeprecationWarning instead of a
            DeprecationWarning. Cannot be used together with removal.
        obj_type : str, optional
            The object type being deprecated.
        addendum : str, optional
            Additional text appended directly to the final message.
        removal : str, optional
            The expected removal version. With the default (an empty
            string), a removal version is automatically computed from
            since. Set to other Falsy values to not schedule a removal
            date. Cannot be used together with pending.

    Examples
    --------

        .. code-block:: python

            @deprecated('1.4.0')
            def the_function_to_deprecate():
                pass
    """

    def deprecate(
        obj: T,
        *,
        _obj_type: str = obj_type,
        _name: str = name,
        _message: str = message,
        _alternative: str = alternative,
        _alternative_import: str = alternative_import,
        _pending: bool = pending,
        _addendum: str = addendum,
    ) -> T:
        """Implementation of the decorator returned by `deprecated`."""

        def emit_warning() -> None:
            """Emit the warning."""
            warn_deprecated(
                since,
                message=_message,
                name=_name,
                alternative=_alternative,
                alternative_import=_alternative_import,
                pending=_pending,
                obj_type=_obj_type,
                addendum=_addendum,
                removal=removal,
            )

        warned = False

        def warning_emitting_wrapper(*args: Any, **kwargs: Any) -> Any:
            """Wrapper for the original wrapped callable that emits a warning.

            Args:
                *args: The positional arguments to the function.
                **kwargs: The keyword arguments to the function.

            Returns:
                The return value of the function being wrapped.
            """
            nonlocal warned
            if not warned and not is_caller_internal():
                warned = True
                emit_warning()
            return wrapped(*args, **kwargs)

        async def awarning_emitting_wrapper(*args: Any, **kwargs: Any) -> Any:
            """Same as warning_emitting_wrapper, but for async functions."""

            nonlocal warned
            if not warned and not is_caller_internal():
                warned = True
                emit_warning()
            return await wrapped(*args, **kwargs)

        if isinstance(obj, type):
            if not _obj_type:
                _obj_type = "class"
            wrapped = obj.__init__  # type: ignore
            _name = _name or (
                f"{obj.__module__}.{obj.__name__}" if obj.__module__ else obj.__name__
            )
            old_doc = obj.__doc__

            def finalize(_: Any, new_doc: str) -> T:
                """Finalize the deprecation of a class."""
                try:
                    obj.__doc__ = new_doc
                except AttributeError:  # Can't set on some extension objects.
                    pass

                def warn_if_direct_instance(
                    self: Any, *args: Any, **kwargs: Any
                ) -> Any:
                    """Warn that the class is in beta."""
                    nonlocal warned
                    if not warned and type(self) is obj and not is_caller_internal():
                        warned = True
                        emit_warning()
                    return wrapped(self, *args, **kwargs)

                obj.__init__ = functools.wraps(obj.__init__)(  # type: ignore[misc]
                    warn_if_direct_instance
                )
                return obj

        elif isinstance(obj, property):
            if not _obj_type:
                _obj_type = "attribute"
            wrapped = None
            _name = _name or obj.fget.__name__
            old_doc = obj.__doc__

            class _deprecated_property(type(obj)):  # type: ignore
                """A deprecated property."""

                def __get__(self, instance, owner=None):  # type: ignore
                    if instance is not None or owner is not None:
                        emit_warning()
                    return super().__get__(instance, owner)

                def __set__(self, instance, value):  # type: ignore
                    if instance is not None:
                        emit_warning()
                    return super().__set__(instance, value)

                def __delete__(self, instance):  # type: ignore
                    if instance is not None:
                        emit_warning()
                    return super().__delete__(instance)

                def __set_name__(self, owner, set_name):  # type: ignore
                    nonlocal _name
                    if _name == "<lambda>":
                        _name = set_name

            def finalize(_: Any, new_doc: str) -> Any:  # type: ignore
                """Finalize the property."""
                return _deprecated_property(
                    fget=obj.fget, fset=obj.fset, fdel=obj.fdel, doc=new_doc
                )

        else:
            if not _obj_type:
                _obj_type = "function"
            wrapped = obj
            _name = _name or obj.__name__  # type: ignore
            old_doc = wrapped.__doc__

            def finalize(  # type: ignore
                wrapper: Callable[..., Any], new_doc: str
            ) -> T:
                """Wrap the wrapped function using the wrapper and update the docstring.

                Args:
                    wrapper: The wrapper function.
                    new_doc: The new docstring.

                Returns:
                    The wrapped function.
                """
                wrapper = functools.wraps(wrapped)(wrapper)
                wrapper.__doc__ = new_doc
                return wrapper

        old_doc = inspect.cleandoc(old_doc or "").strip("\n")

        # old_doc can be None
        if not old_doc:
            old_doc = ""

        # Modify the docstring to include a deprecation notice.
        notes_header = "\nNotes\n-----"
        components = [
            message,
            f"Use {alternative} instead." if alternative else "",
            addendum,
        ]
        details = " ".join([component.strip() for component in components if component])
<<<<<<< HEAD
=======
        package = _name.split(".")[0].replace("_", "-") if "." in _name else None
        since_str = f"{package}=={since}" if package else since
>>>>>>> de2d9447
        new_doc = (
            f"[*Deprecated*] {old_doc}\n"
            f"{notes_header if notes_header not in old_doc else ''}\n"
            f".. deprecated:: {since_str}\n"
            f"   {details}"
        )

        if inspect.iscoroutinefunction(obj):
            return finalize(awarning_emitting_wrapper, new_doc)
        else:
            return finalize(warning_emitting_wrapper, new_doc)

    return deprecate


@contextlib.contextmanager
def suppress_langchain_deprecation_warning() -> Generator[None, None, None]:
    """Context manager to suppress LangChainDeprecationWarning."""
    with warnings.catch_warnings():
        warnings.simplefilter("ignore", LangChainDeprecationWarning)
        warnings.simplefilter("ignore", LangChainPendingDeprecationWarning)
        yield


def warn_deprecated(
    since: str,
    *,
    message: str = "",
    name: str = "",
    alternative: str = "",
    alternative_import: str = "",
    pending: bool = False,
    obj_type: str = "",
    addendum: str = "",
    removal: str = "",
) -> None:
    """Display a standardized deprecation.

    Arguments:
        since : str
            The release at which this API became deprecated.
        message : str, optional
            Override the default deprecation message. The %(since)s,
            %(name)s, %(alternative)s, %(obj_type)s, %(addendum)s,
            and %(removal)s format specifiers will be replaced by the
            values of the respective arguments passed to this function.
        name : str, optional
            The name of the deprecated object.
        alternative : str, optional
            An alternative API that the user may use in place of the
            deprecated API. The deprecation warning will tell the user
            about this alternative if provided.
        pending : bool, optional
            If True, uses a PendingDeprecationWarning instead of a
            DeprecationWarning. Cannot be used together with removal.
        obj_type : str, optional
            The object type being deprecated.
        addendum : str, optional
            Additional text appended directly to the final message.
        removal : str, optional
            The expected removal version. With the default (an empty
            string), a removal version is automatically computed from
            since. Set to other Falsy values to not schedule a removal
            date. Cannot be used together with pending.
    """
    if pending and removal:
        raise ValueError("A pending deprecation cannot have a scheduled removal")
    if alternative and alternative_import:
        raise ValueError("Cannot specify both alternative and alternative_import")
    if alternative_import and "." not in alternative_import:
        raise ValueError("alternative_import must be a fully qualified module path")

    if not pending:
        if not removal:
            removal = f"in {removal}" if removal else "within ?? minor releases"
            raise NotImplementedError(
                f"Need to determine which default deprecation schedule to use. "
                f"{removal}"
            )
        else:
            removal = f"in {removal}"

    if not message:
        message = ""
        package = name.split(".")[0].replace("_", "-") if "." in name else "LangChain"

        if obj_type:
            message += f"The {obj_type} `{name}`"
        else:
            message += f"`{name}`"

        if pending:
            message += " will be deprecated in a future version"
        else:
            message += f" was deprecated in {package} {since}"

            if removal:
                message += f" and will be removed {removal}"

        if alternative_import:
            alt_package = alternative_import.split(".")[0].replace("_", "-")
            if alt_package == package:
                message += f". Use {alternative_import} instead."
            else:
                alt_module, alt_name = alternative_import.rsplit(".", 1)
                message += (
                    f". An updated version of the {obj_type} exists in the "
                    f"{alt_package} package and should be used instead. To use it run "
                    f"`pip install -U {alt_package}` and import as "
                    f"`from {alt_module} import {alt_name}`."
                )
        elif alternative:
            message += f". Use {alternative} instead."

        if addendum:
            message += f" {addendum}"

    warning_cls = (
        LangChainPendingDeprecationWarning if pending else LangChainDeprecationWarning
    )
    warning = warning_cls(message)
    warnings.warn(warning, category=LangChainDeprecationWarning, stacklevel=2)


def surface_langchain_deprecation_warnings() -> None:
    """Unmute LangChain deprecation warnings."""
    warnings.filterwarnings(
        "default",
        category=LangChainPendingDeprecationWarning,
    )

    warnings.filterwarnings(
        "default",
        category=LangChainDeprecationWarning,
    )<|MERGE_RESOLUTION|>--- conflicted
+++ resolved
@@ -257,11 +257,8 @@
             addendum,
         ]
         details = " ".join([component.strip() for component in components if component])
-<<<<<<< HEAD
-=======
         package = _name.split(".")[0].replace("_", "-") if "." in _name else None
         since_str = f"{package}=={since}" if package else since
->>>>>>> de2d9447
         new_doc = (
             f"[*Deprecated*] {old_doc}\n"
             f"{notes_header if notes_header not in old_doc else ''}\n"
