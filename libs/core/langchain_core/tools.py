--- conflicted
+++ resolved
@@ -282,10 +282,7 @@
             for each argument. Defaults to False.
         error_on_invalid_docstring: if ``parse_docstring`` is provided, configure
             whether to raise ValueError on invalid Google Style docstrings.
-<<<<<<< HEAD
-=======
             Defaults to False.
->>>>>>> dd7938ac
 
     Returns:
         A pydantic model with the same arguments as the function.
