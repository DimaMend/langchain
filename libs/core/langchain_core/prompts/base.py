--- conflicted
+++ resolved
@@ -110,7 +110,21 @@
     def get_input_schema(
         self, config: Optional[RunnableConfig] = None
     ) -> Type[BaseModel]:
-<<<<<<< HEAD
+        """Get the input schema for the prompt.
+
+        Args:
+            config: RunnableConfig, configuration for the prompt.
+
+        Returns:
+            Type[BaseModel]: The input schema for the prompt.
+        """
+        # This is correct, but pydantic typings/mypy don't think so.
+        required_input_variables = {
+            k: (self.input_types.get(k, str), ...) for k in self.input_variables
+        }
+        optional_input_variables = {
+            k: (self.input_types.get(k, str), None) for k in self.optional_variables
+        }
         partial_kwargs = {}
         for name in self.partial_variables:
             if callable(self.partial_variables[name]):
@@ -129,30 +143,13 @@
                     self.input_types.get(name, str),
                     self.partial_variables[name],
                 )
-        # This is correct, but pydantic typings/mypy don't think so.
-        return create_model(  # type: ignore[call-overload]
+        return create_model(
             "PromptInput",
-            **{k: (self.input_types.get(k, str), None) for k in self.input_variables},
-            **partial_kwargs,
-=======
-        """Get the input schema for the prompt.
-
-        Args:
-            config: RunnableConfig, configuration for the prompt.
-
-        Returns:
-            Type[BaseModel]: The input schema for the prompt.
-        """
-        # This is correct, but pydantic typings/mypy don't think so.
-        required_input_variables = {
-            k: (self.input_types.get(k, str), ...) for k in self.input_variables
-        }
-        optional_input_variables = {
-            k: (self.input_types.get(k, str), None) for k in self.optional_variables
-        }
-        return create_model(
-            "PromptInput", **{**required_input_variables, **optional_input_variables}
->>>>>>> 99eb31ec
+            **{
+                **required_input_variables,
+                **optional_input_variables,
+                **partial_kwargs,
+            },
         )
 
     def _validate_input(self, inner_input: Dict) -> Dict:
