--- conflicted
+++ resolved
@@ -303,15 +303,8 @@
         system_message = system_message_prompt_template.format(
             tools=json.dumps(functions, indent=2)
         )
-<<<<<<< HEAD
-        if "functions" in kwargs:
-            del kwargs["functions"]
-        response_message = self.llm.invoke(
-            [system_message] + messages, stop=stop, callbacks=run_manager, **kwargs
-=======
         response_message = super()._generate(
             [system_message] + messages, stop=stop, run_manager=run_manager, **kwargs
->>>>>>> cd4c5428
         )
         chat_generation_content = response_message.generations[0].text
         if not isinstance(chat_generation_content, str):
