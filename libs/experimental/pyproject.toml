--- conflicted
+++ resolved
@@ -1,11 +1,6 @@
 [tool.poetry]
-<<<<<<< HEAD
 name = "gigachain-experimental"
-version = "0.0.50"
-=======
-name = "langchain-experimental"
 version = "0.0.51"
->>>>>>> fc1617c4
 description = "Building applications with LLMs through composability"
 authors = []
 license = "MIT"
