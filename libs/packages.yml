--- conflicted
+++ resolved
@@ -346,11 +346,6 @@
   path: .
   repo: MehdiZare/langchain-fmp-data
   downloads: 0
-<<<<<<< HEAD
-- name: langchain-sambanova
-  repo: sambanova/langchain-sambanova
-  path: .
-=======
 - name: tilores-langchain
   path: .
   repo: tilotech/tilores-langchain
@@ -366,4 +361,6 @@
   repo: paymanai/langchain-payman-tool
   downloads: 0
   downloads_updated_at: "2025-01-22T00:00:00+00:00"
->>>>>>> dbb6b7b1
+- name: langchain-sambanova
+  repo: sambanova/langchain-sambanova
+  path: .