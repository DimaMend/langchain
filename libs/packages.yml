# this file is used to define the packages that are used in the project
# it is EXPERIMENTAL and may be removed in the future

packages:
- name: langchain-core
  path: libs/core
  repo: langchain-ai/langchain
  downloads: 27728892
  downloads_updated_at: '2024-12-23T20:10:11.816059+00:00'
- name: langchain-text-splitters
  path: libs/text-splitters
  repo: langchain-ai/langchain
  downloads: 10343427
  downloads_updated_at: '2024-12-23T20:10:11.816059+00:00'
- name: langchain
  path: libs/langchain
  repo: langchain-ai/langchain
  downloads: 27515102
  downloads_updated_at: '2024-12-23T20:10:11.816059+00:00'
- name: langchain-community
  path: libs/community
  repo: langchain-ai/langchain
  downloads: 17505668
  downloads_updated_at: '2024-12-23T20:10:11.816059+00:00'
- name: langchain-experimental
  path: libs/experimental
  repo: langchain-ai/langchain-experimental
  downloads: 1710421
  downloads_updated_at: '2024-12-23T20:10:11.816059+00:00'
- name: langchain-cli
  path: libs/cli
  repo: langchain-ai/langchain
  downloads: 55505
  downloads_updated_at: '2024-12-23T20:10:11.816059+00:00'
- name: langchain-ai21
  path: libs/ai21
  repo: langchain-ai/langchain-ai21
  downloads: 3453
  downloads_updated_at: '2024-12-23T20:10:11.816059+00:00'
- name: langchain-anthropic
  path: libs/partners/anthropic
  repo: langchain-ai/langchain
  js: '@langchain/anthropic'
  downloads: 1163020
  downloads_updated_at: '2024-12-23T20:10:11.816059+00:00'
- name: langchain-chroma
  path: libs/partners/chroma
  repo: langchain-ai/langchain
  downloads: 450092
  downloads_updated_at: '2024-12-23T20:10:11.816059+00:00'
- name: langchain-exa
  path: libs/partners/exa
  repo: langchain-ai/langchain
  provider_page: exa_search
  js: '@langchain/exa'
  downloads: 4560
  downloads_updated_at: '2024-12-23T20:10:11.816059+00:00'
- name: langchain-fireworks
  path: libs/partners/fireworks
  repo: langchain-ai/langchain
  downloads: 73179
  downloads_updated_at: '2024-12-23T20:10:11.816059+00:00'
- name: langchain-groq
  path: libs/partners/groq
  repo: langchain-ai/langchain
  js: '@langchain/groq'
  downloads: 370373
  downloads_updated_at: '2024-12-23T20:10:11.816059+00:00'
- name: langchain-huggingface
  path: libs/partners/huggingface
  repo: langchain-ai/langchain
  downloads: 375151
  downloads_updated_at: '2024-12-23T20:10:11.816059+00:00'
- name: langchain-ibm
  path: libs/ibm
  repo: langchain-ai/langchain-ibm
  js: '@langchain/ibm'
  downloads: 261091
  downloads_updated_at: '2024-12-23T20:10:11.816059+00:00'
- name: langchain-localai
  path: libs/localai
  repo: mkhludnev/langchain-localai
  downloads: 510
  downloads_updated_at: '2024-12-23T20:10:11.816059+00:00'
- name: langchain-milvus
  path: libs/milvus
  repo: langchain-ai/langchain-milvus
  downloads: 111126
  downloads_updated_at: '2024-12-23T20:10:11.816059+00:00'
- name: langchain-mistralai
  path: libs/partners/mistralai
  repo: langchain-ai/langchain
  js: '@langchain/mistralai'
  downloads: 232463
  downloads_updated_at: '2024-12-23T20:10:11.816059+00:00'
- name: langchain-mongodb
  path: libs/langchain-mongodb
  repo: langchain-ai/langchain-mongodb
  provider_page: mongodb_atlas
  js: '@langchain/mongodb'
  downloads: 113328
  downloads_updated_at: '2024-12-23T20:10:11.816059+00:00'
  disabled: true
- name: langchain-nomic
  path: libs/partners/nomic
  repo: langchain-ai/langchain
  js: '@langchain/nomic'
  downloads: 10175
  downloads_updated_at: '2024-12-23T20:10:11.816059+00:00'
- name: langchain-openai
  path: libs/partners/openai
  repo: langchain-ai/langchain
  js: '@langchain/openai'
  downloads: 7994138
  downloads_updated_at: '2024-12-23T20:10:11.816059+00:00'
- name: langchain-pinecone
  path: libs/partners/pinecone
  repo: langchain-ai/langchain
  js: '@langchain/pinecone'
  downloads: 345657
  downloads_updated_at: '2024-12-23T20:10:11.816059+00:00'
- name: langchain-prompty
  path: libs/partners/prompty
  repo: langchain-ai/langchain
  provider_page: microsoft
  downloads: 976
  downloads_updated_at: '2024-12-23T20:10:11.816059+00:00'
- name: langchain-qdrant
  path: libs/partners/qdrant
  repo: langchain-ai/langchain
  js: '@langchain/qdrant'
  downloads: 77743
  downloads_updated_at: '2024-12-23T20:10:11.816059+00:00'
- name: langchain-scrapegraph
  path: .
  repo: ScrapeGraphAI/langchain-scrapegraph
  downloads: 907
  downloads_updated_at: '2024-12-23T20:10:11.816059+00:00'
- name: langchain-sema4
  path: libs/sema4
  repo: langchain-ai/langchain-sema4
  provider_page: robocorp
  downloads: 987
  downloads_updated_at: '2024-12-23T20:10:11.816059+00:00'
- name: langchain-together
  path: libs/together
  repo: langchain-ai/langchain-together
  downloads: 44887
  downloads_updated_at: '2024-12-23T20:10:11.816059+00:00'
- name: langchain-upstage
  path: libs/upstage
  repo: langchain-ai/langchain-upstage
  downloads: 20951
  downloads_updated_at: '2024-12-23T20:10:11.816059+00:00'
- name: langchain-voyageai
  path: libs/partners/voyageai
  repo: langchain-ai/langchain
  downloads: 11253
  downloads_updated_at: '2024-12-23T20:10:11.816059+00:00'
- name: langchain-aws
  name_title: AWS
  path: libs/aws
  repo: langchain-ai/langchain-aws
  js: '@langchain/aws'
  downloads: 1507701
  downloads_updated_at: '2024-12-23T20:10:11.816059+00:00'
- name: langchain-astradb
  path: libs/astradb
  repo: langchain-ai/langchain-datastax
  downloads: 64185
  downloads_updated_at: '2024-12-23T20:10:11.816059+00:00'
- name: langchain-google-genai
  name_title: Google Generative AI
  path: libs/genai
  repo: langchain-ai/langchain-google
  provider_page: google
  js: '@langchain/google-genai'
  downloads: 732265
  downloads_updated_at: '2024-12-23T20:10:11.816059+00:00'
- name: langchain-google-vertexai
  path: libs/vertexai
  repo: langchain-ai/langchain-google
  provider_page: google
  js: '@langchain/google-vertexai'
  downloads: 7668881
  downloads_updated_at: '2024-12-23T20:10:11.816059+00:00'
- name: langchain-google-community
  path: libs/community
  repo: langchain-ai/langchain-google
  provider_page: google
  downloads: 3055901
  downloads_updated_at: '2024-12-23T20:10:11.816059+00:00'
- name: langchain-weaviate
  path: libs/weaviate
  repo: langchain-ai/langchain-weaviate
  js: '@langchain/weaviate'
  downloads: 26639
  downloads_updated_at: '2024-12-23T20:10:11.816059+00:00'
- name: langchain-cohere
  path: libs/cohere
  repo: langchain-ai/langchain-cohere
  js: '@langchain/cohere'
  downloads: 513053
  downloads_updated_at: '2024-12-23T20:10:11.816059+00:00'
- name: langchain-elasticsearch
  path: libs/elasticsearch
  repo: langchain-ai/langchain-elastic
  downloads: 108874
  downloads_updated_at: '2024-12-23T20:10:11.816059+00:00'
- name: langchain-nvidia-ai-endpoints
  path: libs/ai-endpoints
  repo: langchain-ai/langchain-nvidia
  provider_page: nvidia
  downloads: 129677
  downloads_updated_at: '2024-12-23T20:10:11.816059+00:00'
- name: langchain-postgres
  path: .
  repo: langchain-ai/langchain-postgres
  provider_page: pgvector
  downloads: 293866
  downloads_updated_at: '2024-12-23T20:10:11.816059+00:00'
- name: langchain-redis
  path: libs/redis
  repo: langchain-ai/langchain-redis
  js: '@langchain/redis'
  downloads: 17549
  downloads_updated_at: '2024-12-23T20:10:11.816059+00:00'
- name: langchain-unstructured
  path: libs/unstructured
  repo: langchain-ai/langchain-unstructured
  downloads: 88721
  downloads_updated_at: '2024-12-23T20:10:11.816059+00:00'
- name: langchain-azure-dynamic-sessions
  path: libs/azure-dynamic-sessions
  repo: langchain-ai/langchain-azure
  provider_page: microsoft
  js: '@langchain/azure-dynamic-sessions'
  downloads: 7285
  downloads_updated_at: '2024-12-23T20:10:11.816059+00:00'
- name: langchain-sqlserver
  path: libs/sqlserver
  repo: langchain-ai/langchain-azure
  provider_page: microsoft
  downloads: 1489
  downloads_updated_at: '2024-12-23T20:10:11.816059+00:00'
- name: langchain-cerebras
  path: libs/cerebras
  repo: langchain-ai/langchain-cerebras
  downloads: 9426
  downloads_updated_at: '2024-12-23T20:10:11.816059+00:00'
- name: langchain-snowflake
  path: libs/snowflake
  repo: langchain-ai/langchain-snowflake
  downloads: 2374
  downloads_updated_at: '2024-12-23T20:10:11.816059+00:00'
- name: databricks-langchain
  path: integrations/langchain
  repo: databricks/databricks-ai-bridge
  provider_page: databricks
  name_title: Databricks
  downloads: 35495
  downloads_updated_at: '2024-12-23T20:10:11.816059+00:00'
- name: langchain-couchbase
  path: .
  repo: Couchbase-Ecosystem/langchain-couchbase
  downloads: 347
  downloads_updated_at: '2024-12-23T20:10:11.816059+00:00'
- name: langchain-ollama
  path: libs/partners/ollama
  repo: langchain-ai/langchain
  js: '@langchain/ollama'
  downloads: 310741
  downloads_updated_at: '2024-12-23T20:10:11.816059+00:00'
- name: langchain-box
  path: libs/box
  repo: box-community/langchain-box
  downloads: 2749
  downloads_updated_at: '2024-12-23T20:10:11.816059+00:00'
- name: langchain-tests
  path: libs/standard-tests
  repo: langchain-ai/langchain
  downloads: 3691
  downloads_updated_at: '2024-12-23T20:10:11.816059+00:00'
- name: langchain-neo4j
  path: libs/neo4j
  repo: langchain-ai/langchain-neo4j
  downloads: 8871
  downloads_updated_at: '2024-12-23T20:10:11.816059+00:00'
- name: langchain-linkup
  path: .
  repo: LinkupPlatform/langchain-linkup
  downloads: 818
  downloads_updated_at: '2024-12-23T20:10:11.816059+00:00'
- name: langchain-yt-dlp
  path: .
  repo: aqib0770/langchain-yt-dlp
  downloads: 776
  downloads_updated_at: '2024-12-23T20:10:11.816059+00:00'
- name: langchain-oceanbase
  path: .
  repo: oceanbase/langchain-oceanbase
  downloads: 322
  downloads_updated_at: '2024-12-23T20:10:11.816059+00:00'
- name: langchain-predictionguard
  path: .
  repo: predictionguard/langchain-predictionguard
  downloads: 156
  downloads_updated_at: '2024-12-23T20:10:11.816059+00:00'
- name: langchain-cratedb
  path: .
  repo: crate/langchain-cratedb
  downloads: 362
  downloads_updated_at: '2024-12-23T20:53:27.001852+00:00'
- name: langchain-modelscope
  path: .
  repo: modelscope/langchain-modelscope
  downloads: 0
- name: langchain-falkordb
  path: .
  repo: kingtroga/langchain-falkordb
  downloads: 610
  downloads_updated_at: '2025-01-02T20:23:02.544257+00:00'
- name: langchain-dappier
  path: .
  repo: DappierAI/langchain-dappier
  downloads: 0
- name: langchain-pull-md
  path: .
  repo: chigwell/langchain-pull-md
  downloads: 0
- name: langchain-kuzu
  path: .
  repo: kuzudb/langchain-kuzu
  downloads: 0
- name: langchain-docling
  path: .
  repo: DS4SD/docling-langchain
  downloads: 0
- name: langchain-lindorm
  path: .
  repo: AlwaysBluer/langchain-lindorm-integration
  downloads: 0
- name: langchain-hyperbrowser
  path: .
  repo: hyperbrowserai/langchain-hyperbrowser
  downloads: 0
- name: langchain-fmp-data
  path: .
  repo: MehdiZare/langchain-fmp-data
  downloads: 0
- name: tilores-langchain
  path: .
  repo: tilotech/tilores-langchain
  provider_page: tilores
  name_title: Tilores
  downloads: 0
- name: langchain-pipeshift
  path: .
  repo: pipeshift-org/langchain-pipeshift
  downloads: 115
- name: langchain-payman-tool
  path: .
  repo: paymanai/langchain-payman-tool
  downloads: 0
  downloads_updated_at: "2025-01-22T00:00:00+00:00"
- name: langchain-sambanova
  repo: sambanova/langchain-sambanova
  path: .
  downloads: 0
- name: langchain-deepseek
  repo: langchain-ai/langchain
  path: libs/partners/deepseek
  downloads: 0
  js: '@langchain/deepseek'
  provider_page: deepseek
<<<<<<< HEAD
- name: langfair
  repo: cvs-health/langfair
=======
- name: langchain-jenkins
  path: .
  repo: Amitgb14/langchain_jenkins
  downloads: 0
- name: langchain-goodfire
  path: .
  repo: keenanpepper/langchain-goodfire
  downloads: 51
  downloads_updated_at: '2025-01-30T00:00:00+00:00'
- name: langchain-nimble
  repo: Nimbleway/langchain-nimble
>>>>>>> eb9eddae
  path: .
  downloads: 0<|MERGE_RESOLUTION|>--- conflicted
+++ resolved
@@ -373,10 +373,6 @@
   downloads: 0
   js: '@langchain/deepseek'
   provider_page: deepseek
-<<<<<<< HEAD
-- name: langfair
-  repo: cvs-health/langfair
-=======
 - name: langchain-jenkins
   path: .
   repo: Amitgb14/langchain_jenkins
@@ -388,6 +384,9 @@
   downloads_updated_at: '2025-01-30T00:00:00+00:00'
 - name: langchain-nimble
   repo: Nimbleway/langchain-nimble
->>>>>>> eb9eddae
+  path: .
+  downloads: 0
+- name: langfair
+  repo: cvs-health/langfair
   path: .
   downloads: 0