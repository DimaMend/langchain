[![CI](https://github.com/ai-forever/gigachain/actions/workflows/langchain_ci.yml/badge.svg)](https://github.com/ai-forever/gigachain/actions/workflows/langchain_ci.yml)
[![Downloads](https://static.pepy.tech/badge/gigachain/month)](https://pepy.tech/project/gigachain)
[![License: MIT](https://img.shields.io/badge/License-MIT-yellow.svg)](https://opensource.org/licenses/MIT)

<br />
<div align="center">

  <a href="https://github.com/ai-forever/gigachain">
    <img src="docs/static/img/logo.png" alt="Logo" width="80" height="80">
  </a>

  <h1 align="center">🦜️🔗 GigaChain (GigaChat + LangChain)</h1>

  <p align="center">
    Библиотека для разработки LangChain-style приложений на русском языке с поддержкой GigaChat
    <br />
    <a href="https://github.com/ai-forever/gigachain/issues">Создать issue</a>
    ·
    <a href="https://developers.sber.ru/docs/ru/gigachat/overview">Документация GigaChat</a>
  </p>
</div>


## О проекте

![Product Name Screen Shot](docs/static/img/logo-with-backgroung.png)

Версия библиотеки [LangChain](https://github.com/langchain-ai/langchain) адаптированная для русского языка с поддержкой нейросетевой модели [GigaChat](https://developers.sber.ru/portal/products/gigachat).

Библиотека GigaChain обратно совместима с LangChain, что позволяет использовать ее не только для работы с [GigaChat](#примеры-работы-с-gigachat), но и при работе с [другими LLM](#примеры-работы-с-другими-llm) в различных комбинациях.

> [!WARNING]
> GigaChain находится в состоянии альфа-версии: мы заняты переводом библиотеки и ее адаптацией для работы с GigaChat. Будьте осторожны при использовании GigaChain в своих проектах, так как далеко не все компоненты оригинальной библиотеки проверены на совместимость с GigaChat.
> 
> Будем рады вашим PR и issues.

Библиотека упростит интеграцию вашего приложения с нейросетевой моделью GigaChat и поможет в следующих задачах:

- Работа с промптами и LLM.

  Включая управление промптами и их оптимизацию. GigaChain предоставляет универсальный интерфейс для всех LLM, а также стандартные инструменты для работы с ними.

- Создание цепочек (*Chains*).

  Цепочки представляют собой последовательность вызовов к LLM и/или другим инструментам. GigaChain предоставляет стандартный интерфейс для создания цепочек, различные интеграции с другими инструментами и готовые цепочки для популярных приложений.

- Дополнение данных (*Data Augmented Generation*).

  Генерация с дополнением данными включает в себя специфические типы цепочек, которые сначала получают данные от внешнего источника, а затем используют их в генерации. Примеры включают в себя суммирование больших текстов и ответы на вопросы по заданным источникам данных.

  Пример — [Ответы на вопросы по статьям из wikipedia](docs/docs/integrations/retrievers/wikipedia.ipynb))

- Работа с агентами (*Agents*).

  Агент представляет собой LLM, которая принимает решение о дальнейшем действии, отслеживает его результат, и, с учетом результата, принимает следующее решение. Процесс повторяется до завершения. GigaChain предоставляет стандартный интерфейс для работы с агентами, выбор агентов и примеры готовых агентов.

  Пример — [CAMEL агент для разработки программ](cookbook/camel_role_playing.ipynb)

- Создание памяти.

  Память сохраняет состояние между вызовами цепочки или агента. GigaChain предоставляет стандартный интерфейс для создания памяти, коллекцию реализаций памяти и примеры цепочек и агентов, которые используют память.

- Самооценка (*Evaluation*).

  **BETA** Генеративные модели традиционно сложно оценивать с помощью стандартных метрик. Один из новых способов оценки — использование самих языковых моделей. GigaChain предоставляет некоторые запросы и цепочки для решения таких задач.

<<<<<<< HEAD
> [!WARNING]
> GigaChain наследует [несовместимые изменения](https://github.com/langchain-ai/langchain#breaking-changes-for-select-chains-sqldatabase-on-72823), которые были сделаны в оригинальной библиотеке 28.07.2023. Подробнее о том, как мигрировать свой проект читайте в [документации Langchain](https://github.com/langchain-ai/langchain/blob/master/MIGRATE.md).


## Установка

Библиотеку можно установить с помощью pip:

```sh
pip install gigachain
```
=======
Looking for the JS/TS library? Check out [LangChain.js](https://github.com/langchain-ai/langchainjs).

To help you ship LangChain apps to production faster, check out [LangSmith](https://smith.langchain.com). 
[LangSmith](https://smith.langchain.com) is a unified developer platform for building, testing, and monitoring LLM applications. 
Fill out [this form](https://airtable.com/appwQzlErAS2qiP0L/shrGtGaVBVAz7NcV2) to get off the waitlist or speak with our sales team.
>>>>>>> be854225

## Работа с GigaChain

<<<<<<< HEAD
Основной особенностью библиотеки является наличие модуля [`gigachat`](#описание-объекта-gigachain), который позволяет обращаться к нейросетевой модели GigaChat.

> [!NOTE]
> О том как получить авторизационные данные для доступа к GigaChat читайте в [официальной документации](https://developers.sber.ru/docs/ru/gigachat/api/integration).

Вот простой пример работы с чатом с помощью модуля:

```py
"""Пример работы с чатом через gigachain"""
from langchain.schema import HumanMessage, SystemMessage
from langchain.chat_models.gigachat import GigaChat

# Авторизация в сервисе GigaChat
chat = GigaChat(credentials=..., verify_ssl_certs=False)

messages = [
    SystemMessage(
        content="Ты эмпатичный бот-психолог, который помогает пользователю решить его проблемы."
    )
]

while(True):
    user_input = input("User: ")
    messages.append(HumanMessage(content=user_input))
    res = chat(messages)
    messages.append(res)
    print("Bot: ", res.content)
```

Инструкцию о получении ключей доступа к GigaChat вы можете посмотреть [здесь](docs/extras/integrations/chat/README.md).

Развернутую версию примера смотрите в notebook [Работа с GigaChat](docs/extras/integrations/chat/gigachat.ipynb). Здесь же показан пример работы со стримингом.

Больше примеров в [коллекции](#коллекция-примеров). 

## Описание модуля gigachat

Модуль [`gigachat`](libs/langchain/langchain/chat_models/gigachat.py) позволяет авторизовать запросы от вашего приложения в GigaChat с помощью GigaChat API. Модуль поддерживает работу как в синхронном, так и в асинхронном режиме. Кроме этого модуль поддерживает обработку [потоковой передачи токенов](https://developers.sber.ru/docs/ru/gigachat/api/response-token-streaming)[^1].

> [!NOTE]
> Как подключить GigaChat API читайте в [официальной документации](https://developers.sber.ru/docs/ru/gigachat/api/integration).

Модуль поддерживает не только GigaChat. Поэтому, если ваше приложение уже использует другие нейросетевые модели, интеграция с GigaChat не составит труда.

> [!NOTE]
> На данный момент GigaChat не поддерживает работу с функциями, но вы можете использовать другие LLM совместно с GigaChat.

## Коллекция примеров

Ниже представлен список примеров использования GigaChain.

### Базовые примеры работы с GigaChat

- [Ответы на вопросы по статьям из wikipedia](docs/docs/integrations/retrievers/wikipedia.ipynb)
- [Суммаризация по алгоритму MapReduce](docs/extras/use_cases/summarization.ipynb) (см. раздел map/reduce)
- [Работа с хабом промптов, цепочками и парсером JSON](docs/extras/modules/model_io/output_parsers/json.ipynb)
- [Парсинг списков, содержащихся в ответе](docs/extras/modules/model_io/output_parsers/list.ipynb)
- [Асинхронная работа с LLM](docs/docs/modules/model_io/models/llms/async_llm.ipynb)
- [Использование Elastic для поиска ответов по документам](docs/extras/integrations/retrievers/elastic_qna.ipynb)
- [Генерация и выполнение кода с помощью PythonREPL](docs/docs/expression_language/cookbook/code_writing.ipynb)
- [Работа с кэшем в GigaChain](docs/extras/integrations/llms/gigachain_caching.ipynb)
- [CAMEL агент для разработки программ](cookbook/camel_role_playing.ipynb)
- [Автономный агент AutoGPT с использованием GigaChat](cookbook/autogpt/autogpt.ipynb)
- [Генерация плейлистов с помощью GigaChain и Spotify](docs/extras/modules/agents/how_to/playlists.ipynb)
- Работа с LlamaIndex: [с помощью ретривера и QA цепочки](docs/docs/integrations/retrievers/llama_index_retriever.ipynb) / [с помощью тула и Conversational агента](docs/docs/modules/agents/tools/llama_index_tool.ipynb)

### Развлекательные примеры
- [Площадка для споров между GigaChat и YandexGPT с судьей GPT-4](docs/docs/use_cases/fun/debates.ipynb)
- [Игра Blade Runner: GPT-4 и GigaChat выясняют, кто из них бот](docs/docs/use_cases/fun/blade_runner.ipynb)
- [Игра в стиле DnD с GPT-3.5 и GigaChat](docs/docs/use_cases/question_answering/agent_simulations/multi_llm_thre_player_dnd.ipynb)
=======
With pip:
```bash
pip install langchain
```

With conda:
```bash
pip install langsmith && conda install langchain -c conda-forge
```

## 🤔 What is LangChain?

**LangChain** is a framework for developing applications powered by language models. It enables applications that:
- **Are context-aware**: connect a language model to sources of context (prompt instructions, few shot examples, content to ground its response in, etc.)
- **Reason**: rely on a language model to reason (about how to answer based on provided context, what actions to take, etc.)

This framework consists of several parts.
- **LangChain Libraries**: The Python and JavaScript libraries. Contains interfaces and integrations for a myriad of components, a basic run time for combining these components into chains and agents, and off-the-shelf implementations of chains and agents.
- **[LangChain Templates](templates)**: A collection of easily deployable reference architectures for a wide variety of tasks.
- **[LangServe](https://github.com/langchain-ai/langserve)**: A library for deploying LangChain chains as a REST API.
- **[LangSmith](https://smith.langchain.com)**: A developer platform that lets you debug, test, evaluate, and monitor chains built on any LLM framework and seamlessly integrates with LangChain.

**This repo contains the `langchain` ([here](libs/langchain)), `langchain-experimental` ([here](libs/experimental)), and `langchain-cli` ([here](libs/cli)) Python packages, as well as [LangChain Templates](templates).**

![LangChain Stack](docs/static/img/langchain_stack.png)

## 🧱 What can you build with LangChain?
**❓ Retrieval augmented generation**

- [Documentation](https://python.langchain.com/docs/use_cases/question_answering/)
- End-to-end Example: [Chat LangChain](https://chat.langchain.com) and [repo](https://github.com/langchain-ai/chat-langchain)

**💬 Analyzing structured data**

- [Documentation](https://python.langchain.com/docs/use_cases/qa_structured/sql)
- End-to-end Example: [SQL Llama2 Template](https://github.com/langchain-ai/langchain/tree/master/templates/sql-llama2)

**🤖 Chatbots**

- [Documentation](https://python.langchain.com/docs/use_cases/chatbots)
- End-to-end Example: [Web LangChain (web researcher chatbot)](https://weblangchain.vercel.app) and [repo](https://github.com/langchain-ai/weblangchain)

And much more! Head to the [Use cases](https://python.langchain.com/docs/use_cases/) section of the docs for more.

## 🚀 How does LangChain help?
The main value props of the LangChain libraries are:
1. **Components**: composable tools and integrations for working with language models. Components are modular and easy-to-use, whether you are using the rest of the LangChain framework or not
2. **Off-the-shelf chains**: built-in assemblages of components for accomplishing higher-level tasks

Off-the-shelf chains make it easy to get started. Components make it easy to customize existing chains and build new ones. 

Components fall into the following **modules**:

**📃 Model I/O:**

This includes prompt management, prompt optimization, a generic interface for all LLMs, and common utilities for working with LLMs.

**📚 Retrieval:**
>>>>>>> be854225

### Примеры работы с другими LLM

- [Агент-менеджер по продажам с автоматическим поиском по каталогу и формированием заказа](docs/docs/modules/agents/how_to/add_memory_openai_functions.ipynb)
- [Поиск ответов в интернете с автоматическими промежуточными вопросами (self-ask)](docs/docs/modules/agents/agent_types/self_ask_with_search.ipynb)
-  [Пример использования YandexGPT](docs/docs/integrations/chat/yandex.ipynb)

### Примеры приложений для Streamlit

<<<<<<< HEAD
- [Чат-бот на базе GigaChat с потоковой генерацией и разными видами авторизации](libs/streamlit_agent/gigachat_streaming.py) [Try demo](https://gigachat-streaming.streamlit.app/)

### Примеры сторонних приложений, использующих GigaChain
- [GigaShell - copilot для командной строки](https://github.com/Rai220/GigaShell)

## Участие в проекте

GigaChain — это проект с открытым исходным кодом в быстроразвивающейся области. Мы приветствуем любое участие в разработке, развитии инфраструктуры или улучшении документации.
[BETA] Генеративные модели, как известно, трудно оценить с помощью традиционных показателей. Одним из новых способов их оценки является использование для оценки самих языковых моделей. LangChain предоставляет несколько подсказок/цепочек для помощи в этом.

[Подробнее о том, как внести свой вклад](.github/CONTRIBUTING.md).
=======
## 📖 Documentation

Please see [here](https://python.langchain.com) for full documentation, which includes:

- [Getting started](https://python.langchain.com/docs/get_started/introduction): installation, setting up the environment, simple examples
- Overview of the [interfaces](https://python.langchain.com/docs/expression_language/), [modules](https://python.langchain.com/docs/modules/) and [integrations](https://python.langchain.com/docs/integrations/providers)
- [Use case](https://python.langchain.com/docs/use_cases/qa_structured/sql) walkthroughs and best practice [guides](https://python.langchain.com/docs/guides/adapters/openai)
- [LangSmith](https://python.langchain.com/docs/langsmith/), [LangServe](https://python.langchain.com/docs/langserve), and [LangChain Template](https://python.langchain.com/docs/templates/) overviews
- [Reference](https://api.python.langchain.com): full API docs

>>>>>>> be854225

## Лицензия

Проект распространяется по лицензии MIT, доступной в файле `LICENSE`.

[^1]: В настоящий момент эта функциональность доступна в бета-режиме.<|MERGE_RESOLUTION|>--- conflicted
+++ resolved
@@ -21,13 +21,30 @@
 </div>
 
 
-## О проекте
-
 ![Product Name Screen Shot](docs/static/img/logo-with-backgroung.png)
 
-Версия библиотеки [LangChain](https://github.com/langchain-ai/langchain) адаптированная для русского языка с поддержкой нейросетевой модели [GigaChat](https://developers.sber.ru/portal/products/gigachat).
-
-Библиотека GigaChain обратно совместима с LangChain, что позволяет использовать ее не только для работы с [GigaChat](#примеры-работы-с-gigachat), но и при работе с [другими LLM](#примеры-работы-с-другими-llm) в различных комбинациях.
+## 🤔 Что такое GigaChain?
+
+**GigaChain** это фреймворк для разработки приложений с использованием больших языковых моделей (LLM), таких как `GigaChat` или `YandexGPT`. Он позволяет создавать приложения, которые:
+- **Учитывают контекст**: подключите свою модель к источникам данных
+- **Могут рассжудать**: Положитесь на модель в построении рассуждениях (о том, как ответить, опираясь на конекст, какие действия предпринять и т.д.)
+
+> [!WARNING]
+> Версия библиотеки [LangChain](https://github.com/langchain-ai/langchain) адаптированная для русского языка с поддержкой нейросетевой модели [GigaChat](https://developers.sber.ru/portal/products/gigachat).
+> Библиотека GigaChain обратно совместима с LangChain, что позволяет использовать ее не только для работы с [GigaChat](#примеры-работы-с-gigachat), но и при работе с [другими LLM](#примеры-работы-с-другими-llm) в различных комбинациях.
+
+Это фреймворк состоит из нескольких частей
+- **Библиотека GigaChain**: Библиотека на python содержит интерфейсы и интеграции для множества компонентов, базовую среду выполнения для объединения этих компонентов в цепочки и агенты, а также готовые реализации цепочек и агентов.
+- **[Хаб промптов](hub)**: Набор типовых отлаженых промптов для решения различных задач.
+- **[GigaChain Templates](templates)**: Коллекция легко развертываемых шаблонных решений для широкого спектра задач.
+- **[GigaServe](https://github.com/ai-forever/gigaserve)**: Библиотека для публикации цепочек GigaChain как REST api.
+
+Также фреймворк совместим со сторонним сервисом LangSmith.
+- **[LangSmith](https://smith.langchain.com)**: Платформа для разработчиков, которая позволяет отлаживать, тестировать, оценивать и отслеживать цепочки, построенные на любой платформе LLM, и легко интегрируется с LangChain и GigaChain.
+
+**Этот репозитарий содержит `gigachain` ([ссылка](libs/langchain)), `gigachain-experimental` ([ссылка](libs/experimental)), и `gigachain-cli` ([ссылка](libs/cli)) пакеты Python и [GigaChain Templates](templates).**
+
+![GigaChain Stack](docs/static/img/langchain_stack.png)
 
 > [!WARNING]
 > GigaChain находится в состоянии альфа-версии: мы заняты переводом библиотеки и ее адаптацией для работы с GigaChat. Будьте осторожны при использовании GigaChain в своих проектах, так как далеко не все компоненты оригинальной библиотеки проверены на совместимость с GigaChat.
@@ -64,7 +81,6 @@
 
   **BETA** Генеративные модели традиционно сложно оценивать с помощью стандартных метрик. Один из новых способов оценки — использование самих языковых моделей. GigaChain предоставляет некоторые запросы и цепочки для решения таких задач.
 
-<<<<<<< HEAD
 > [!WARNING]
 > GigaChain наследует [несовместимые изменения](https://github.com/langchain-ai/langchain#breaking-changes-for-select-chains-sqldatabase-on-72823), которые были сделаны в оригинальной библиотеке 28.07.2023. Подробнее о том, как мигрировать свой проект читайте в [документации Langchain](https://github.com/langchain-ai/langchain/blob/master/MIGRATE.md).
 
@@ -76,21 +92,14 @@
 ```sh
 pip install gigachain
 ```
-=======
-Looking for the JS/TS library? Check out [LangChain.js](https://github.com/langchain-ai/langchainjs).
-
-To help you ship LangChain apps to production faster, check out [LangSmith](https://smith.langchain.com). 
-[LangSmith](https://smith.langchain.com) is a unified developer platform for building, testing, and monitoring LLM applications. 
-Fill out [this form](https://airtable.com/appwQzlErAS2qiP0L/shrGtGaVBVAz7NcV2) to get off the waitlist or speak with our sales team.
->>>>>>> be854225
 
 ## Работа с GigaChain
 
-<<<<<<< HEAD
 Основной особенностью библиотеки является наличие модуля [`gigachat`](#описание-объекта-gigachain), который позволяет обращаться к нейросетевой модели GigaChat.
 
 > [!NOTE]
-> О том как получить авторизационные данные для доступа к GigaChat читайте в [официальной документации](https://developers.sber.ru/docs/ru/gigachat/api/integration).
+# > О том как получить авторизационные данные для доступа к GigaChat читайте в [официальной документации](https://developers.sber.ru/docs/ru/gigachat/api/integration).
+> Инструкцию о получении ключей доступа к GigaChat вы можете посмотреть [здесь](docs/extras/integrations/chat/README.md).
 
 Вот простой пример работы с чатом с помощью модуля:
 
@@ -116,8 +125,6 @@
     print("Bot: ", res.content)
 ```
 
-Инструкцию о получении ключей доступа к GigaChat вы можете посмотреть [здесь](docs/extras/integrations/chat/README.md).
-
 Развернутую версию примера смотрите в notebook [Работа с GigaChat](docs/extras/integrations/chat/gigachat.ipynb). Здесь же показан пример работы со стримингом.
 
 Больше примеров в [коллекции](#коллекция-примеров). 
@@ -142,22 +149,21 @@
 
 - [Ответы на вопросы по статьям из wikipedia](docs/docs/integrations/retrievers/wikipedia.ipynb)
 - [Суммаризация по алгоритму MapReduce](docs/extras/use_cases/summarization.ipynb) (см. раздел map/reduce)
-- [Работа с хабом промптов, цепочками и парсером JSON](docs/extras/modules/model_io/output_parsers/json.ipynb)
-- [Парсинг списков, содержащихся в ответе](docs/extras/modules/model_io/output_parsers/list.ipynb)
-- [Асинхронная работа с LLM](docs/docs/modules/model_io/models/llms/async_llm.ipynb)
-- [Использование Elastic для поиска ответов по документам](docs/extras/integrations/retrievers/elastic_qna.ipynb)
+- [Работа с хабом промптов, цепочками и парсером JSON](docs/docs/modules/model_io/output_parsers/json.ipynb)
+- [Парсинг списков, содержащихся в ответе](docs/docs/modules/model_io/output_parsers/list.ipynb)
+# - [Асинхронная работа с LLM](docs/docs/modules/model_io/models/llms/async_llm.ipynb)
+- [Использование Elastic для поиска ответов по документам](docs/docs/integrations/retrievers/elastic_qna.ipynb)
 - [Генерация и выполнение кода с помощью PythonREPL](docs/docs/expression_language/cookbook/code_writing.ipynb)
-- [Работа с кэшем в GigaChain](docs/extras/integrations/llms/gigachain_caching.ipynb)
+- [Работа с кэшем в GigaChain](docs/docs/integrations/llms/gigachain_caching.ipynb)
 - [CAMEL агент для разработки программ](cookbook/camel_role_playing.ipynb)
 - [Автономный агент AutoGPT с использованием GigaChat](cookbook/autogpt/autogpt.ipynb)
-- [Генерация плейлистов с помощью GigaChain и Spotify](docs/extras/modules/agents/how_to/playlists.ipynb)
+- [Генерация плейлистов с помощью GigaChain и Spotify](docs/docs/modules/agents/how_to/playlists.ipynb)
 - Работа с LlamaIndex: [с помощью ретривера и QA цепочки](docs/docs/integrations/retrievers/llama_index_retriever.ipynb) / [с помощью тула и Conversational агента](docs/docs/modules/agents/tools/llama_index_tool.ipynb)
 
 ### Развлекательные примеры
 - [Площадка для споров между GigaChat и YandexGPT с судьей GPT-4](docs/docs/use_cases/fun/debates.ipynb)
 - [Игра Blade Runner: GPT-4 и GigaChat выясняют, кто из них бот](docs/docs/use_cases/fun/blade_runner.ipynb)
 - [Игра в стиле DnD с GPT-3.5 и GigaChat](docs/docs/use_cases/question_answering/agent_simulations/multi_llm_thre_player_dnd.ipynb)
-=======
 With pip:
 ```bash
 pip install langchain
@@ -168,56 +174,6 @@
 pip install langsmith && conda install langchain -c conda-forge
 ```
 
-## 🤔 What is LangChain?
-
-**LangChain** is a framework for developing applications powered by language models. It enables applications that:
-- **Are context-aware**: connect a language model to sources of context (prompt instructions, few shot examples, content to ground its response in, etc.)
-- **Reason**: rely on a language model to reason (about how to answer based on provided context, what actions to take, etc.)
-
-This framework consists of several parts.
-- **LangChain Libraries**: The Python and JavaScript libraries. Contains interfaces and integrations for a myriad of components, a basic run time for combining these components into chains and agents, and off-the-shelf implementations of chains and agents.
-- **[LangChain Templates](templates)**: A collection of easily deployable reference architectures for a wide variety of tasks.
-- **[LangServe](https://github.com/langchain-ai/langserve)**: A library for deploying LangChain chains as a REST API.
-- **[LangSmith](https://smith.langchain.com)**: A developer platform that lets you debug, test, evaluate, and monitor chains built on any LLM framework and seamlessly integrates with LangChain.
-
-**This repo contains the `langchain` ([here](libs/langchain)), `langchain-experimental` ([here](libs/experimental)), and `langchain-cli` ([here](libs/cli)) Python packages, as well as [LangChain Templates](templates).**
-
-![LangChain Stack](docs/static/img/langchain_stack.png)
-
-## 🧱 What can you build with LangChain?
-**❓ Retrieval augmented generation**
-
-- [Documentation](https://python.langchain.com/docs/use_cases/question_answering/)
-- End-to-end Example: [Chat LangChain](https://chat.langchain.com) and [repo](https://github.com/langchain-ai/chat-langchain)
-
-**💬 Analyzing structured data**
-
-- [Documentation](https://python.langchain.com/docs/use_cases/qa_structured/sql)
-- End-to-end Example: [SQL Llama2 Template](https://github.com/langchain-ai/langchain/tree/master/templates/sql-llama2)
-
-**🤖 Chatbots**
-
-- [Documentation](https://python.langchain.com/docs/use_cases/chatbots)
-- End-to-end Example: [Web LangChain (web researcher chatbot)](https://weblangchain.vercel.app) and [repo](https://github.com/langchain-ai/weblangchain)
-
-And much more! Head to the [Use cases](https://python.langchain.com/docs/use_cases/) section of the docs for more.
-
-## 🚀 How does LangChain help?
-The main value props of the LangChain libraries are:
-1. **Components**: composable tools and integrations for working with language models. Components are modular and easy-to-use, whether you are using the rest of the LangChain framework or not
-2. **Off-the-shelf chains**: built-in assemblages of components for accomplishing higher-level tasks
-
-Off-the-shelf chains make it easy to get started. Components make it easy to customize existing chains and build new ones. 
-
-Components fall into the following **modules**:
-
-**📃 Model I/O:**
-
-This includes prompt management, prompt optimization, a generic interface for all LLMs, and common utilities for working with LLMs.
-
-**📚 Retrieval:**
->>>>>>> be854225
-
 ### Примеры работы с другими LLM
 
 - [Агент-менеджер по продажам с автоматическим поиском по каталогу и формированием заказа](docs/docs/modules/agents/how_to/add_memory_openai_functions.ipynb)
@@ -226,10 +182,10 @@
 
 ### Примеры приложений для Streamlit
 
-<<<<<<< HEAD
 - [Чат-бот на базе GigaChat с потоковой генерацией и разными видами авторизации](libs/streamlit_agent/gigachat_streaming.py) [Try demo](https://gigachat-streaming.streamlit.app/)
 
 ### Примеры сторонних приложений, использующих GigaChain
+
 - [GigaShell - copilot для командной строки](https://github.com/Rai220/GigaShell)
 
 ## Участие в проекте
@@ -238,8 +194,12 @@
 [BETA] Генеративные модели, как известно, трудно оценить с помощью традиционных показателей. Одним из новых способов их оценки является использование для оценки самих языковых моделей. LangChain предоставляет несколько подсказок/цепочек для помощи в этом.
 
 [Подробнее о том, как внести свой вклад](.github/CONTRIBUTING.md).
-=======
-## 📖 Documentation
+
+## 📖 Дополнительная документация
+
+> [!NOTE]
+> Полная документация GigaChain находится в процессе перевода.
+> Вы можете также пользоваться документацией LangChain, поскольку GigaChain совместим с LangChain:
 
 Please see [here](https://python.langchain.com) for full documentation, which includes:
 
@@ -249,8 +209,6 @@
 - [LangSmith](https://python.langchain.com/docs/langsmith/), [LangServe](https://python.langchain.com/docs/langserve), and [LangChain Template](https://python.langchain.com/docs/templates/) overviews
 - [Reference](https://api.python.langchain.com): full API docs
 
->>>>>>> be854225
-
 ## Лицензия
 
 Проект распространяется по лицензии MIT, доступной в файле `LICENSE`.
