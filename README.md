[![CI](https://github.com/ai-forever/gigachain/actions/workflows/langchain_ci.yml/badge.svg)](https://github.com/ai-forever/gigachain/actions/workflows/langchain_ci.yml)
[![Downloads](https://static.pepy.tech/badge/gigachain/month)](https://pepy.tech/project/gigachain)
[![License: MIT](https://img.shields.io/badge/License-MIT-yellow.svg)](https://opensource.org/licenses/MIT)

<br />
<div align="center">

  <a href="https://github.com/ai-forever/gigachain">
    <img src="docs/static/img/logo.png" alt="Logo" width="80" height="80">
  </a>

  <h1 align="center">🦜️🔗 GigaChain (GigaChat + LangChain)</h1>

  <p align="center">
    Библиотека для разработки LangChain-style приложений на русском языке с поддержкой GigaChat
    <br />
    <a href="https://github.com/ai-forever/gigachain/issues">Создать issue</a>
    ·
    <a href="https://developers.sber.ru/docs/ru/gigachat/overview">Документация GigaChat</a>
  </p>
</div>


## О проекте

![Product Name Screen Shot](docs/static/img/logo-with-backgroung.png)

Версия библиотеки [LangChain](https://github.com/langchain-ai/langchain) адаптированная для русского языка с поддержкой нейросетевой модели [GigaChat](https://developers.sber.ru/portal/products/gigachat).

Библиотека GigaChain обратно совместима с LangChain, что позволяет использовать ее не только для работы с [GigaChat](#примеры-работы-с-gigachat), но и при работе с [другими LLM](#примеры-работы-с-другими-llm) в различных комбинациях.

> [!WARNING]
> GigaChain находится в состоянии альфа-версии: мы заняты переводом библиотеки и ее адаптацией для работы с GigaChat. Будьте осторожны при использовании GigaChain в своих проектах, так как далеко не все компоненты оригинальной библиотеки проверены на совместимость с GigaChat.
> 
> Будем рады вашим PR и issues.

Библиотека упростит интеграцию вашего приложения с нейросетевой моделью GigaChat и поможет в следующих задачах:

- Работа с промптами и LLM.

  Включая управление промптами и их оптимизацию. GigaChain предоставляет универсальный интерфейс для всех LLM, а также стандартные инструменты для работы с ними.

- Создание цепочек (*Chains*).

  Цепочки представляют собой последовательность вызовов к LLM и/или другим инструментам. GigaChain предоставляет стандартный интерфейс для создания цепочек, различные интеграции с другими инструментами и готовые цепочки для популярных приложений.

- Дополнение данных (*Data Augmented Generation*).

  Генерация с дополнением данными включает в себя специфические типы цепочек, которые сначала получают данные от внешнего источника, а затем используют их в генерации. Примеры включают в себя суммирование больших текстов и ответы на вопросы по заданным источникам данных.

  Пример — [Ответы на вопросы по статьям из wikipedia](https://github.com/ai-forever/gigachain/blob/master/docs/extras/integrations/retrievers/wikipedia.ipynb)

- Работа с агентами (*Agents*).

  Агент представляет собой LLM, которая принимает решение о дальнейшем действии, отслеживает его результат, и, с учетом результата, принимает следующее решение. Процесс повторяется до завершения. GigaChain предоставляет стандартный интерфейс для работы с агентами, выбор агентов и примеры готовых агентов.

  Пример — [Игра в стиле DnD с GPT-3.5 и GigaChat](docs/extras/use_cases/agent_simulations/multi_llm_thre_player_dnd.ipynb).

- Создание памяти.

  Память сохраняет состояние между вызовами цепочки или агента. GigaChain предоставляет стандартный интерфейс для создания памяти, коллекцию реализаций памяти и примеры цепочек и агентов, которые используют память.

- Самооценка (*Evaluation*).

  **BETA** Генеративные модели традиционно сложно оценивать с помощью стандартных метрик. Один из новых способов оценки — использование самих языковых моделей. GigaChain предоставляет некоторые запросы и цепочки для решения таких задач.

> [!WARNING]
> GigaChain наследует [несовместимые изменения](https://github.com/langchain-ai/langchain#breaking-changes-for-select-chains-sqldatabase-on-72823), которые были сделаны в оригинальной библиотеке 28.07.2023. Подробнее о том, как мигрировать свой проект читайте в [документации Langchain](https://github.com/langchain-ai/langchain/blob/master/MIGRATE.md).


## Установка

Библиотеку можно установить с помощью pip:

```sh
pip install gigachain
```

## Работа с GigaChain

Основной особенностью библиотеки является наличие модуля [`gigachat`](#описание-объекта-gigachain), который позволяет обращаться к нейросетевой модели GigaChat.

> [!NOTE]
> О том как подключить GigaChat читайте в [официальной документации](https://developers.sber.ru/docs/ru/gigachat/api/integration).

Вот простой пример работы с чатом с помощью модуля:

```py
"""Пример работы с чатом через gigachain"""
from langchain.schema import HumanMessage, SystemMessage
from langchain.chat_models.gigachat import GigaChat

# Авторизация в сервисе GigaChat
chat = GigaChat(credentials=..., verify_ssl_certs=False)

messages = [
    SystemMessage(
        content="Ты эмпатичный бот-психолог, который помогает пользователю решить его проблемы."
    )
]

while(True):
    user_input = input("User: ")
    messages.append(HumanMessage(content=user_input))
    res = chat(messages)
    messages.append(res)
    print("Bot: ", res.content)
```

Развернутую версию примера смотрите в notebook [Работа с GigaChat](docs/extras/integrations/chat/gigachat.ipynb).

Больше примеров в [коллекции](#коллекция-примеров). 

## Описание модуля gigachat

Модуль [`gigachat`](libs/langchain/langchain/chat_models/gigachat.py) позволяет авторизовать запросы от вашего приложения в GigaChat с помощью GigaChat API. Модуль поддерживает работу как в синхронном, так и в асинхронном режиме. Кроме этого модуль поддерживает обработку [потоковой передачи токенов](https://developers.sber.ru/docs/ru/gigachat/api/response-token-streaming)[^1].

> [!NOTE]
> Сейчас проект GigaChat API доступен только юридическим лицам и индивидуальным предпринимателям после подписания договора.
>
> Как подключить GigaChat API читайте в [официальной документации](https://developers.sber.ru/docs/ru/gigachat/api/integration).

Модуль поддерживает не только GigaChat. Поэтому, если ваше приложение уже использует другие нейросетевые модели, интеграция с GigaChat не составит труда.

> [!NOTE]
> Модуль не поддерживает работу с функциями, так как в настоящий момент они отсутствуют в GigaChat.

## Коллекция примеров

Ниже представлен список примеров использования GigaChain.

### Базовые примеры работы с GigaChat

- [Ответы на вопросы по статьям из wikipedia](docs/docs/integrations/retrievers/wikipedia.ipynb)
- [Суммаризация по алгоритму MapReduce](docs/extras/use_cases/summarization.ipynb) (см. раздел map/reduce)
- [Работа с хабом промптов, цепочками и парсером JSON](docs/extras/modules/model_io/output_parsers/json.ipynb)
- [Парсинг списков, содержащихся в ответе](docs/extras/modules/model_io/output_parsers/list.ipynb)
- [Асинхронная работа с LLM](docs/docs/modules/model_io/models/llms/async_llm.ipynb)
- [Использование Elastic для поиска ответов по документам](docs/extras/integrations/retrievers/elastic_qna.ipynb)
- [Генерация и выполнение кода с помощью PythonREPL](docs/docs/expression_language/cookbook/code_writing.ipynb)
- [Работа с кэшем в GigaChain](docs/extras/integrations/llms/gigachain_caching.ipynb)
- [Автономный агент AutoGPT с использованием GigaChat](cookbook/autogpt/autogpt.ipynb)
- [Генерация плейлистов с помощью GigaChain и Spotify](docs/extras/modules/agents/how_to/playlists.ipynb)
- Работа с LlamaIndex: [с помощью ретривера и QA цепочки](docs/docs/integrations/retrievers/llama_index_retriever.ipynb) / [с помощью тула и Conversational агента](docs/docs/modules/agents/tools/llama_index_tool.ipynb)

### Развлекательные примеры
- [Площадка для споров между GigaChat и YandexGPT с судьей GPT-4](docs/docs/use_cases/fun/debates.ipynb)
- [Игра Blade Runner: GPT-4 и GigaChat выясняют, кто из них бот](docs/docs/use_cases/fun/blade_runner.ipynb)
- [Игра в стиле DnD с GPT-3.5 и GigaChat](docs/docs/use_cases/question_answering/agent_simulations/multi_llm_thre_player_dnd.ipynb)

### Примеры работы с другими LLM

- [Агент-менеджер по продажам с автоматическим поиском по каталогу и формированием заказа](docs/docs/modules/agents/how_to/add_memory_openai_functions.ipynb)
- [Поиск ответов в интернете с автоматическими промежуточными вопросами (self-ask)](docs/docs/modules/agents/agent_types/self_ask_with_search.ipynb)
-  [Пример использования YandexGPT](docs/docs/integrations/chat/yandex.ipynb)

### Примеры приложений для Streamlit

- [Чат-бот на базе GigaChat с потоковой генерацией и разными видами авторизации](libs/streamlit_agent/gigachat_streaming.py) [Try demo](https://gigachat-streaming.streamlit.app/)

### Примеры сторонних приложений, использующих GigaChain
- [GigaShell - copilot для командной строки](https://github.com/Rai220/GigaShell)

## Участие в проекте

<<<<<<< HEAD
GigaChain — это проект с открытым исходным кодом в быстроразвивающейся области. Мы приветствуем любое участие в разработке, развитии инфраструктуры или улучшении документации.
=======
[BETA] Generative models are notoriously hard to evaluate with traditional metrics. One new way of evaluating them is by using language models themselves to do the evaluation. LangChain provides some prompts/chains for assisting in this.
>>>>>>> 7c4f340c

[Подробнее о том, как внести свой вклад](.github/CONTRIBUTING.md).

## Лицензия

Проект распространяется по лицензии MIT, доступной в файле `LICENSE`.

[^1]: В настоящий момент эта функциональность доступна в бета-режиме.<|MERGE_RESOLUTION|>--- conflicted
+++ resolved
@@ -163,11 +163,8 @@
 
 ## Участие в проекте
 
-<<<<<<< HEAD
 GigaChain — это проект с открытым исходным кодом в быстроразвивающейся области. Мы приветствуем любое участие в разработке, развитии инфраструктуры или улучшении документации.
-=======
-[BETA] Generative models are notoriously hard to evaluate with traditional metrics. One new way of evaluating them is by using language models themselves to do the evaluation. LangChain provides some prompts/chains for assisting in this.
->>>>>>> 7c4f340c
+[BETA] Генеративные модели, как известно, трудно оценить с помощью традиционных показателей. Одним из новых способов их оценки является использование для оценки самих языковых моделей. LangChain предоставляет несколько подсказок/цепочек для помощи в этом.
 
 [Подробнее о том, как внести свой вклад](.github/CONTRIBUTING.md).
 
