--- conflicted
+++ resolved
@@ -30,40 +30,24 @@
 
 [tool.poetry.group.lint.dependencies]
 ruff = "^0.1.5"
-<<<<<<< HEAD
 gigachain-core = { path = "libs/core/", develop = true }
+gigachain-text-splitters = { path = "libs/text-splitters", develop = true }
 gigachain-community = { path = "libs/community/", develop = true }
 gigachain = { path = "libs/langchain/", develop = true }
 gigachain-experimental = { path = "libs/experimental/", develop = true }
 gigachain-openai = { path = "libs/partners/openai", develop = true }
-=======
-langchain-core = { path = "libs/core/", develop = true }
-langchain-text-splitters = { path = "libs/text-splitters", develop = true }
-langchain-community = { path = "libs/community/", develop = true }
-langchain = { path = "libs/langchain/", develop = true }
-langchain-experimental = { path = "libs/experimental/", develop = true }
-langchain-openai = { path = "libs/partners/openai", develop = true }
->>>>>>> de2d9447
 
 [tool.poetry.group.codespell.dependencies]
 codespell = "^2.2.0"
 
 
 [tool.poetry.group.dev.dependencies]
-<<<<<<< HEAD
 gigachain-core = { path = "libs/core/", develop = true }
+gigachain-text-splitters = { path = "libs/text-splitters", develop = true }
 gigachain-community = { path = "libs/community/", develop = true }
 gigachain = { path = "libs/langchain/", develop = true }
 gigachain-experimental = { path = "libs/experimental/", develop = true }
 gigachain-openai = { path = "libs/partners/openai", develop = true }
-=======
-langchain-core = { path = "libs/core/", develop = true }
-langchain-text-splitters = { path = "libs/text-splitters", develop = true }
-langchain-community = { path = "libs/community/", develop = true }
-langchain = { path = "libs/langchain/", develop = true }
-langchain-experimental = { path = "libs/experimental/", develop = true }
-langchain-openai = { path = "libs/partners/openai", develop = true }
->>>>>>> de2d9447
 ipykernel = "^6.29.2"
 
 [tool.poetry.group.test.dependencies]
