[tool.poetry]
name = "langchain"
version = "0.0.173"
description = "Building applications with LLMs through composability"
authors = []
license = "MIT"
readme = "README.md"
repository = "https://www.github.com/hwchase17/langchain"

[tool.poetry.scripts]
langchain-server = "langchain.server:main"
langchain = "langchain.cli.main:main"

[tool.poetry.dependencies]
python = ">=3.8.1,<4.0"
pydantic = "^1"
SQLAlchemy = ">=1.4,<3"
requests = "^2"
PyYAML = ">=5.4.1"
numpy = "^1"
azure-core = {version = "^1.26.4", optional=true}
tqdm = {version = ">=4.48.0", optional = true}
openapi-schema-pydantic = "^1.2"
faiss-cpu = {version = "^1", optional = true}
wikipedia = {version = "^1", optional = true}
elasticsearch = {version = "^8", optional = true}
opensearch-py = {version = "^2.0.0", optional = true}
redis = {version = "^4", optional = true}
manifest-ml = {version = "^0.0.1", optional = true}
spacy = {version = "^3", optional = true}
nltk = {version = "^3", optional = true}
transformers = {version = "^4", optional = true}
beautifulsoup4 = {version = "^4", optional = true}
torch = {version = ">=1,<3", optional = true}
jinja2 = {version = "^3", optional = true}
tiktoken = {version = "^0.3.2", optional = true, python="^3.9"}
pinecone-client = {version = "^2", optional = true}
pinecone-text = {version = "^0.4.2", optional = true}
clickhouse-connect = {version="^0.5.14", optional=true}
weaviate-client = {version = "^3", optional = true}
google-api-python-client = {version = "2.70.0", optional = true}
wolframalpha = {version = "5.0.0", optional = true}
anthropic = {version = "^0.2.6", optional = true}
qdrant-client = {version = "^1.1.2", optional = true, python = ">=3.8.1,<3.12"}
dataclasses-json = "^0.5.7"
tensorflow-text = {version = "^2.11.0", optional = true, python = "^3.10, <3.12"}
tenacity = "^8.1.0"
cohere = {version = "^3", optional = true}
openai = {version = "^0", optional = true}
nlpcloud = {version = "^1", optional = true}
nomic = {version = "^1.0.43", optional = true}
huggingface_hub = {version = "^0", optional = true}
jina = {version = "^3.14", optional = true}
google-search-results = {version = "^2", optional = true}
sentence-transformers = {version = "^2", optional = true}
aiohttp = "^3.8.3"
arxiv = {version = "^1.4", optional = true}
pypdf = {version = "^3.4.0", optional = true}
networkx = {version="^2.6.3", optional = true}
aleph-alpha-client = {version="^2.15.0", optional = true}
deeplake = {version = "^3.3.0", optional = true}
pgvector = {version = "^0.1.6", optional = true}
psycopg2-binary = {version = "^2.9.5", optional = true}
pyowm = {version = "^3.3.0", optional = true}
async-timeout = {version = "^4.0.0", python = "<3.11"}
azure-identity = {version = "^1.12.0", optional=true}
gptcache = {version = ">=0.1.7", optional = true}
atlassian-python-api = {version = "^3.36.0", optional=true}
pytesseract = {version = "^0.3.10", optional=true}
html2text = {version="^2020.1.16", optional=true}
numexpr = "^2.8.4"
duckduckgo-search = {version="^2.8.6", optional=true}
azure-cosmos = {version="^4.4.0b1", optional=true}
lark = {version="^1.1.5", optional=true}
lancedb = {version = "^0.1", optional = true}
pexpect = {version = "^4.8.0", optional = true}
pyvespa = {version = "^0.33.0", optional = true}
O365 = {version = "^2.0.26", optional = true}
jq = {version = "^1.4.1", optional = true}
steamship = {version = "^2.16.9", optional = true}
pdfminer-six = {version = "^20221105", optional = true}
docarray = {version="^0.31.0", optional=true}
protobuf = {version="3.19.6", optional=true}
hnswlib = {version="^0.7.0", optional=true}
lxml = {version = "^4.9.2", optional = true}
pymupdf = {version = "^1.22.3", optional = true}
pypdfium2 = {version = "^4.10.0", optional = true}
gql = {version = "^3.4.1", optional = true}
pandas = {version = "^2.0.1", optional = true}
telethon = {version = "^1.28.5", optional = true}
<<<<<<< HEAD
wandb = {version="^0.15.2", optional=true}
=======
zep-python = {version="^0.25", optional=true}
>>>>>>> dfbf45f0

[tool.poetry.group.docs.dependencies]
autodoc_pydantic = "^1.8.0"
myst_parser = "^0.18.1"
nbsphinx = "^0.8.9"
sphinx = "^4.5.0"
sphinx-autobuild = "^2021.3.14"
sphinx_book_theme = "^0.3.3"
sphinx_rtd_theme = "^1.0.0"
sphinx-typlog-theme = "^0.8.0"
sphinx-panels = "^0.6.0"
toml = "^0.10.2"
myst-nb = "^0.17.1"
linkchecker = "^10.2.1"
sphinx-copybutton = "^0.5.1"

[tool.poetry.group.test.dependencies]
# The only dependencies that should be added are
# dependencies used for running tests (e.g., pytest, freezegun, response).
# Any dependencies that do not meet that criteria will be removed.
pytest = "^7.3.0"
pytest-cov = "^4.0.0"
pytest-dotenv = "^0.5.2"
duckdb-engine = "^0.7.0"
pytest-watcher = "^0.2.6"
freezegun = "^1.2.2"
responses = "^0.22.0"
pytest-asyncio = "^0.20.3"
lark = "^1.1.5"
pytest-mock  = "^3.10.0"
pytest-socket = "^0.6.0"

[tool.poetry.group.test_integration]
optional = true

[tool.poetry.group.test_integration.dependencies]
pytest-vcr = "^1.0.2"
wrapt = "^1.15.0"
openai = "^0.27.4"
elasticsearch = {extras = ["async"], version = "^8.6.2"}
redis = "^4.5.4"
pinecone-client = "^2.2.1"
pinecone-text = "^0.4.2"
clickhouse-connect = "^0.5.14"
pgvector = "^0.1.6"
transformers = "^4.27.4"
pandas = "^2.0.0"
deeplake = "^3.2.21"
weaviate-client = "^3.15.5"
torch = "^1.0.0"
chromadb = "^0.3.21"
tiktoken = "^0.3.3"
python-dotenv = "^1.0.0"
sentence-transformers = "^2"
gptcache = "^0.1.9"
promptlayer = "^0.1.80"
tair = "^1.3.3"
wikipedia = "^1"
pymongo = "^4.3.3"
cassandra-driver = "^3.27.0"
arxiv = "^1.4"

[tool.poetry.group.lint.dependencies]
ruff = "^0.0.249"
types-toml = "^0.10.8.1"
types-redis = "^4.3.21.6"
black = "^23.1.0"

[tool.poetry.group.typing.dependencies]
mypy = "^0.991"
types-pyyaml = "^6.0.12.2"
types-requests = "^2.28.11.5"

[tool.poetry.group.dev]
optional = true

[tool.poetry.group.dev.dependencies]
jupyter = "^1.0.0"
playwright = "^1.28.0"
setuptools = "^67.6.1"

[tool.poetry.extras]
llms = ["anthropic", "cohere", "openai", "nlpcloud", "huggingface_hub", "manifest-ml", "torch", "transformers"]
qdrant = ["qdrant-client"]
openai = ["openai", "tiktoken"]
cohere = ["cohere"]
in_memory_store = ["docarray"]
hnswlib = ["docarray", "protobuf", "hnswlib"]
embeddings = ["sentence-transformers"]
azure = ["azure-identity", "azure-cosmos", "openai", "azure-core"]
all = ["anthropic", "cohere", "openai", "nlpcloud", "huggingface_hub", "jina", "manifest-ml", "elasticsearch", "opensearch-py", "google-search-results", "faiss-cpu", "sentence-transformers", "transformers", "spacy", "nltk", "wikipedia", "beautifulsoup4", "tiktoken", "torch", "jinja2", "pinecone-client", "pinecone-text", "weaviate-client", "redis", "google-api-python-client", "wolframalpha", "qdrant-client", "tensorflow-text", "pypdf", "networkx", "nomic", "aleph-alpha-client", "deeplake", "pgvector", "psycopg2-binary", "pyowm", "pytesseract", "html2text", "atlassian-python-api", "gptcache", "duckduckgo-search", "arxiv", "azure-identity", "clickhouse-connect", "azure-cosmos", "lancedb", "lark", "pexpect", "pyvespa", "O365", "jq", "docarray", "protobuf", "hnswlib", "steamship", "pdfminer-six", "gql", "wandb"]
# An extra used to be able to add extended testing.
# Please use new-line on formatting to make it easier to add new packages without
# merge-conflicts
extended_testing = [
 "beautifulsoup4",
 "jq",
 "pdfminer.six",
 "pypdf",
 "pymupdf",
 "pypdfium2",
 "tqdm",
 "lxml",
 "atlassian-python-api",
 "beautifulsoup4",
 "pandas",
 "telethon",
 "zep-python"
]

[tool.ruff]
select = [
  "E",  # pycodestyle
  "F",  # pyflakes
  "I",  # isort
]
exclude = [
  "tests/integration_tests/examples/non-utf8-encoding.py",
]

[tool.mypy]
ignore_missing_imports = "True"
disallow_untyped_defs = "True"
exclude = ["notebooks"]

[tool.coverage.run]
omit = [
    "tests/*",
]

[build-system]
requires = ["poetry-core>=1.0.0"]
build-backend = "poetry.core.masonry.api"

[tool.pytest.ini_options]
# --strict-markers will raise errors on unknown marks.
# https://docs.pytest.org/en/7.1.x/how-to/mark.html#raising-errors-on-unknown-marks
#
# https://docs.pytest.org/en/7.1.x/reference/reference.html
# --strict-config       any warnings encountered while parsing the `pytest`
#                       section of the configuration file raise errors.
addopts = "--strict-markers --strict-config --durations=5"
# Registering custom markers.
# https://docs.pytest.org/en/7.1.x/example/markers.html#registering-markers
markers = [
  "requires: mark tests as requiring a specific library"
]<|MERGE_RESOLUTION|>--- conflicted
+++ resolved
@@ -88,11 +88,8 @@
 gql = {version = "^3.4.1", optional = true}
 pandas = {version = "^2.0.1", optional = true}
 telethon = {version = "^1.28.5", optional = true}
-<<<<<<< HEAD
+zep-python = {version="^0.25", optional=true}
 wandb = {version="^0.15.2", optional=true}
-=======
-zep-python = {version="^0.25", optional=true}
->>>>>>> dfbf45f0
 
 [tool.poetry.group.docs.dependencies]
 autodoc_pydantic = "^1.8.0"
