[tool.poetry]
name = "langchain"
version = "0.0.230"
description = "Building applications with LLMs through composability"
authors = []
license = "MIT"
readme = "README.md"
repository = "https://www.github.com/hwchase17/langchain"

[tool.poetry.scripts]
langchain-server = "langchain.server:main"

[tool.poetry.dependencies]
python = ">=3.8.1,<4.0"
pydantic = "^1"
SQLAlchemy = ">=1.4,<3"
requests = "^2"
PyYAML = ">=5.4.1"
numpy = "^1"
azure-core = {version = "^1.26.4", optional=true}
tqdm = {version = ">=4.48.0", optional = true}
openapi-schema-pydantic = "^1.2"
faiss-cpu = {version = "^1", optional = true}
wikipedia = {version = "^1", optional = true}
elasticsearch = {version = "^8", optional = true}
opensearch-py = {version = "^2.0.0", optional = true}
redis = {version = "^4", optional = true}
manifest-ml = {version = "^0.0.1", optional = true}
spacy = {version = "^3", optional = true}
nltk = {version = "^3", optional = true}
transformers = {version = "^4", optional = true}
beautifulsoup4 = {version = "^4", optional = true}
torch = {version = ">=1,<3", optional = true}
jinja2 = {version = "^3", optional = true}
tiktoken = {version = "^0.3.2", optional = true, python="^3.9"}
pinecone-client = {version = "^2", optional = true}
pinecone-text = {version = "^0.4.2", optional = true}
pymongo = {version = "^4.3.3", optional = true}
clickhouse-connect = {version="^0.5.14", optional=true}
weaviate-client = {version = "^3", optional = true}
marqo = {version = "^0.11.0", optional=true}
google-api-python-client = {version = "2.70.0", optional = true}
google-auth = {version = "^2.18.1", optional = true}
wolframalpha = {version = "5.0.0", optional = true}
anthropic = {version = "^0.3", optional = true}
qdrant-client = {version = "^1.1.2", optional = true, python = ">=3.8.1,<3.12"}
dataclasses-json = "^0.5.7"
tensorflow-text = {version = "^2.11.0", optional = true, python = "^3.10, <3.12"}
tenacity = "^8.1.0"
cohere = {version = "^3", optional = true}
openai = {version = "^0", optional = true}
nlpcloud = {version = "^1", optional = true}
nomic = {version = "^1.0.43", optional = true}
huggingface_hub = {version = "^0", optional = true}
octoai-sdk = {version = "^0.1.1", optional = true}
jina = {version = "^3.14", optional = true}
google-search-results = {version = "^2", optional = true}
sentence-transformers = {version = "^2", optional = true}
aiohttp = "^3.8.3"
arxiv = {version = "^1.4", optional = true}
pypdf = {version = "^3.4.0", optional = true}
networkx = {version="^2.6.3", optional = true}
aleph-alpha-client = {version="^2.15.0", optional = true}
deeplake = {version = "^3.6.8", optional = true}
libdeeplake = {version = "^0.0.60", optional = true}
pgvector = {version = "^0.1.6", optional = true}
psycopg2-binary = {version = "^2.9.5", optional = true}
pyowm = {version = "^3.3.0", optional = true}
async-timeout = {version = "^4.0.0", python = "<3.11"}
azure-identity = {version = "^1.12.0", optional=true}
gptcache = {version = ">=0.1.7", optional = true}
atlassian-python-api = {version = "^3.36.0", optional=true}
pytesseract = {version = "^0.3.10", optional=true}
html2text = {version="^2020.1.16", optional=true}
numexpr = "^2.8.4"
duckduckgo-search = {version="^3.8.3", optional=true}
azure-cosmos = {version="^4.4.0b1", optional=true}
lark = {version="^1.1.5", optional=true}
lancedb = {version = "^0.1", optional = true}
pexpect = {version = "^4.8.0", optional = true}
pyvespa = {version = "^0.33.0", optional = true}
O365 = {version = "^2.0.26", optional = true}
jq = {version = "^1.4.1", optional = true}
steamship = {version = "^2.16.9", optional = true}
pdfminer-six = {version = "^20221105", optional = true}
docarray = {version="^0.32.0", extras=["hnswlib"], optional=true}
lxml = {version = "^4.9.2", optional = true}
pymupdf = {version = "^1.22.3", optional = true}
pypdfium2 = {version = "^4.10.0", optional = true}
gql = {version = "^3.4.1", optional = true}
pandas = {version = "^2.0.1", optional = true}
telethon = {version = "^1.28.5", optional = true}
neo4j = {version = "^5.8.1", optional = true}
zep-python = {version=">=0.32", optional=true}
langkit = {version = ">=0.0.1.dev3, <0.1.0", optional = true}
chardet = {version="^5.1.0", optional=true}
requests-toolbelt = {version = "^1.0.0", optional = true}
openlm = {version = "^0.0.5", optional = true}
scikit-learn = {version = "^1.2.2", optional = true}
azure-ai-formrecognizer = {version = "^3.2.1", optional = true}
azure-ai-vision = {version = "^0.11.1b1", optional = true}
azure-cognitiveservices-speech = {version = "^1.28.0", optional = true}
py-trello = {version = "^0.19.0", optional = true}
momento = {version = "^1.5.0", optional = true}
bibtexparser = {version = "^1.4.0", optional = true}
singlestoredb = {version = "^0.7.1", optional = true}
pyspark = {version = "^3.4.0", optional = true}
clarifai = {version = ">=9.1.0", optional = true}
tigrisdb = {version = "^1.0.0b6", optional = true}
nebula3-python = {version = "^3.4.0", optional = true}
langchainplus-sdk = "^0.0.20"
awadb = {version = "^0.3.3", optional = true}
azure-search-documents = {version = "11.4.0a20230509004", source = "azure-sdk-dev", optional = true}
esprima = {version = "^4.0.1", optional = true}
openllm = {version = ">=0.1.19", optional = true}
streamlit = {version = "^1.18.0", optional = true, python = ">=3.8.1,<3.9.7 || >3.9.7,<4.0"}
psychicapi = {version = "^0.8.0", optional = true}
cassio = {version = "^0.0.7", optional = true}
rdflib = {version = "^6.3.2", optional = true}
<<<<<<< HEAD
sympy = {version = "^1.12", optional = true}
=======
rapidfuzz = {version = "^3.1.1", optional = true}
>>>>>>> 5f17c571

[tool.poetry.group.docs.dependencies]
autodoc_pydantic = "^1.8.0"
myst_parser = "^0.18.1"
nbsphinx = "^0.8.9"
sphinx = "^4.5.0"
sphinx-autobuild = "^2021.3.14"
sphinx_book_theme = "^0.3.3"
sphinx_rtd_theme = "^1.0.0"
sphinx-typlog-theme = "^0.8.0"
sphinx-panels = "^0.6.0"
toml = "^0.10.2"
myst-nb = "^0.17.1"
linkchecker = "^10.2.1"
sphinx-copybutton = "^0.5.1"
nbdoc = "^0.0.82"

[tool.poetry.group.test.dependencies]
# The only dependencies that should be added are
# dependencies used for running tests (e.g., pytest, freezegun, response).
# Any dependencies that do not meet that criteria will be removed.
pytest = "^7.3.0"
pytest-cov = "^4.0.0"
pytest-dotenv = "^0.5.2"
duckdb-engine = "^0.7.0"
pytest-watcher = "^0.2.6"
freezegun = "^1.2.2"
responses = "^0.22.0"
pytest-asyncio = "^0.20.3"
lark = "^1.1.5"
pandas = "^2.0.0"
pytest-mock  = "^3.10.0"
pytest-socket = "^0.6.0"
syrupy = "^4.0.2"

[tool.poetry.group.test_integration]
optional = true

[tool.poetry.group.test_integration.dependencies]
# Do not add dependencies in the test_integration group
# Instead:
# 1. Add an optional dependency to the main group
#       poetry add --optional [package name]
# 2. Add the package name to the extended_testing extra (find it below)
# 3. Relock the poetry file
#       poetry lock --no-update
# 4. Favor unit tests not integration tests.
#    Use the @pytest.mark.requires(pkg_name) decorator in unit_tests.
#    Your tests should not rely on network access, as it prevents other
#    developers from being able to easily run them.
#    Instead write unit tests that use the `responses` library or mock.patch with
#    fixtures. Keep the fixtures minimal.
# See CONTRIBUTING.md for more instructions on working with optional dependencies.
# https://github.com/hwchase17/langchain/blob/master/.github/CONTRIBUTING.md#working-with-optional-dependencies
pytest-vcr = "^1.0.2"
wrapt = "^1.15.0"
openai = "^0.27.4"
elasticsearch = {extras = ["async"], version = "^8.6.2"}
redis = "^4.5.4"
pinecone-client = "^2.2.1"
pinecone-text = "^0.4.2"
pymongo = "^4.3.3"
clickhouse-connect = "^0.5.14"
transformers = "^4.27.4"
deeplake = "^3.6.8"
libdeeplake = "^0.0.60"
weaviate-client = "^3.15.5"
torch = "^1.0.0"
chromadb = "^0.3.21"
tiktoken = "^0.3.3"
python-dotenv = "^1.0.0"
sentence-transformers = "^2"
gptcache = "^0.1.9"
promptlayer = "^0.1.80"
tair = "^1.3.3"
wikipedia = "^1"
cassio = "^0.0.7"
arxiv = "^1.4"
mastodon-py = "^1.8.1"
momento = "^1.5.0"
# Please do not add any dependencies in the test_integration group
# See instructions above ^^

[tool.poetry.group.lint.dependencies]
ruff = "^0.0.249"
types-toml = "^0.10.8.1"
types-redis = "^4.3.21.6"
types-pytz = "^2023.3.0.0"
black = "^23.1.0"
types-chardet = "^5.0.4.6"
mypy-protobuf = "^3.0.0"

[tool.poetry.group.typing.dependencies]
mypy = "^0.991"
types-pyyaml = "^6.0.12.2"
types-requests = "^2.28.11.5"

[tool.poetry.group.dev]
optional = true

[tool.poetry.group.dev.dependencies]
jupyter = "^1.0.0"
playwright = "^1.28.0"
setuptools = "^67.6.1"

[tool.poetry.extras]
llms = ["anthropic", "clarifai", "cohere", "openai", "openllm", "openlm", "nlpcloud", "huggingface_hub", "manifest-ml", "torch", "transformers"]
qdrant = ["qdrant-client"]
openai = ["openai", "tiktoken"]
text_helpers = ["chardet"]
clarifai = ["clarifai"]
cohere = ["cohere"]
docarray = ["docarray"]
embeddings = ["sentence-transformers"]
javascript = ["esprima"]
azure = [
    "azure-identity",
    "azure-cosmos",
    "openai",
    "azure-core",
    "azure-ai-formrecognizer",
    "azure-ai-vision",
    "azure-cognitiveservices-speech",
    "azure-search-documents",
]
all = [
    "anthropic",
    "clarifai",
    "cohere",
    "openai",
    "nlpcloud",
    "huggingface_hub",
    "jina",
    "manifest-ml",
    "elasticsearch",
    "opensearch-py",
    "google-search-results",
    "faiss-cpu",
    "sentence-transformers",
    "transformers",
    "spacy",
    "nltk",
    "wikipedia",
    "beautifulsoup4",
    "tiktoken",
    "torch",
    "jinja2",
    "pinecone-client",
    "pinecone-text",
    "marqo",
    "pymongo",
    "weaviate-client",
    "redis",
    "google-api-python-client",
    "google-auth",
    "wolframalpha",
    "qdrant-client",
    "tensorflow-text",
    "pypdf",
    "networkx",
    "nomic",
    "aleph-alpha-client",
    "deeplake",
    "libdeeplake",
    "pgvector",
    "psycopg2-binary",
    "pyowm",
    "pytesseract",
    "html2text",
    "atlassian-python-api",
    "gptcache",
    "duckduckgo-search",
    "arxiv",
    "azure-identity",
    "clickhouse-connect",
    "azure-cosmos",
    "lancedb",
    "langkit",
    "lark",
    "pexpect",
    "pyvespa",
    "O365",
    "jq",
    "docarray",
    "steamship",
    "pdfminer-six",
    "lxml",
    "requests-toolbelt",
    "neo4j",
    "openlm",
    "azure-ai-formrecognizer",
    "azure-ai-vision",
    "azure-cognitiveservices-speech",
    "momento",
    "singlestoredb",
    "tigrisdb",
    "nebula3-python",
    "awadb",
    "esprima",
    "octoai-sdk",
    "rdflib",
]

# An extra used to be able to add extended testing.
# Please use new-line on formatting to make it easier to add new packages without
# merge-conflicts
extended_testing = [
 "beautifulsoup4",
 "bibtexparser",
 "cassio",
 "chardet",
 "esprima",
 "jq",
 "pdfminer.six",
 "pgvector",
 "pypdf",
 "pymupdf",
 "pypdfium2",
 "tqdm",
 "lxml",
 "atlassian-python-api",
 "beautifulsoup4",
 "pandas",
 "telethon",
 "psychicapi",
 "zep-python",
 "gql",
 "requests_toolbelt",
 "html2text",
 "py-trello",
 "scikit-learn",
 "streamlit",
 "pyspark",
 "openai",
<<<<<<< HEAD
 "sympy"
=======
 "rapidfuzz"

>>>>>>> 5f17c571
]

[[tool.poetry.source]]
name = "azure-sdk-dev"
url = "https://pkgs.dev.azure.com/azure-sdk/public/_packaging/azure-sdk-for-python/pypi/simple/"
secondary = true

[tool.ruff]
select = [
  "E",  # pycodestyle
  "F",  # pyflakes
  "I",  # isort
]
exclude = [
  "tests/integration_tests/examples/non-utf8-encoding.py",
]

[tool.mypy]
ignore_missing_imports = "True"
disallow_untyped_defs = "True"
exclude = ["notebooks", "examples", "example_data"]

[tool.coverage.run]
omit = [
    "tests/*",
]

[build-system]
requires = ["poetry-core>=1.0.0"]
build-backend = "poetry.core.masonry.api"

[tool.pytest.ini_options]
# --strict-markers will raise errors on unknown marks.
# https://docs.pytest.org/en/7.1.x/how-to/mark.html#raising-errors-on-unknown-marks
#
# https://docs.pytest.org/en/7.1.x/reference/reference.html
# --strict-config       any warnings encountered while parsing the `pytest`
#                       section of the configuration file raise errors.
#
# https://github.com/tophat/syrupy
# --snapshot-warn-unused    Prints a warning on unused snapshots rather than fail the test suite.
addopts = "--strict-markers --strict-config --durations=5 --snapshot-warn-unused"
# Registering custom markers.
# https://docs.pytest.org/en/7.1.x/example/markers.html#registering-markers
markers = [
  "requires: mark tests as requiring a specific library"
]<|MERGE_RESOLUTION|>--- conflicted
+++ resolved
@@ -117,11 +117,8 @@
 psychicapi = {version = "^0.8.0", optional = true}
 cassio = {version = "^0.0.7", optional = true}
 rdflib = {version = "^6.3.2", optional = true}
-<<<<<<< HEAD
 sympy = {version = "^1.12", optional = true}
-=======
 rapidfuzz = {version = "^3.1.1", optional = true}
->>>>>>> 5f17c571
 
 [tool.poetry.group.docs.dependencies]
 autodoc_pydantic = "^1.8.0"
@@ -356,12 +353,8 @@
  "streamlit",
  "pyspark",
  "openai",
-<<<<<<< HEAD
- "sympy"
-=======
- "rapidfuzz"
-
->>>>>>> 5f17c571
+ "sympy",
+ "rapidfuzz",
 ]
 
 [[tool.poetry.source]]
