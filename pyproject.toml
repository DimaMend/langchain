[tool.poetry]
name = "langchain"
version = "0.0.152"
description = "Building applications with LLMs through composability"
authors = []
license = "MIT"
readme = "README.md"
repository = "https://www.github.com/hwchase17/langchain"

[tool.poetry.scripts]
langchain-server = "langchain.server:main"

[tool.poetry.dependencies]
python = ">=3.8.1,<4.0"
pydantic = "^1"
SQLAlchemy = ">1.4,<3"
requests = "^2"
PyYAML = ">=5.4.1"
numpy = "^1"
azure-core = {version = "^1.26.4", optional=true}
tqdm = {version = ">=4.48.0", optional = true}
openapi-schema-pydantic = "^1.2"
faiss-cpu = {version = "^1", optional = true}
wikipedia = {version = "^1", optional = true}
elasticsearch = {version = "^8", optional = true}
opensearch-py = {version = "^2.0.0", optional = true}
redis = {version = "^4", optional = true}
manifest-ml = {version = "^0.0.1", optional = true}
spacy = {version = "^3", optional = true}
nltk = {version = "^3", optional = true}
transformers = {version = "^4", optional = true}
beautifulsoup4 = {version = "^4", optional = true}
torch = {version = ">=1,<3", optional = true}
jinja2 = {version = "^3", optional = true}
tiktoken = {version = "^0.3.2", optional = true, python="^3.9"}
pinecone-client = {version = "^2", optional = true}
pinecone-text = {version = "^0.4.2", optional = true}
clickhouse-connect = {version="^0.5.14", optional=true}
weaviate-client = {version = "^3", optional = true}
google-api-python-client = {version = "2.70.0", optional = true}
wolframalpha = {version = "5.0.0", optional = true}
anthropic = {version = "^0.2.6", optional = true}
qdrant-client = {version = "^1.1.2", optional = true, python = ">=3.8.1,<3.12"}
dataclasses-json = "^0.5.7"
tensorflow-text = {version = "^2.11.0", optional = true, python = "^3.10, <3.12"}
tenacity = "^8.1.0"
cohere = {version = "^3", optional = true}
openai = {version = "^0", optional = true}
nlpcloud = {version = "^1", optional = true}
nomic = {version = "^1.0.43", optional = true}
huggingface_hub = {version = "^0", optional = true}
jina = {version = "^3.14", optional = true}
google-search-results = {version = "^2", optional = true}
sentence-transformers = {version = "^2", optional = true}
aiohttp = "^3.8.3"
arxiv = {version = "^1.4", optional = true}
pypdf = {version = "^3.4.0", optional = true}
networkx = {version="^2.6.3", optional = true}
aleph-alpha-client = {version="^2.15.0", optional = true}
deeplake = {version = "^3.3.0", optional = true}
pgvector = {version = "^0.1.6", optional = true}
psycopg2-binary = {version = "^2.9.5", optional = true}
#boto3 = {version = "^1.26.96", optional = true} # TODO: fix it, commented because the version failed with deeplake
pyowm = {version = "^3.3.0", optional = true}
async-timeout = {version = "^4.0.0", python = "<3.11"}
azure-identity = {version = "^1.12.0", optional=true}
gptcache = {version = ">=0.1.7", optional = true}
atlassian-python-api = {version = "^3.36.0", optional=true}
pytesseract = {version = "^0.3.10", optional=true}
html2text = {version="^2020.1.16", optional=true}
numexpr = "^2.8.4"
duckduckgo-search = {version="^2.8.6", optional=true}
azure-cosmos = {version="^4.4.0b1", optional=true}
lark = {version="^1.1.5", optional=true}
lancedb = {version = "^0.1", optional = true}
pexpect = {version = "^4.8.0", optional = true}
pyvespa = {version = "^0.33.0", optional = true}

[tool.poetry.group.docs.dependencies]
autodoc_pydantic = "^1.8.0"
myst_parser = "^0.18.1"
nbsphinx = "^0.8.9"
sphinx = "^4.5.0"
sphinx-autobuild = "^2021.3.14"
sphinx_book_theme = "^0.3.3"
sphinx_rtd_theme = "^1.0.0"
sphinx-typlog-theme = "^0.8.0"
sphinx-panels = "^0.6.0"
toml = "^0.10.2"
myst-nb = "^0.17.1"
linkchecker = "^10.2.1"
sphinx-copybutton = "^0.5.1"

[tool.poetry.group.test.dependencies]
pytest = "^7.3.0"
pytest-cov = "^4.0.0"
pytest-dotenv = "^0.5.2"
duckdb-engine = "^0.7.0"
pytest-watcher = "^0.2.6"
freezegun = "^1.2.2"
responses = "^0.22.0"
pytest-asyncio = "^0.20.3"
<<<<<<< HEAD
lark = "^1.1.5"
=======
pytest-mock  = "^3.10.0"
>>>>>>> 9ec0556e

[tool.poetry.group.test_integration]
optional = true

[tool.poetry.group.test_integration.dependencies]
pytest-vcr = "^1.0.2"
wrapt = "^1.15.0"
openai = "^0.27.4"
elasticsearch = {extras = ["async"], version = "^8.6.2"}
redis = "^4.5.4"
pinecone-client = "^2.2.1"
pinecone-text = "^0.4.2"
clickhouse-connect = "^0.5.14"
pgvector = "^0.1.6"
transformers = "^4.27.4"
pandas = "^2.0.0"
deeplake = "^3.2.21"
weaviate-client = "^3.15.5"
torch = "^1.0.0"
chromadb = "^0.3.21"
tiktoken = "^0.3.3"
python-dotenv = "^1.0.0"
sentence-transformers = "^2"
gptcache = "^0.1.9"
promptlayer = "^0.1.80"

[tool.poetry.group.lint.dependencies]
ruff = "^0.0.249"
types-toml = "^0.10.8.1"
types-redis = "^4.3.21.6"
black = "^23.1.0"

[tool.poetry.group.typing.dependencies]
mypy = "^0.991"
types-pyyaml = "^6.0.12.2"
types-requests = "^2.28.11.5"

[tool.poetry.group.dev]
optional = true

[tool.poetry.group.dev.dependencies]
jupyter = "^1.0.0"
playwright = "^1.28.0"
setuptools = "^67.6.1"

[tool.poetry.extras]
llms = ["anthropic", "cohere", "openai", "nlpcloud", "huggingface_hub", "manifest-ml", "torch", "transformers"]
qdrant = ["qdrant-client"]
openai = ["openai"]
cohere = ["cohere"]
embeddings = ["sentence-transformers"]
azure = ["azure-identity", "azure-cosmos", "openai", "azure-core"]
all = ["anthropic", "cohere", "openai", "nlpcloud", "huggingface_hub", "jina", "manifest-ml", "elasticsearch", "opensearch-py", "google-search-results", "faiss-cpu", "sentence-transformers", "transformers", "spacy", "nltk", "wikipedia", "beautifulsoup4", "tiktoken", "torch", "jinja2", "pinecone-client", "pinecone-text", "weaviate-client", "redis", "google-api-python-client", "wolframalpha", "qdrant-client", "tensorflow-text", "pypdf", "networkx", "nomic", "aleph-alpha-client", "deeplake", "pgvector", "psycopg2-binary", "boto3", "pyowm", "pytesseract", "html2text", "atlassian-python-api", "gptcache", "duckduckgo-search", "arxiv", "azure-identity", "clickhouse-connect", "azure-cosmos", "lancedb", "lark", "pexpect", "pyvespa"]

[tool.ruff]
select = [
  "E",  # pycodestyle
  "F",  # pyflakes
  "I",  # isort
]
exclude = [
  "tests/integration_tests/examples/non-utf8-encoding.py",
]

[tool.mypy]
ignore_missing_imports = "True"
disallow_untyped_defs = "True"
exclude = ["notebooks"]

[tool.coverage.run]
omit = [
    "tests/*",
]

[build-system]
requires = ["poetry-core>=1.0.0"]
build-backend = "poetry.core.masonry.api"<|MERGE_RESOLUTION|>--- conflicted
+++ resolved
@@ -100,11 +100,8 @@
 freezegun = "^1.2.2"
 responses = "^0.22.0"
 pytest-asyncio = "^0.20.3"
-<<<<<<< HEAD
 lark = "^1.1.5"
-=======
 pytest-mock  = "^3.10.0"
->>>>>>> 9ec0556e
 
 [tool.poetry.group.test_integration]
 optional = true
